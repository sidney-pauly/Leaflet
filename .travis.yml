sudo: false
language: node_js
node_js:
  - node
addons:
  artifacts:
    paths:
    - dist
    target_paths:
    - content/leaflet/${NAME}
<<<<<<< HEAD
  chrome: stable
=======
  firefox: latest
>>>>>>> 9fda888d
env:
  global:
  - ARTIFACTS_BUCKET=leafletjs-cdn
  - ARTIFACTS_PERMISSIONS=public-read
  - secure: |-
      JlC1rD7WryxlUbWmD3NWVX9E60XB/+ss7+j0OaY3WqWziGUWDCuoVkOMGXnp
      Ev27O8qhlmRkeyiimUN64UzK0yeZ139DcZMY6r4A5E2kwHYRAO/H/zl5RAGo
      Yd9GUPwZfr3xV8WhH2GFy/L/mRjkGwue2o6ZxdsqBOKfYaF9Ryg=
  - secure: |-
      XW1hzORAtSpTgTKkQwel5gRMDy6SotzeSRsVV2jQCn46VIMx8G/J5nOI+ImL
      yeoH12PhCR0h39dM7mq8TYJo5DHwvbotI5nQhpMruSt8eMFbym8nGiqQh806
      fSJXkxmQ4MAjUdNFDIirBHhdZme8q3PueFzJ+5odFMvPGn/aITQ=
script:
  - npm test
<<<<<<< HEAD
  - xvfb-run --server-args="-screen 0 1280x1024x16" npm run test-nolint -- --browsers ChromeNoSandbox
=======
  - xvfb-run --server-args="-screen 0 1280x1024x16" npm run test-nolint -- --browsers Firefox
>>>>>>> 9fda888d
after_success:
  - npm run build
  - cd dist && zip -x .DS_Store -r leaflet.zip . && cd ..
  - NAME=$TRAVIS_BRANCH
  - '[[ $TRAVIS_PULL_REQUEST != ''false'' ]] && NAME=$TRAVIS_PULL_REQUEST'
  - '[[ -n $TRAVIS_TAG ]] && NAME=$TRAVIS_TAG'<|MERGE_RESOLUTION|>--- conflicted
+++ resolved
@@ -8,11 +8,8 @@
     - dist
     target_paths:
     - content/leaflet/${NAME}
-<<<<<<< HEAD
+  firefox: latest
   chrome: stable
-=======
-  firefox: latest
->>>>>>> 9fda888d
 env:
   global:
   - ARTIFACTS_BUCKET=leafletjs-cdn
@@ -27,11 +24,7 @@
       fSJXkxmQ4MAjUdNFDIirBHhdZme8q3PueFzJ+5odFMvPGn/aITQ=
 script:
   - npm test
-<<<<<<< HEAD
-  - xvfb-run --server-args="-screen 0 1280x1024x16" npm run test-nolint -- --browsers ChromeNoSandbox
-=======
-  - xvfb-run --server-args="-screen 0 1280x1024x16" npm run test-nolint -- --browsers Firefox
->>>>>>> 9fda888d
+  - xvfb-run --server-args="-screen 0 1280x1024x16" npm run test-nolint -- --browsers Firefox,ChromeNoSandbox
 after_success:
   - npm run build
   - cd dist && zip -x .DS_Store -r leaflet.zip . && cd ..
