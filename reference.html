---
layout: default
title: Documentation
bodyclass: api-page
---

<div id="toc" class="clearfix">
	<div class="span-4 colborder">
		<h4>Map</h4>
		<ul>
			<li><a href="#map-usage">Usage example</a></li>
			<li><a href="#map-constructor">Constructor</a></li>
			<li><a href="#map-options">Options</a></li>
			<li><a href="#map-events">Events</a></li>
		</ul>
		<h4>Map Methods</h4>
		<ul>
			<li><a href="#map-set-methods">For modifying map state</a></li>
			<li><a href="#map-get-methods">For getting map state</a></li>
			<li><a href="#map-stuff-methods">For layers and controls</a></li>
			<li><a href="#map-conversion-methods">Conversion methods</a></li>
			<li><a href="#map-misc-methods">Other methods</a></li>
		</ul>
		<h4>Map Misc</h4>
		<ul>
			<li><a href="#map-properties">Properties</a></li>
			<li><a href="#map-panes">Panes</a></li>
		</ul>
	</div>
	<div class="span-3">
		<h4>UI Layers</h4>
		<ul>
			<li><a href="#marker">Marker</a></li>
			<li><a href="#popup">Popup</a></li>
		</ul>
		<h4>Raster Layers</h4>
		<ul>
			<li><a href="#tilelayer">TileLayer</a></li>
			<li><a href="#tilelayer-wms">TileLayer.WMS</a></li>
			<li><a href="#tilelayer-canvas">TileLayer.Canvas</a></li>
			<li><a href="#imageoverlay">ImageOverlay</a></li>
		</ul>
		<h4>Vector Layers</h4>
		<ul>
			<li><a href="#path">Path</a></li>
			<li><a href="#polyline">Polyline</a></li>
			<li><a href="#multipolyline">MultiPolyline</a></li>
			<li><a href="#polygon">Polygon</a></li>
			<li><a href="#multipolygon">MultiPolygon</a></li>
			<li><a href="#rectangle">Rectangle</a></li>
			<li><a href="#circle">Circle</a></li>
			<li><a href="#circlemarker">CircleMarker</a></li>
		</ul>
	</div>
	<div class="span-3">
		<h4>Other Layers</h4>
		<ul>
			<li><a href="#layergroup">LayerGroup</a></li>
			<li><a href="#featuregroup">FeatureGroup</a></li>
			<li><a href="#geojson">GeoJSON</a></li>
		</ul>
		<h4>Basic Types</h4>
		<ul>
			<li><a href="#latlng">LatLng</a></li>
			<li><a href="#latlngbounds">LatLngBounds</a></li>
			<li><a href="#point">Point</a></li>
			<li><a href="#bounds">Bounds</a></li>
			<li><a href="#icon">Icon</a></li>
			<li><a href="#divicon">DivIcon</a></li>
		</ul>
		<h4>Controls</h4>
		<ul>
			<li><a href="#control">Control</a></li>
			<li><a href="#control-zoom">Zoom</a></li>
			<li><a href="#control-attribution">Attribution</a></li>
			<li><a href="#control-layers">Layers</a></li>
			<li><a href="#control-scale">Scale</a></li>
		</ul>
	</div>
	<div class="span-3">
		<h4>Events</h4>
		<ul>
			<li><a href="#events">Events methods</a></li>
			<li><a href="#event-objects">Event objects</a></li>
		</ul>
		<h4>Utility</h4>
		<ul>
			<li><a href="#class">Class</a></li>
			<li><a href="#browser">Browser</a></li>
			<li><a href="#util">Util</a></li>
			<li><a href="#transformation">Transformation</a></li>
			<li><a href="#lineutil">LineUtil</a></li>
			<li><a href="#polyutil">PolyUtil</a></li>
		</ul>
		<h4>DOM Utility</h4>
		<ul>
			<li><a href="#domevent">DomEvent</a></li>
			<li><a href="#domutil">DomUtil</a></li>
			<li><a href="#posanimation">PosAnimation</a></li>
			<li><a href="#draggable">Draggable</a></li>
		</ul>
	</div>
	<div class="span-3 last">
		<h4>Interfaces</h4>
		<ul>
			<li><a href="#ihandler">IHandler</a></li>
			<li><a href="#ilayer">ILayer</a></li>
			<!--<li><a class="nodocs" href="#">IFeature</a></li>-->
			<li><a href="#icontrol">IControl</a></li>
			<li><a href="#iprojection">IProjection</a></li>
			<li><a href="#icrs">ICRS</a></li>
		</ul>

		<h4>Misc</h4>
		<ul>
			<li><a href="#global">global switches</a></li>
			<li><a href="#noconflict">noConflict</a></li>
			<li><a href="#version">version</a></li>
		</ul>
	</div>
</div>

<!--<a href="#toc" id="back-to-top">&uarr;</a>-->

<hr />
<p>This reference reflects <strong>Leaflet 0.5</strong>. You can find docs for the in-progress master version in <code>reference.html</code> of <a href="https://github.com/Leaflet/Leaflet/zipball/gh-pages-master">gh-pages-master branch</a>.<!--<br />Older docs for version 0.3 can be <a href="https://github.com/Leaflet/Leaflet/zipball/7fde9938fa36070191f939c9948285d7ddc07368">downloaded here</a>--></p>

<h2 id="map-class">L.Map</h2>

<p>The central class of the API &mdash; it is used to create a map on a page and manipulate it.</p>

<h3 id="map-usage">Usage example</h3>

<pre><code class="javascript">// initialize the map on the "map" div with a given center and zoom
var map = L.map('map', {
	center: [51.505, -0.09],
	zoom: 13
});</code></pre>

<h3 id="map-constructor" class="left">Constructor</h3>

<table>
	<tr>
		<th>Constructor</th>
		<th>Usage</th>
		<th>Description</th>
	</tr>
	<tr>
		<td><code><b>L.Map</b>(
			<nobr>&lt;HTMLElement|String&gt; <i>id</i>,</nobr>
			<nobr>&lt;<a href="#map-options">Map options</a>&gt; <i>options?</i> )</nobr>
		</code></td>

		<td class="factory-usage">
			<code><span class='keyword'>new</span> L.Map(<span class="comment">&hellip;</span>)</code><br />
			<code>L.map(<span class="comment">&hellip;</span>)</code>
		</td>

		<td>Instantiates a map object given a div element (or its id) and optionally an object literal with map options described below.</td>
	</tr>
</table>




<h3 id="map-options">Options</h3>

<h4>Map State Options</h4>

<table>
	<tr>
		<th>Option</th>
		<th>Type</th>
		<th>Default</th>
		<th>Description</th>
	</tr>
	<tr>
		<td><code><b>center</b></code></td>
		<td><code><a href="#latlng">LatLng</a></code></td>
		<td><code><span class="literal">null</span></code></td>
		<td>Initial geographical center of the map.</td>
	</tr>
	<tr>
		<td><code><b>zoom</b></code></td>
		<td><code>Number</code></td>
		<td><code><span class="literal">null</span></code></td>
		<td>Initial map zoom.</td>
	</tr>
	<tr>
		<td><code><b>layers</b></code></td>
		<td><code><a href="#ilayer">ILayer</a>[]</code></td>
		<td><code><span class="literal">null</span></code></td>
		<td>Layers that will be added to the map initially.</td>
	</tr>
	<tr>
		<td><code><b>minZoom</b></code></td>
		<td><code>Number</code></td>
		<td><code><span class="literal">null</span></code></td>
		<td>Minimum zoom level of the map. Overrides any <code>minZoom</code> set on map layers.</td>
	</tr>
	<tr>
		<td><code><b>maxZoom</b></code></td>
		<td><code>Number</code></td>
		<td><code><span class="literal">null</span></code></td>
		<td>Maximum zoom level of the map. This overrides any <code>maxZoom</code> set on map layers.</td>
	</tr>
	<tr id="map-maxbounds">
		<td><code><b>maxBounds</b></code></td>
		<td><code><a href="#latlngbounds">LatLngBounds</a></code></td>
		<td><code><span class="literal">null</span></code></td>
		<td>When this option is set, the map restricts the view to the given geographical bounds, bouncing the user back when he tries to pan outside the view, and also not allowing to zoom out to a view that's larger than the given bounds (depending on the map size). To set the restriction dynamically, use <a href="#map-setmaxbounds">setMaxBounds</a> method</td>
	</tr>
	<tr>
		<td><code><b>crs</b></code></td>
		<td><code><a href="#icrs">CRS</a></code></td>
		<td><code>L.CRS.<br/>EPSG3857</code></td>
		<td>Coordinate Reference System to use. Don't change this if you're not sure what it means.</td>
	</tr>
</table>

<h4>Interaction Options</h4>

<table>
	<tr>
		<th class="width140">Option</th>
		<th>Type</th>
		<th>Default</th>
		<th>Description</th>
	</tr>
	<tr>
		<td><code><b>dragging</b></code></td>
		<td><code>Boolean</code></td>
		<td><code><span class="literal">true</span></code></td>
		<td>Whether the map be draggable with mouse/touch or not.</td>
	</tr>
	<tr>
		<td><code><b>touchZoom</b></code></td>
		<td><code>Boolean</code></td>
		<td><code><span class="literal">true</span></code></td>
		<td>Whether the map can be zoomed by touch-dragging with two fingers.</td>
	</tr>
	<tr>
		<td><code><b>scrollWheelZoom</b></code></td>
		<td><code>Boolean</code></td>
		<td><code><span class="literal">true</span></code></td>
		<td>Whether the map can be zoomed by using the mouse wheel.</td>
	</tr>
	<tr>
		<td><code><b>doubleClickZoom</b></code></td>
		<td><code>Boolean</code></td>
		<td><code><span class="literal">true</span></code></td>
		<td>Whether the map can be zoomed in by double clicking on it.</td>
	</tr>
	<tr>
		<td><code><b>boxZoom</b></code></td>
		<td><code>Boolean</code></td>
		<td><code><span class="literal">true</span></code></td>
		<td>Whether the map can be zoomed to a rectangular area specified by dragging the mouse while pressing shift.</td>
	</tr>
	<tr>
		<td><code><b>trackResize</b></code></td>
		<td><code>Boolean</code></td>
		<td><code><span class="literal">true</span></code></td>
		<td>Whether the map automatically handles browser window resize to update itself.</td>
	</tr>
	<tr>
		<td><code><b>worldCopyJump</b></code></td>
		<td><code>Boolean</code></td>
		<td><code><span class="literal">false</span></code></td>
		<td>With this option enabled, the map tracks when you pan to another "copy" of the world and seamlessly jumps to the original one so that all overlays like markers and vector layers are still visible.</td>
	</tr>
	<tr>
		<td><code><b>closePopupOnClick</b></code></td>
		<td><code>Boolean</code></td>
		<td><code><span class="literal">true</span></code></td>
		<td>Set it to <code><span class="literal">false</span></code> if you don't want popups to close when user clicks the map.</td>
	</tr>
</table>

<h4>Keyboard Navigation Options</h4>

<table>
	<tr>
		<th class="width140">Option</th>
		<th>Type</th>
		<th>Default</th>
		<th>Description</th>
	</tr>
	<tr>
		<td><code><b>keyboard</b></code></td>
		<td><code>Boolean</code></td>
		<td><code><span class="literal">true</span></code></td>
		<td>Makes the map focusable and allows users to navigate the map with keyboard arrows and <code>+</code>/<code>-</code> keys.</td>
	</tr>
	<tr>
		<td><code><b>keyboardPanOffset</b></code></td>
		<td><code>Number</code></td>
		<td><code><span class="number">80</span></code></td>
		<td>Amount of pixels to pan when pressing an arrow key.</td>
	</tr>
	<tr>
		<td><code><b>keyboardZoomOffset</b></code></td>
		<td><code>Number</code></td>
		<td><code><span class="number">1</span></code></td>
		<td>Number of zoom levels to change when pressing <code>+</code> or <code>-</code> key.</td>
	</tr>
</table>

<h4>Panning Inertia Options</h4>

<table>
	<tr>
		<th class="width140">Option</th>
		<th>Type</th>
		<th>Default</th>
		<th>Description</th>
	</tr>
	<tr>
		<td><code><b>inertia</b></code></td>
		<td><code>Boolean</code></td>
		<td><code><span class="literal">true</span></code></td>
		<td>If enabled, panning of the map will have an inertia effect where the map builds momentum while dragging and continues moving in the same direction for some time. Feels especially nice on touch devices.</td>
	</tr>
	<tr>
		<td><code><b>inertiaDeceleration</b></code></td>
		<td><code>Number</code></td>
		<td><code><span class="number">3000</span></code></td>
		<td>The rate with which the inertial movement slows down, in pixels/second<sup>2</sup>.</td>
	</tr>
	<tr>
		<td><code><b>inertiaMaxSpeed</b></code></td>
		<td><code>Number</code></td>
		<td><code><span class="number">1500</span></code></td>
		<td>Max speed of the inertial movement, in pixels/second.</td>
	</tr>
	<tr>
		<td><code><b>inertiaThreshold</b></code></td>
		<td><code>Number</code></td>
		<td><code>depends</code></td>
		<td>Amount of milliseconds that should pass between stopping the movement and releasing the mouse or touch to prevent inertial movement. <code><span class="number">32</span></code> for touch devices and <code><span class="number">14</span></code> for the rest by default.</td>
	</tr>
</table>

<h4>Control options</h4>

<table>
	<tr>
		<th class="width140">Option</th>
		<th>Type</th>
		<th>Default</th>
		<th>Description</th>
	</tr>
	<tr>
		<td><code><b>zoomControl</b></code></td>
		<td><code>Boolean</code></td>
		<td><code><span class="literal">true</span></code></td>
		<td>Whether the <a href="#control-zoom">zoom control</a> is added to the map by default.</td>
	</tr>
	<tr>
		<td><code><b>attributionControl</b></code></td>
		<td><code>Boolean</code></td>
		<td><code><span class="literal">true</span></code></td>
		<td>Whether the <a href="#control-attribution">attribution control</a> is added to the map by default.</td>
	</tr>
</table>

<h4>Animation options</h4>

<table>
	<tr>
		<th class="width140">Option</th>
		<th>Type</th>
		<th>Default</th>
		<th>Description</th>
	</tr>
	<tr>
		<td><code><b>fadeAnimation</b></code></td>
		<td><code>Boolean</code></td>
		<td>depends</td>
		<td>Whether the tile fade animation is enabled. By default it's enabled in all browsers that support CSS3 Transitions except Android.</td>
	</tr>
	<tr>
		<td><code><b>zoomAnimation</b></code></td>
		<td><code>Boolean</code></td>
		<td>depends</td>
		<td>Whether the tile zoom animation is enabled. By default it's enabled in all browsers that support CSS3 Transitions except Android.</td>
	</tr>
	<tr>
		<td><code><b>markerZoomAnimation</b></code></td>
		<td><code>Boolean</code></td>
		<td>depends</td>
		<td>Whether markers animate their zoom with the zoom animation, if disabled they will disappear for the length of the animation. By default it's enabled in all browsers that support CSS3 Transitions except Android.</td>
	</tr>
</table>


<h3 id="map-events">Events</h3>

<p>You can subscribe to the following events using <a href="#events">these methods</a>.</p>

<table>
	<tr>
		<th>Event</th>
		<th>Data</th>
		<th>Description</th>
	</tr>
	<tr>
		<td><code><b>click</b></code></td>
		<td><code><a href="#mouse-event">MouseEvent</a></code></td>
		<td>Fired when the user clicks (or taps) the map.</td>
	</tr>
	<tr>
		<td><code><b>dblclick</b></code></td>
		<td><code><a href="#mouse-event">MouseEvent</a></code></td>
		<td>Fired when the user double-clicks (or double-taps) the map.</td>
	</tr>
	<tr>
		<td><code><b>mousedown</b></code></td>
		<td><code><a href="#mouse-event">MouseEvent</a></code></td>
		<td>Fired when the user pushes the mouse button on the map.</td>
	</tr>
	<tr>
		<td><code><b>mouseup</b></code></td>
		<td><code><a href="#mouse-event">MouseEvent</a></code></td>
		<td>Fired when the user pushes the mouse button on the map.</td>
	</tr>
	<tr>
		<td><code><b>mouseover</b></code></td>
		<td><code><a href="#mouse-event">MouseEvent</a></code></td>
		<td>Fired when the mouse enters the map.</td>
	</tr>
	<tr>
		<td><code><b>mouseout</b></code></td>
		<td><code><a href="#mouse-event">MouseEvent</a></code></td>
		<td>Fired when the mouse leaves the map.</td>
	</tr>
	<tr>
		<td><code><b>mousemove</b></code></td>
		<td><code><a href="#mouse-event">MouseEvent</a></code></td>
		<td>Fired while the mouse moves over the map.</td>
	</tr>
	<tr>
		<td><code><b>contextmenu</b></code></td>
		<td><code><a href="#mouse-event">MouseEvent</a></code></td>
		<td>Fired when the user pushes the right mouse button on the map, prevents default browser context menu from showing if there are listeners on this event.</td>
	</tr>
	<tr>
		<td><code><b>focus</b></code></td>
		<td><code><a href="#event">Event</a></code></td>
		<td>Fired when the user focuses the map either by tabbing to it or clicking/panning.</td>
	</tr>
	<tr>
		<td><code><b>blur</b></code></td>
		<td><code><a href="#event">Event</a></code></td>
		<td>Fired when the map looses focus.</td>
	</tr>
	<tr>
		<td><code><b>preclick</b></code></td>
		<td><code><a href="#mouse-event">MouseEvent</a></code></td>
		<td>Fired before mouse click on the map (sometimes useful when you want something to happen on click before any existing click handlers start running).</td>
	</tr>
	<tr>
		<td><code><b>load</b></code></td>
		<td><code><a href="#event">Event</a></code></td>
		<td>Fired when the map is initialized (when its center and zoom are set for the first time).</td>
	</tr>
	<tr id="map-viewreset">
		<td><code><b>viewreset</b></code></td>
		<td><code><a href="#event">Event</a></code></td>
		<td>Fired when the map needs to redraw its content (this usually happens on map zoom or load). Very useful for creating custom overlays.</td>
	</tr>
	<tr>
		<td><code><b>movestart</b></code></td>
		<td><code><a href="#event">Event</a></code></td>
		<td>Fired when the view of the map starts changing (e.g. user starts dragging the map).</td>
	</tr>
	<tr>
		<td><code><b>move</b></code></td>
		<td><code><a href="#event">Event</a></code></td>
		<td>Fired on any movement of the map view.</td>
	</tr>
	<tr id="map-moveend">
		<td><code><b>moveend</b></code></td>
		<td><code><a href="#event">Event</a></code></td>
		<td>Fired when the view of the map ends changed (e.g. user stopped dragging the map).</td>
	</tr>
	<tr>
		<td><code><b>dragstart</b></code></td>
		<td><code><a href="#event">Event</a></code></td>
		<td>Fired when the user starts dragging the map.</td>
	</tr>
	<tr>
		<td><code><b>drag</b></code></td>
		<td><code><a href="#event">Event</a></code></td>
		<td>Fired repeatedly while the user drags the map.</td>
	</tr>
	<tr>
		<td><code><b>dragend</b></code></td>
		<td><code><a href="#event">Event</a></code></td>
		<td>Fired when the user stops dragging the map.</td>
	</tr>
	<tr>
		<td><code><b>zoomstart</b></code></td>
		<td><code><a href="#event">Event</a></code></td>
		<td>Fired when the map zoom is about to change (e.g. before zoom animation).</td>
	</tr>
	<tr>
		<td><code><b>zoomend</b></code></td>
		<td><code><a href="#event">Event</a></code></td>
		<td>Fired when the map zoom changes.</td>
	</tr>
	<tr>
		<td><code><b>zoomlevelschange</b></code></td>
		<td><code><a href="#event">Event</a></code></td>
		<td>Fired when the number of zoomlevels on the map is changed due to adding or removing a layer.</td>
	</tr>
	<tr>
		<td><code><b>autopanstart</b></code></td>
		<td><code><a href="#event">Event</a></code></td>
		<td>Fired when the map starts autopanning when opening a popup.</td>
	</tr>
	<tr>
		<td><code><b>layeradd</b></code></td>
		<td><code><a href="#layer-event">LayerEvent</a></code></td>
		<td>Fired when a new layer is added to the map.</td>
	</tr>
	<tr>
		<td><code><b>layerremove</b></code></td>
		<td><code><a href="#layer-event">LayerEvent</a></code></td>
		<td>Fired when some layer is removed from the map.</td>
	</tr>
	<tr>
		<td><code><b>baselayerchange</b></code></td>
<<<<<<< HEAD
		<td><code><a href="#layer-event">LayerEvent</a></code></td>
		<td>Fired when the base layer is changed through the layer control.</td>
	</tr>
	<tr>
		<td><code><b>locationfound</b></code></td>
		<td><code><a href="#location-event">LocationEvent</a></code></td>
		<td>Fired when geolocation (using <code>locate</code> method) went successfully.</td>
	</tr>
	<tr>
		<td><code><b>locationerror</b></code></td>
		<td><code><a href="#error-event">ErrorEvent</a></code></td>
		<td>Fired when geolocation (using <code>locate</code> method) failed.</td>
=======
		<td><code><a href="#layer-event">LayerEvent</a></code>
		<td>Fired when the base layer is changed through the <a href="#control-layers">layer control</a>.</td>
	</tr>
	<tr>
		<td><code><b>overlayadd</b></code></td>
		<td><code><a href="#layer-event">LayerEvent</a></code>
		<td>Fired when an overlay is selected through the <a href="#control-layers">layer control</a>.</td>
	</tr>
	<tr>
		<td><code><b>overlayremove</b></code></td>
		<td><code><a href="#layer-event">LayerEvent</a></code>
		<td>Fired when an overlay is deselected through the <a href="#control-layers">layer control</a>.</td>
	</tr>
	<tr>
		<td><code><b>locationfound</b></code></td>
		<td><code><a href="#location-event">LocationEvent</a></code>
		<td>Fired when geolocation (using the <a href="#map-locate">locate</a> method) went successfully.</td>
	</tr>
	<tr>
		<td><code><b>locationerror</b></code></td>
		<td><code><a href="#error-event">ErrorEvent</a></code>
		<td>Fired when geolocation (using the <a href="map-locate">locate</a> method) failed.</td>
>>>>>>> b433a5a6
	</tr>
	<tr>
		<td><code><b>popupopen</b></code></td>
		<td><code><a href="#popup-event">PopupEvent</a></code></td>
		<td>Fired when a popup is opened (using <code>openPopup</code> method).</td>
	</tr>
	<tr>
		<td><code><b>popupclose</b></code></td>
		<td><code><a href="#popup-event">PopupEvent</a></code></td>
		<td>Fired when a popup is closed (using <code>closePopup</code> method).</td>
	</tr>
</table>


<h3 id="map-set-methods">Methods for Modifying Map State</h3>

<table>
	<tr>
		<th>Method</th>
		<th>Returns</th>
		<th>Description</th>
	</tr>
	<tr>
		<td><code><b>setView</b>(
			<nobr>&lt;<a href="#latlng">LatLng</a>&gt; <i>center</i>,</nobr>
			<nobr>&lt;Number&gt; <i>zoom</i>,</nobr>
			<nobr>&lt;Boolean&gt; <i>forceReset?</i> )</nobr>
		</code></td>
		<td><code><span class="keyword">this</span></code></td>
		<td>Sets the view of the map (geographical center and zoom). If <code>forceReset</code> is set to <code><span class="literal">true</span></code>, the map is reloaded even if it's eligible for pan or zoom animation (<code><span class="literal">false</span></code> by default).</td>
	</tr>
	<tr>
		<td><code><b>setZoom</b>(
			<nobr>&lt;Number&gt; <i>zoom</i> )</nobr>
		</code></td>
		<td><code><span class="keyword">this</span></code></td>
		<td>Sets the zoom of the map.</td>
	</tr>
	<tr>
		<td><code><b>zoomIn</b>( <nobr>&lt;Number&gt; delta? )</nobr></code></td>
		<td><code><span class="keyword">this</span></code></td>
		<td>Increases the zoom of the map by <code>delta</code> (<code><span class="number">1</span></code> by default).</td>
	</tr>
	<tr>
		<td><code><b>zoomOut</b>( <nobr>&lt;Number&gt; delta? )</nobr></code></td>
		<td><code><span class="keyword">this</span></code></td>
		<td>Decreases the zoom of the map by <code>delta</code> (<code><span class="number">1</span></code> by default).</td>
	</tr>
	<tr id="map-fitbounds">
		<td><code><b>fitBounds</b>(
			<nobr>&lt;<a href="#latlngbounds">LatLngBounds</a>&gt; <i>bounds</i> )</nobr>
		</code></td>
		<td><code><span class="keyword">this</span></code></td>
		<td>Sets a map view that contains the given geographical bounds with the maximum zoom level possible.</td>
	</tr>
	<tr id="map-fitworld">
		<td><code><b>fitWorld</b>()</code></td>
		<td><code><span class="keyword">this</span></code></td>
		<td>Sets a map view that mostly contains the whole world with the maximum zoom level possible.</td>
	</tr>
	<tr>
		<td><code><b>panTo</b>(
			<nobr>&lt;<a href="#latlng">LatLng</a>&gt; <i>latlng</i> )</nobr>
		</code></td>
		<td><code><span class="keyword">this</span></code></td>
		<td>Pans the map to a given center. Makes an animated pan if new center is not more than one screen away from the current one.</td>
	</tr>
	<tr id="map-paninsidebounds">
		<td><code><b>panInsideBounds</b>(
			<nobr>&lt;<a href="#latlngbounds">LatLngBounds</a>&gt; <i>bounds</i> )</nobr>
		</code></td>
		<td><code><span class="keyword">this</span></code></td>
		<td>Pans the map to the closest view that would lie inside the given bounds (if it's not already).</td>
	</tr>
	<tr>
		<td><code><b>panBy</b>(
			<nobr>&lt;<a href="#point">Point</a>&gt; <i>point</i> )</nobr>
		</code></td>
		<td><code><span class="keyword">this</span></code></td>
		<td>Pans the map by a given number of pixels (animated).</td>
	</tr>
	<tr>
		<td><code><b>invalidateSize</b>(
			<nobr>&lt;Boolean&gt; <i>animate?</i> )</nobr>
		</code></td>
		<td><code><span class="keyword">this</span></code></td>
		<td>Checks if the map container size changed and updates the map if so &mdash; call it after you've changed the map size dynamically. If <code>animate</code> is <code><span class="literal">true</span></code>, map animates the update.</td>
	</tr>
	<tr id="map-setmaxbounds">
		<td><code><b>setMaxBounds</b>(
			<nobr>&lt;<a href="#latlngbounds">LatLngBounds</a>&gt; <i>bounds</i> )</nobr>
		</code></td>
		<td><code><span class="keyword">this</span></code></td>
		<td>Restricts the map view to the given bounds (see <a href="#map-maxbounds">map maxBounds</a> option).</td>
	</tr>
	<tr id="map-locate">
		<td><code><b>locate</b>(
			<nobr>&lt;<a href="#map-locate-options">Locate options</a>&gt; <i>options?</i> )</nobr>
		</code></td>
		<td><code><span class="keyword">this</span></code></td>
		<td>Tries to locate the user using the <a href="https://en.wikipedia.org/wiki/W3C_Geolocation_API">Geolocation API</a>, firing a <code>locationfound</code> event with location data on success or a <code>locationerror</code> event on failure, and optionally sets the map view to the user's location with respect to detection accuracy (or to the world view if geolocation failed). See <a href="#map-locate-options">Locate options</a> for more details.</td>
	</tr>
	<tr>
		<td><code><b>stopLocate</b>()</code></td>
		<td><code><span class="keyword">this</span></code></td>
		<td>Stops watching location previously initiated by <code><b>map.locate</b>({watch: true})</code>.</td>
	</tr>
</table>

<h3 id="map-get-methods">Methods for Getting Map State</h3>

<table>
	<tr>
		<th>Method</th>
		<th>Returns</th>
		<th>Description</th>
	</tr>
	<tr>
		<td><code><b>getCenter</b>()</code></td>
		<td><code><a href="#latlng">LatLng</a></code></td>
		<td>Returns the geographical center of the map view.</td>
	</tr>
	<tr>
		<td><code><b>getZoom</b>()</code></td>
		<td><code>Number</code></td>
		<td>Returns the current zoom of the map view.</td>
	</tr>
	<tr>
		<td><code><b>getMinZoom</b>()</code></td>
		<td><code>Number</code></td>
		<td>Returns the minimum zoom level of the map.</td>
	</tr>
	<tr>
		<td><code><b>getMaxZoom</b>()</code></td>
		<td><code>Number</code></td>
		<td>Returns the maximum zoom level of the map.</td>
	</tr>
	<tr>
		<td><code><b>getBounds</b>()</code></td>
		<td><code><a href="#latlngbounds">LatLngBounds</a></code></td>
		<td>Returns the LatLngBounds of the current map view.</td>
	</tr>
	<tr>
		<td><code><b>getBoundsZoom</b>(
			<nobr>&lt;<a href="#latlngbounds">LatLngBounds</a>&gt; <i>bounds</i>,</nobr>
			<nobr>&lt;Boolean&gt; <i>inside?</i> )</nobr>
		</code></td>

		<td><code>Number</code></td>

		<td>Returns the maximum zoom level on which the given bounds fit to the map view in its entirety. If <code>inside</code> (optional) is set to <code><span class="literal">true</span></code>, the method instead returns the minimum zoom level on which the map view fits into the given bounds in its entirety.</td>
	</tr>
	<tr>
		<td><code><b>getSize</b>()</code></td>
		<td><code><a href="#point">Point</a></code></td>
		<td>Returns the current size of the map container.</td>
	</tr>
	<tr>
		<td><code><b>getPixelBounds</b>()</code></td>
		<td><code>Bounds</code></td>
		<td>Returns the bounds of the current map view in projected pixel coordinates (sometimes useful in layer and overlay implementations).</td>
	</tr>
	<tr>
		<td><code><b>getPixelOrigin</b>()</code></td>
		<td><code><a href="#point">Point</a></code></td>
		<td>Returns the projected pixel coordinates of the top left point of the map layer (useful in custom layer and overlay implementations).</td>
	</tr>
</table>

<h3 id="map-stuff-methods">Methods for Layers and Controls</h3>

<table>
	<tr>
		<th>Method</th>
		<th>Returns</th>
		<th>Description</th>
	</tr>
	<tr id="map-addlayer">
		<td><code><b>addLayer</b>(
			<nobr>&lt;<a href="#ilayer">ILayer</a>&gt; <i>layer</i>,</nobr>
			<nobr>&lt;Boolean&gt; <i>insertAtTheBottom?</i> )</nobr>
		</code></td>

		<td><code><span class="keyword">this</span></code></td>
		<td>Adds the given layer to the map. If optional <code>insertAtTheBottom</code> is set to <code><span class="literal">true</span></code>, the layer is inserted under all others (useful when switching base tile layers).</td>
	</tr>
	<tr>
		<td><code><b>removeLayer</b>(
			<nobr>&lt;<a href="#ilayer">ILayer</a>&gt; <i>layer</i> )</nobr>
		</code></td>

		<td><code><span class="keyword">this</span></code></td>
		<td>Removes the given layer from the map.</td>
	</tr>
	<tr>
		<td><code><b>hasLayer</b>(
			<nobr>&lt;<a href="#ilayer">ILayer</a>&gt; <i>layer</i> )</nobr>
		</code></td>

		<td><code>Boolean</code></td>
		<td>Returns <code><span class="literal">true</span></code> if the given layer is currently added to the map.</td>
	</tr>

	<tr id="map-openpopup">
		<td><code><b>openPopup</b>(
			<nobr>&lt;<a href="#popup">Popup</a>&gt; <i>popup</i> )</nobr>
		</code></td>

		<td><code><span class="keyword">this</span></code></td>
		<td>Opens the specified popup while closing the previously opened (to make sure only one is opened at one time for usability).</td>
	</tr>
	<tr id="map-closepopup">
		<td><code><b>closePopup</b>()</code></td>
		<td><code><span class="keyword">this</span></code></td>
		<td>Closes the popup opened with <a href="#map-openpopup">openPopup</a>.</td>
	</tr>
	<tr id="map-addcontrol">
		<td><code><b>addControl</b>(
			<nobr>&lt;<a href="#icontrol">IControl</a>&gt; <i>control</i> )</nobr>
		</code></td>

		<td><code><span class="keyword">this</span></code></td>
		<td>Adds the given control to the map.</td>
	</tr>
	<tr>
		<td><code><b>removeControl</b>(
			<nobr>&lt;<a href="#icontrol">IControl</a>&gt; <i>control</i> )</nobr>
		</code></td>

		<td><code><span class="keyword">this</span></code></td>
		<td>Removes the given control from the map.</td>
	</tr>
</table>


<h3 id="map-conversion-methods">Conversion Methods</h3>

<table>
	<tr>
		<th class="width200">Method</th>
		<th>Returns</th>
		<th>Description</th>
	</tr>
	<tr>
		<td><code><b>latLngToLayerPoint</b>(
			<nobr>&lt;<a href="#latlng">LatLng</a>&gt; <i>latlng</i> )</nobr>
		</code></td>

		<td><code><a href="#point">Point</a></code></td>
		<td>Returns the map layer point that corresponds to the given geographical coordinates (useful for placing overlays on the map).</td>
	</tr>
	<tr>
		<td><code><b>layerPointToLatLng</b>(
			<nobr>&lt;<a href="#point">Point</a>&gt; <i>point</i> )</nobr>
		</code></td>

		<td><code><a href="#latlng">LatLng</a></code></td>
		<td>Returns the geographical coordinates of a given map layer point.</td>
	</tr>
	<tr>
		<td><code><b>containerPointToLayerPoint</b>(
			<nobr>&lt;<a href="#point">Point</a>&gt; <i>point</i> )</nobr>
		</code></td>

		<td><code><a href="#point">Point</a></code></td>
		<td>Converts the point relative to the map container to a point relative to the map layer.</td>
	</tr>
	<tr>
		<td><code><b>layerPointToContainerPoint</b>(
			<nobr>&lt;<a href="#point">Point</a>&gt; <i>point</i> )</nobr>
		</code></td>

		<td><code><a href="#point">Point</a></code></td>
		<td>Converts the point relative to the map layer to a point relative to the map container.</td>
	</tr>
	<tr>
		<td><code><b>latLngToContainerPoint</b>(
			<nobr>&lt;<a href="#latlng">LatLng</a>&gt; <i>latlng</i> )</nobr>
		</code></td>

		<td><code><a href="#point">Point</a></code></td>
		<td>Returns the map container point that corresponds to the given geographical coordinates.</td>
	</tr>
	<tr>
		<td><code><b>containerPointToLatLng</b>(
			<nobr>&lt;<a href="#point">Point</a>&gt; <i>point</i> )</nobr>
		</code></td>

		<td><code><a href="#latlng">LatLng</a></code></td>
		<td>Returns the geographical coordinates of a given map container point.</td>
	</tr>
	<tr>
		<td><code><b>project</b>(
			<nobr>&lt;<a href="#latlng">LatLng</a>&gt; <i>latlng</i>,</nobr>
			<nobr>&lt;Number&gt; <i>zoom?</i> )</nobr>
		</code></td>

		<td><code><a href="#point">Point</a></code></td>
		<td>Projects the given geographical coordinates to absolute pixel coordinates for the given zoom level (current zoom level by default).</td>
	</tr>
	<tr>
		<td><code><b>unproject</b>(
			<nobr>&lt;<a href="#point">Point</a>&gt; <i>point</i>,</nobr>
			<nobr>&lt;Number&gt; <i>zoom?</i> )</nobr>
		</code></td>

		<td><code><a href="#latlng">LatLng</a></code></td>
		<td>Projects the given absolute pixel coordinates to geographical coordinates for the given zoom level (current zoom level by default).</td>
	</tr>
	<tr>
		<td><code><b>mouseEventToContainerPoint</b>(
			<nobr>&lt;MouseEvent&gt; <i>event</i> )</nobr>
		</code></td>

		<td><code><a href="#point">Point</a></code></td>
		<td>Returns the pixel coordinates of a mouse click (relative to the top left corner of the map) given its event object.</td>
	</tr>
	<tr>
		<td><code><b>mouseEventToLayerPoint</b>(
			<nobr>&lt;MouseEvent&gt; <i>event</i> )</nobr>
		</code></td>

		<td><code><a href="#point">Point</a></code></td>
		<td>Returns the pixel coordinates of a mouse click relative to the map layer given its event object.
	</tr>
	<tr>
		<td><code><b>mouseEventToLatLng</b>(
			<nobr>&lt;MouseEvent&gt; <i>event</i> )</nobr>
		</code></td>

		<td><code><a href="#latlng">LatLng</a></code></td>
		<td>Returns the geographical coordinates of the point the mouse clicked on given the click's event object.</td>
	</tr>
</table>

<h3 id="map-misc-methods">Other Methods</h3>

<table>
	<tr>
		<th>Method</th>
		<th>Returns</th>
		<th>Description</th>
	</tr>
	<tr>
		<td><code><b>getContainer</b>()</code></td>
		<td><code>HTMLElement</code></td>
		<td>Returns the container element of the map.</td>
	</tr>
	<tr id="map-getpanes">
		<td><code><b>getPanes</b>()</code></td>
		<td><code><a href="#map-panes">MapPanes</a></code></td>
		<td>Returns an object with different map panes (to render overlays in).</td>
	</tr>
	<tr id="map-whenready">
		<td><code><b>whenReady</b>(
			<nobr>&lt;Function&gt; <i>fn</i></nobr>,
			<nobr>&lt;Object&gt; <i>context?</i> )</nobr></code></td>
		<td><code>this</code></td>
		<td>Runs the given callback when the map gets initialized with a place and zoom, or immediately if it happened already, optionally passing a function context.</td>
	</tr>
</table>

<h3 id="map-locate-options">Locate options</h3>

<table>
	<tr>
		<th>Option</th>
		<th>Type</th>
		<th>Default</th>
		<th>Description</th>
	</tr>
	<tr>
		<td><code><b>watch</b></code></td>
		<td><code>Boolean</code></td>
		<td><code><span class="literal">false</span></code></td>
		<td>If <code><span class="literal">true</span></code>, starts continous watching of location changes (instead of detecting it once) using W3C <code>watchPosition</code> method. You can later stop watching using <code><b>map.stopLocate</b>()</code> method.</td>
	</tr>
	<tr>
		<td><code><b>setView</b></code></td>
		<td><code>Boolean</code></td>
		<td><code><span class="literal">false</span></code></td>
		<td>If <code><span class="literal">true</span></code>, automatically sets the map view to the user location with respect to detection accuracy, or to world view if geolocation failed.</td>
	</tr>
	<tr>
		<td><code><b>maxZoom</b></code></td>
		<td><code>Number</code></td>
		<td><code><span class="number">Infinity</span></code></td>
		<td>The maximum zoom for automatic view setting when using `setView` option.</td>
	</tr>
	<tr>
		<td><code><b>timeout</b></code></td>
		<td><code>Number</code></td>
		<td><code><span class="number">10000</span></code></td>
		<td>Number of millisecond to wait for a response from geolocation before firing a <code>locationerror</code> event.</td>
	</tr>
	<tr>
		<td><code><b>maximumAge</b></code></td>
		<td><code>Number</code></td>
		<td><code><span class="number">0</span></code></td>
		<td>Maximum age of detected location. If less than this amount of milliseconds passed since last geolocation response, <code>locate</code> will return a cached location.</td>
	</tr>
	<tr>
		<td><code><b>enableHighAccuracy</b></code></td>
		<td><code>Boolean</code></td>
		<td><code><span class="literal">false</span></code></td>
		<td>Enables high accuracy, see <a href="http://dev.w3.org/geo/api/spec-source.html#high-accuracy">description in the W3C spec</a>.</td>
	</tr>
</table>


<h3 id="map-properties">Properties</h3>

<p>Map properties include interaction handlers that allow you to control interaction behavior in runtime, enabling or disabling certain features such as dragging or touch zoom (see <a href="#ihandler">IHandler</a> methods). Example:</p>

<pre><code class="javascript">map.doubleClickZoom.disable();</code></pre>

<p>You can also access default map controls like attribution control through map properties:</p>

<pre><code class="javascript">map.attributionControl.addAttribution("Earthquake data &amp;copy; GeoNames");</code></pre>

<table>
	<tr>
		<th class="minwidth">Property</th>
		<th class="minwidth">Type</th>
		<th>Description</th>
	</tr>
	<tr>
		<td><code><b>dragging</b></code></td>
		<td><a href="#ihandler"><code>IHandler</code></a></td>
		<td>Map dragging handler (by both mouse and touch).</td>
	</tr>
	<tr>
		<td><code><b>touchZoom</b></code></td>
		<td><a href="#ihandler"><code>IHandler</code></a></td>
		<td>Touch zoom handler.</td>
	</tr>
	<tr>
		<td><code><b>doubleClickZoom</b></code></td>
		<td><a href="#ihandler"><code>IHandler</code></a></td>
		<td>Double click zoom handler.</td>
	</tr>
	<tr>
		<td><code><b>scrollWheelZoom</b></code></td>
		<td><a href="#ihandler"><code>IHandler</code></a></td>
		<td>Scroll wheel zoom handler.</td>
	</tr>
	<tr>
		<td><code><b>boxZoom</b></code></td>
		<td><a href="#ihandler"><code>IHandler</code></a></td>
		<td>Box (shift-drag with mouse) zoom handler.</td>
	</tr>
	<tr>
		<td><code><b>keyboard</b></code></td>
		<td><a href="#ihandler"><code>IHandler</code></a></td>
		<td>Keyboard navigation handler.</td>
	</tr>
	<tr>
		<td><code><b>zoomControl</b></code></td>
		<td><a href="#control-zoom"><code>Control.Zoom</code></a></td>
		<td>Zoom control.</td>
	</tr>
	<tr>
		<td><code><b>attributionControl</b></code></td>
		<td><a href="#control-attribution"><code>Control.Attribution</code></a></td>
		<td>Attribution control.</td>
	</tr>
</table>


<h3 id="map-panes">Map Panes</h3>

<p>An object literal (returned by <a href="#map-getpanes">map.getPanes</a></code>) that contains different map panes that you can use to put your custom overlays in. The difference is mostly in zIndex order that such overlays get.</p>

<table>
	<tr>
		<th class="width100">Property</th>
		<th class="width100">Type</th>
		<th>Description</th>
	</tr>
	<tr>
		<td><code><b>mapPane</b></code></td>
		<td><code>HTMLElement</code></td>
		<td>Pane that contains all other map panes.</td>
	</tr>
	<tr>
		<td><code><b>tilePane</b></code></td>
		<td><code>HTMLElement</code></td>
		<td>Pane for tile layers.</td>
	</tr>
	<tr>
		<td><code><b>objectsPane</b></code></td>
		<td><code>HTMLElement</code></td>
		<td>Pane that contains all the panes except tile pane.</td>
	</tr>
	<tr>
		<td><code><b>shadowPane</b></code></td>
		<td><code>HTMLElement</code></td>
		<td>Pane for overlay shadows (e.g. marker shadows).</td>
	</tr>
	<tr>
		<td><code><b>overlayPane</b></code></td>
		<td><code>HTMLElement</code></td>
		<td>Pane for overlays like polylines and polygons.</td>
	</tr>
	<tr>
		<td><code><b>markerPane</b></code></td>
		<td><code>HTMLElement</code></td>
		<td>Pane for marker icons.</td>
	</tr>
	<tr>
		<td><code><b>popupPane</b></code></td>
		<td><code>HTMLElement</code></td>
		<td>Pane for popups.</td>
	</tr>
</table>


<h2 id="marker">L.Marker</h2>

<p>Used to put markers on the map.</p>

<pre><code class="javascript">L.marker([50.5, 30.5]).addTo(map);</code></pre>

<h3>Constructor</h3>

<table>
	<tr>
		<th class="width200">Constructor</th>
		<th>Usage</th>
		<th>Description</th>
	</tr>
	<tr>
		<td><code><b>L.Marker</b>(
			<nobr>&lt;<a href="#latlng">LatLng</a>&gt; <i>latlng</i>,</nobr>
			<nobr>&lt;<a href="#marker-options">Marker options</a>&gt; <i>options?</i> )</nobr>
		</code></td>

		<td class="factory-usage">
			<code><span class='keyword'>new</span> L.Marker(<span class="comment">&hellip;</span>)</code><br />
			<code>L.marker(<span class="comment">&hellip;</span>)</code>
		</td>

		<td>Instantiates a Marker object given a geographical point and optionally an options object.</td>
	</tr>
</table>

<h3 id="marker-options">Options</h3>

<table>
	<tr>
		<th>Option</th>
		<th>Type</th>
		<th>Default</th>
		<th>Description</th>
	</tr>
	<tr>
		<td><code><b>icon</b></code></td>
		<td><code><a href="#icon">L.Icon</a></code></td>
		<td>*</td>
		<td>Icon class to use for rendering the marker. See <a href="#icon">Icon documentation</a> for details on how to customize the marker icon. Set to <code>new L.Icon.Default()</code> by default.</td>
	</tr>
	<tr>
		<td><code><b>clickable</b></code></td>
		<td><code>Boolean</code></td>
		<td><code><span class="literal">true</span></code></td>
		<td>If <code><span class="literal">false</span></code>, the marker will not emit mouse events and will act as a part of the underlying map.</td>
	</tr>
	<tr>
		<td><code><b>draggable</b></code></td>
		<td><code>Boolean</code></td>
		<td><code><span class="literal">false</span></code></td>
		<td>Whether the marker is draggable with mouse/touch or not.</td>
	</tr>
	<tr>
		<td><code><b>title</b></code></td>
		<td><code>String</code></td>
		<td><code><span class="string">''</span></code></td>
		<td>Text for the browser tooltip that appear on marker hover (no tooltip by default).</td>
	</tr>
	<tr id="marker-zindexoffset">
		<td><code><b>zIndexOffset</b></code></td>
		<td><code>Number</code></td>
		<td><code><span class="number">0</span></code></td>
		<td>By default, marker images zIndex is set automatically based on its latitude. Use this option if you want to put the marker on top of all others (or below), specifying a high value like <code>1000</code> (or high negative value, respectively).</td>
	</tr>
	<tr>
		<td><code><b>opacity</b></code></td>
		<td><code>Number</code></td>
		<td><code><span class="number">1.0</span></code></td>
		<td>The opacity of the marker.</td>
	</tr>
	<tr>
		<td><code><b>riseOnHover</b></code></td>
		<td><code>Boolean</code></td>
		<td><code><span class="literal">false</span></code></td>
		<td>If <code><span class="literal">true</span></code>, the marker will get on top of others when you hover the mouse over it.</td>
	</tr>
	<tr>
		<td><code><b>riseOffset</b></code></td>
		<td><code>Number</code></td>
		<td><code><span class="number">250</span></code></td>
		<td>The z-index offset used for the <code>riseOnHover</code> feature.</td>
	</tr>
</table>

<h3>Events</h3>

<p>You can subscribe to the following events using <a href="#events">these methods</a>.</p>

<table>
	<tr>
		<th class="width100">Event</th>
		<th class="width100">Data</th>
		<th>Description</th>
	</tr>
	<tr>
		<td><code><b>click</b></code></td>
		<td><code><a href="#mouse-event">MouseEvent</a></code></td>
		<td>Fired when the user clicks (or taps) the marker.</td>
	</tr>
	<tr>
		<td><code><b>dblclick</b></code></td>
		<td><code><a href="#mouse-event">MouseEvent</a></code></td>
		<td>Fired when the user double-clicks (or double-taps) the marker.</td>
	</tr>
	<tr>
		<td><code><b>mousedown</b></code></td>
		<td><code><a href="#mouse-event">MouseEvent</a></code></td>
		<td>Fired when the user pushes the mouse button on the marker.</td>
	</tr>
	<tr>
		<td><code><b>mouseover</b></code></td>
		<td><code><a href="#mouse-event">MouseEvent</a></code></td>
		<td>Fired when the mouse enters the marker.</td>
	</tr>
	<tr>
		<td><code><b>mouseout</b></code></td>
		<td><code><a href="#mouse-event">MouseEvent</a></code></td>
		<td>Fired when the mouse leaves the marker.</td>
	</tr>
	<tr>
		<td><code><b>contextmenu</b></code></td>
		<td><code><a href="#mouse-event">MouseEvent</a></code>
		<td>Fired when the user right-clicks on the marker.</td>
	</tr>
	<tr>
		<td><code><b>dragstart</b></code></td>
		<td><code><a href="#event">Event</a></code></td>
		<td>Fired when the user starts dragging the marker.</td>
	</tr>
	<tr>
		<td><code><b>drag</b></code></td>
		<td><code><a href="#event">Event</a></code></td>
		<td>Fired repeatedly while the user drags the marker.</td>
	</tr>
	<tr>
		<td><code><b>dragend</b></code></td>
		<td><code><a href="#event">Event</a></code></td>
		<td>Fired when the user stops dragging the marker.</td>
	</tr>
	<tr>
		<td><code><b>move</b></code></td>
		<td><code><a href="#event">Event</a></code></td>
		<td>Fired when the marker is moved via setLatLng. New coordinate include in event arguments.</td>
	</tr>
	<tr>
		<td><code><b>remove</b></code></td>
		<td><code><a href="#event">Event</a></code></td>
		<td>Fired when the marker is removed from the map.</td>
	</tr>
</table>

<h3>Methods</h3>

<table>
	<tr>
		<th>Method</th>
		<th>Returns</th>
		<th>Description</th>
	</tr>
	<tr>
		<td><code><b>addTo</b>(
			<nobr>&lt;<a href="#map">Map</a>&gt; <i>map</i> )</nobr>
		</code></td>

		<td><code><span class="keyword">this</span></code></td>
		<td>Adds the marker to the map.</td>
	</tr>
	<tr>
		<td><code><b>getLatLng</b>()</code></td>
		<td><code><a href="#latlng">LatLng</a></code></td>
		<td>Returns the current geographical position of the marker.</td>
	</tr>
	<tr>
		<td><code><b>setLatLng</b>(
			<nobr>&lt;<a href="#latlng">LatLng</a>&gt; <i>latlng</i> )</nobr>
		</code></td>

		<td><code><span class="keyword">this</span></code></td>
		<td>Changes the marker position to the given point.</td>
	</tr>
	<tr>
		<td><code><b>setIcon</b>(
			<nobr>&lt;<a href="#icon">Icon</a>&gt; <i>icon</i> )</nobr>
		</code></td>

		<td><code><span class="keyword">this</span></code></td>
		<td>Changes the marker icon.</td>
	</tr>
	<tr>
		<td><code><b>setZIndexOffset</b>(
			<nobr>&lt;Number&gt; <i>offset</i> )</nobr>
		</code></td>

		<td><code><span class="keyword">this</span></code></td>
		<td>Changes the <a href="#marker-zindexoffset">zIndex offset</a> of the marker.</td>
	</tr>
	<tr>
		<td><code><b>setOpacity</b>(
			<nobr>&lt;Number&gt; <i>opacity</i> )</nobr>
		</code></td>
		<td><code><span class="keyword">this</span></code></td>
		<td>Changes the opacity of the marker.</td>
	</tr>
	<tr>
		<td><code><b>update</b>()</nobr>
		</code></td>

		<td><code><span class="keyword">this</span></code></td>
		<td>Updates the marker position, useful if coordinates of its <code>latLng</code> object were changed directly.</td>
	</tr>
	<tr id="marker-bindpopup">
		<td><code><b>bindPopup</b>(
			<nobr>&lt;String&gt; <i>htmlContent</i>,</nobr>
			<nobr>&lt;<a href="#popup-options">Popup options</a>&gt; <i>options?</i> )</nobr>
		</code></td>

		<td><code><span class="keyword">this</span></code></td>
		<td>Binds a popup with a particular HTML content to a click on this marker. You can also open the bound popup with the Marker <a href="#marker-openpopup">openPopup</a> method.</td>
	</tr>
	<tr id="marker-unbindpopup">
		<td><code><b>unbindPopup</b>()</code></td>
		<td><code><span class="keyword">this</span></code></td>
		<td>Unbinds the popup previously bound to the marker with <code>bindPopup</code>.</td>
	</tr>
	<tr id="marker-openpopup">
		<td><code><b>openPopup</b>()</code></td>
		<td><code><span class="keyword">this</span></code></td>
		<td>Opens the popup previously bound by the <a href="#marker-bindpopup">bindPopup</a> method.</td>
	</tr>
	<tr id="marker-closepopup">
		<td><code><b>closePopup</b>()</code></td>
		<td><code><span class="keyword">this</span></code></td>
		<td>Closes the bound popup of the marker if it's opened.</td>
	</tr>
</table>

<h3 id="marker-interaction-handlers">Interaction handlers</h3>

<p>Interaction handlers are properties of a marker instance that allow you to control interaction behavior in runtime, enabling or disabling certain features such as dragging (see <a href="#ihandler">IHandler</a> methods). Example:</p>

<pre><code class="javascript">marker.dragging.disable();</code></pre>

<table>
	<tr>
		<th class="width100">Property</th>
		<th class="width100">Type</th>
		<th>Description</th>
	</tr>
	<tr>
		<td>dragging</td>
		<td><a href="#ihandler"><code>IHandler</code></a></td>
		<td>Marker dragging handler (by both mouse and touch).</td>
	</tr>
</table>



<h2 id="popup">L.Popup</h2>

<p>Used to open popups in certain places of the map. Use <a href="#map-openpopup">Map#openPopup</a> to open popups while making sure that only one popup is open at one time (recommended for usability), or use <a href="#map-addlayer">Map#addLayer</a> to open as many as you want.</p>

<h3>Usage example</h3>
<p>If you want to just bind a popup to marker click and then open it, it's really easy:</p>
<pre><code class="javascript">marker.bindPopup(popupContent).openPopup();</code></pre>
<p>Path overlays like polylines also have a <code>bindPopup</code> method. Here's a more complicated way to open a popup on a map:</p>

<pre><code class="javascript">var popup = L.popup()
	.setLatLng(latlng)
	.setContent('&lt;p&gt;Hello world!&lt;br /&gt;This is a nice popup.&lt;/p&gt;')
	.openOn(map);</code></pre>

<h3>Constructor</h3>

<table>
	<tr>
		<th>Constructor</th>
		<th>Usage</th>
		<th>Description</th>
	</tr>
	<tr>
		<td><code><b>L.Popup</b>(
			<nobr>&lt;<a href="#popup-options">Popup options</a>&gt; <i>options?</i>,</nobr>
			<nobr>&lt;object&gt; <i>source?</i> )</nobr>
		</code></td>

		<td class="factory-usage">
			<code><span class='keyword'>new</span> L.Popup(<span class="comment">&hellip;</span>)</code><br />
			<code>L.popup(<span class="comment">&hellip;</span>)</code>
		</td>

		<td>Instantiates a Popup object given an optional options object that describes its appearance and location and an optional object that is used to tag the popup with a reference to the source object to which it refers.</td>
	</tr>
</table>

<h3 id="popup-options">Options</h3>

<table>
	<tr>
		<th>Option</th>
		<th>Type</th>
		<th>Default</th>
		<th>Description</th>
	</tr>
	<tr>
		<td><code><b>maxWidth</b></code></td>
		<td><code>Number</code></td>
		<td><code><span class="number">300</span></code></td>
		<td>Max width of the popup.</td>
	</tr>
	<tr>
		<td><code><b>minWidth</b></code></td>
		<td><code>Number</code></td>
		<td><code><span class="number">50</span></code></td>
		<td>Min width of the popup.</td>
	</tr>
	<tr>
		<td><code><b>maxHeight</b></code></td>
		<td><code>Number</code></td>
		<td><code><span class="literal">null</span></code></td>
		<td>If set, creates a scrollable container of the given height inside a popup if its content exceeds it.</td>
	</tr>
	<tr>
		<td><code><b>autoPan</b></code></td>
		<td><code>Boolean</code></td>
		<td><code><span class="literal">true</span></code></td>
		<td>Set it to <code><span class="literal">false</span></code> if you don't want the map to do panning animation to fit the opened popup.</td>
	</tr>
	<tr>
		<td><code><b>closeButton</b></code></td>
		<td><code>Boolean</code></td>
		<td><code><span class="literal">true</span></code></td>
		<td>Controls the presense of a close button in the popup.</td>
	</tr>
	<tr>
		<td><code><b>offset</b></code></td>
		<td><code><a href="#point">Point</a></code></td>
		<td><code><nobr>Point(<span class="number">0</span>, <span class="number">6</span>)</nobr>
		</code></td>
		<td>The offset of the popup position. Useful to control the anchor of the popup when opening it on some overlays.</td>
	</tr>
	<tr>
		<td><code><b>autoPanPadding</b></code></td>
		<td><code><a href="#point">Point</a></code></td>
		<td><code><nobr>Point(<span class="number">5</span>, <span class="number">5</span>)</nobr>
		</code></td>
		<td>The margin between the popup and the edges of the map view after autopanning was performed.</td>
	</tr>
	<tr>
		<td><code><b>zoomAnimation</b></code></td>
		<td><code>Boolean</code></td>
		<td><code><span class="literal">true</span></code></td>
		<td>Whether to animate the popup on zoom. Disable it if you have problems with Flash content inside popups.</td>
	</tr>
</table>

<h3>Methods</h3>

<table>
	<tr>
		<th class="width250">Method</th>
		<th class="minwidth">Returns</th>
		<th>Description</th>
	</tr>
	<tr>
		<td><code><b>addTo</b>(
			<nobr>&lt;<a href="#map">Map</a>&gt; <i>map</i> )</nobr>
		</code></td>

		<td><code><span class="keyword">this</span></code></td>
		<td>Adds the popup to the map.</td>
	</tr>
	<tr>
		<td><code><b>openOn</b>(
			<nobr>&lt;<a href="#map">Map</a>&gt; <i>map</i> )</nobr>
		</code></td>

		<td><code><span class="keyword">this</span></code></td>
		<td>Adds the popup to the map and closes the previous one. The same as <code>map.openPopup(popup)</code>.</td>
	</tr>
	<tr>
		<td><code><b>setLatLng</b>(
			<nobr>&lt;<a href="#latlng">LatLng</a>&gt; <i>latlng</i> )</nobr>
		</code></td>

		<td><code><span class="keyword">this</span></code></td>
		<td>Sets the geographical point where the popup will open.</td>
	</tr>
	<tr>
		<td><code><b>setContent</b>(
			<nobr>&lt;String|HTMLElement&gt; <i>htmlContent</i> )</nobr>
		</code></td>

		<td><code><span class="keyword">this</span></code></td>
		<td>Sets the HTML content of the popup.</td>
	</tr>
</table>



<h2 id="tilelayer">L.TileLayer</h2>

<p>Used to load and display tile layers on the map, implements <a href="#ilayer">ILayer</a> interface.</p>

<h3>Usage example</h3>

<pre><code class="javascript">L.tileLayer('http://{s}.tile.cloudmade.com/{key}/{styleId}/256/{z}/{x}/{y}.png', {
	key: 'API-key',
	styleId: 997
}).addTo(map);</code></pre>

<h3>Constructor</h3>

<table>
	<tr>
		<th class="width250">Constructor</th>
		<th>Usage</th>
		<th>Description</th>
	</tr>
	<tr>
		<td><code><b>L.TileLayer</b>(
			<nobr>&lt;String&gt; <i><a href="#url-template">urlTemplate</a></i>,</nobr>
			<nobr>&lt;<a href="#tilelayer-options">TileLayer options</a>&gt; <i>options?</i> )</nobr>
		</code></td>

		<td class="factory-usage">
			<code><span class='keyword'>new</span> L.TileLayer(<span class="comment">&hellip;</span>)</code><br />
			<code>L.tileLayer(<span class="comment">&hellip;</span>)</code>
		</td>

		<td>Instantiates a tile layer object given a <a href="#url-template">URL template</a> and optionally an options object.</td>
	</tr>
</table>

<h3 id="url-template">URL template</h3>

<p>A string of the following form:</p>

<pre><code class="javascript">'http://{s}.somedomain.com/blabla/{z}/{x}/{y}.png'</code></pre>

<p><code>{s}</code> means one of the available subdomains (used sequentially to help with browser parallel requests per domain limitation; subdomain values are specified in options; <code>a</code>, <code>b</code> or <code>c</code> by default, can be omitted), <code>{z}</code> &mdash; zoom level, <code>{x}</code> and <code>{y}</code> &mdash; tile coordinates.</p>

<p>You can use custom keys in the template, which will be evaluated from TileLayer options, like this:</p>

<pre><code class="javascript">L.tileLayer('http://{s}.somedomain.com/{foo}/{z}/{x}/{y}.png', {foo: 'bar'});</code></pre>

<h3 id="tilelayer-options">Options</h3>

<table>
	<tr>
		<th>Option</th>
		<th>Type</th>
		<th>Default</th>
		<th>Description</th>
	</tr>
	<tr>
		<td><code><b>minZoom</b></code></td>
		<td><code>Number</code></td>
		<td><code><span class="number">0</span></code></td>
		<td>Minimum zoom number.</td>
	</tr>
	<tr>
		<td><code><b>maxZoom</b></code></td>
		<td><code>Number</code></td>
		<td><code><span class="number">18</span></code></td>
		<td>Maximum zoom number.</td>
	</tr>
	<tr>
		<td><code><b>tileSize</b></code></td>
		<td><code>Number</code></td>
		<td><code><span class="number">256</span></code></td>
		<td>Tile size (width and height in pixels, assuming tiles are square).</td>
	</tr>
	<tr>
		<td><code><b>subdomains</b></code></td>
		<td><code>String</code> or <code>String[]</code></td>
		<td><code><span class="string">'abc'</span></code></td>
		<td>Subdomains of the tile service. Can be passed in the form of one string (where each letter is a subdomain name) or an array of strings.</td>
	</tr>
	<tr>
		<td><code><b>errorTileUrl</b></code></td>
		<td><code>String</code></td>
		<td><code><span class="string">''</span></code></td>
		<td>URL to the tile image to show in place of the tile that failed to load.</td>
	</tr>
	<tr>
		<td><code><b>attribution</b></code></td>
		<td><code>String</code></td>
		<td><code><span class="string">''</span></code></td>
		<td>e.g. "&copy; CloudMade" &mdash; the string used by the attribution control, describes the layer data.</td>
	</tr>
	<tr>
		<td><code><b>tms</b></code></td>
		<td><code>Boolean</code></td>
		<td><code><span class="literal">false</span></code></td>
		<td>If <code><span class="literal">true</span></code>, inverses Y axis numbering for tiles (turn this on for TMS services).</td>
	</tr>
	<tr>
		<td><code><b>continuousWorld</b></code></td>
		<td><code>Boolean</code></td>
		<td><code><span class="literal">false</span></code></td>
		<td>If set to <code><span class="literal">true</span></code>, the tile coordinates won't be wrapped by world width (-180 to 180 longitude) or clamped to lie within world height (-90 to 90). Use this if you use Leaflet for maps that don't reflect the real world (e.g. game, indoor or photo maps).</td>
	</tr>
	<tr>
		<td><code><b>noWrap</b></code></td>
		<td><code>Boolean</code></td>
		<td><code><span class="literal">false</span></code></td>
		<td>If set to <code><span class="literal">true</span></code>, the tiles just won't load outside the world width (-180 to 180 longitude) instead of repeating.</td>
	</tr>
	<tr>
		<td><code><b>zoomOffset</b></code></td>
		<td><code>Number</code></td>
		<td><code><span class="number">0</span></code></td>
		<td>The zoom number used in tile URLs will be offset with this value.</td>
	</tr>
	<tr>
		<td><code><b>zoomReverse</b></code></td>
		<td><code>Boolean</code></td>
		<td><code><span class="literal">false</span></code></td>
		<td>If set to <code><span class="literal">true</span></code>, the zoom number used in tile URLs will be reversed (<code>maxZoom - zoom</code> instead of <code>zoom</code>)</td>
	</tr>
	<tr>
		<td><code><b>opacity</b></code></td>
		<td><code>Number</code></td>
		<td><code><span class="number">1.0</span></code></td>
		<td>The opacity of the tile layer.</td>
	</tr>
	<tr>
		<td><code><b>zIndex</b></code></td>
		<td><code>Number</code></td>
		<td><code><span class="literal">null</span></code></td>
		<td>The explicit zIndex of the tile layer. Not set by default.</td>
	</tr>
	<tr>
		<td><code><b>unloadInvisibleTiles</b></code></td>
		<td><code>Boolean</code></td>
		<td>depends</td>
		<td>If <code><span class="literal">true</span></code>, all the tiles that are not visible after panning are removed (for better performance). <code><span class="literal">true</span></code> by default on mobile WebKit, otherwise <code><span class="literal">false</span></code>.</td>
	</tr>
	<tr>
		<td><code><b>updateWhenIdle</b></code></td>
		<td><code>Boolean</code></td>
		<td>depends</td>
		<td>If <code><span class="literal">false</span></code>, new tiles are loaded during panning, otherwise only after it (for better performance). <code><span class="literal">true</span></code> by default on mobile WebKit, otherwise <code><span class="literal">false</span></code>.</td>
	</tr>
	<tr>
		<td><code><b>detectRetina</b></code></td>
		<td><code><code>Boolean</code></code></td>
		<td><code><span class="literal">false</span></code></td>
		<td>If <code><span class="literal">true</span></code> and user is on a retina display, it will request four tiles of half the specified size and a bigger zoom level in place of one to utilize the high resolution.</td>
	</tr>
	<tr>
		<td><code><b>reuseTiles</b></code></td>
		<td><code><code>Boolean</code></code></td>
		<td><code><span class="literal">false</span></code></td>
		<td>If <code><span class="literal">true</span></code>, all the tiles that are not visible after panning are placed in a reuse queue from which they will be fetched when new tiles become visible (as opposed to dynamically creating new ones). This will in theory keep memory usage low and eliminate the need for reserving new memory whenever a new tile is needed.</td>
	</tr>
</table>

<h3>Events</h3>

<p>You can subscribe to the following events using <a href="#events">these methods</a>.</p>

<table>
	<tr>
		<th class="width100">Event</th>
		<th class="width100">Data</th>
		<th>Description</th>
	</tr>
	<tr>
		<td><code><b>loading</b></code></td>
		<td><code><a href="#event">Event</a></code></td>
		<td>Fired when the tile layer starts loading tiles.</td>
	</tr>
	<tr>
		<td><code><b>load</b></code></td>
		<td><code><a href="#event">Event</a></code></td>
		<td>Fired when the tile layer loaded all visible tiles.</td>
	</tr>
	<tr>
		<td><code><b>tileload</b></code></td>
		<td><code><a href="#tile-event">TileEvent</a></code></td>
		<td>Fired when a tile loads.</td>
	</tr>
	<tr>
		<td><code><b>tileunload</b></code></td>
		<td><code><a href="#tile-event">TileEvent</a></code></td>
		<td>Fired when a tile is removed (e.g. when you have <code>unloadInvisibleTiles</code> on).</td>
	</tr>
</table>

<h3>Methods</h3>

<table>
	<tr>
		<th>Method</th>
		<th>Returns</th>
		<th>Description</th>
	</tr>
	<tr>
		<td><code><b>addTo</b>(
			<nobr>&lt;<a href="#map">Map</a>&gt; <i>map</i> )</nobr>
		</code></td>

		<td><code><span class="keyword">this</span></code></td>
		<td>Adds the layer to the map.</td>
	</tr>
	<tr>
		<td><code><b>bringToFront</b>()</code></td>
		<td><code><span class="keyword">this</span></code></td>
		<td>Brings the tile layer to the top of all tile layers.</td>
	</tr>
	<tr>
		<td><code><b>bringToBack</b>()</code></td>
		<td><code><span class="keyword">this</span></code></td>
		<td>Brings the tile layer to the bottom of all tile layers.</td>
	</tr>
	<tr>
		<td><code><b>setOpacity</b>(
			<nobr>&lt;Number&gt; <i>opacity</i> )</nobr>
		</code></td>

		<td><code><span class="keyword">this</span></code></td>
		<td>Changes the opacity of the tile layer.</td>
	</tr>
	<tr>
		<td><code><b>setZIndex</b>(
			<nobr>&lt;Number&gt; <i>zIndex</i> )</nobr>
		</code></td>

		<td><code><span class="keyword">this</span></code></td>
		<td>Sets the zIndex of the tile layer.</td>
	</tr>
	<tr>
		<td><code><b>redraw</b>()</code></td>
		<td><code><span class="keyword">this</span></code></td>
		<td>Causes the layer to clear all the tiles and request them again.</td>
	</tr>
	<tr>
		<td><code><b>setUrl</b>(
			<nobr>&lt;String&gt; <i><a href="#url-template">urlTemplate</a></i> )</nobr>
		</code></td>
		<td><code><span class="keyword">this</span></code></td>
		<td>Updates the layer's URL template and redraws it.</td>
	</tr>
</table>



<h2 id="tilelayer-wms">L.TileLayer.WMS</h2>

<p>Used to display WMS services as tile layers on the map. Extends <a href="#tilelayer">TileLayer</a>.</p>

<h3>Usage example</h3>

<pre><code class="javascript">var nexrad = L.tileLayer.wms("http://mesonet.agron.iastate.edu/cgi-bin/wms/nexrad/n0r.cgi", {
	layers: 'nexrad-n0r-900913',
	format: 'image/png',
	transparent: true,
	attribution: "Weather data &copy; 2012 IEM Nexrad"
});</code></pre>

<h3>Constructor</h3>

<table>
	<tr>
		<th class="width250">Constructor</th>
		<th>Usage</th>
		<th>Description</th>
	</tr>
	<tr>
		<td><code><b>L.TileLayer.WMS</b>(
			<nobr>&lt;String&gt; <i>baseUrl</i></nobr>,
			<nobr>&lt;<a href="#tilelayer-wms-options">TileLayer.WMS options</a>&gt; <i>options</i> )</nobr>
		</code></td>

		<td class="factory-usage">
			<code><span class='keyword'>new</span> L.TileLayer.WMS(<span class="comment">&hellip;</span>)</code><br />
			<code>L.tileLayer.wms(<span class="comment">&hellip;</span>)</code>
		</td>

		<td>Instantiates a WMS tile layer object given a base URL of the WMS service and a WMS parameters/options object.</td>
	</tr>
</table>

<h3 id="tilelayer-wms-options">Options</h3>

<p>Includes all <a href="#tilelayer-options">TileLayer options</a> and additionally:</p>

<table>
	<tr>
		<th class="width100">Option</th>
		<th class="width100">Type</th>
		<th class="width100">Default</th>
		<th>Description</th>
	</tr>
	<tr>
		<td><code><b>layers</b></code></td>
		<td><code>String</code></td>
		<td><code><span class="string">''</span></code></td>
		<td><b>(required)</b> Comma-separated list of WMS layers to show.</td>
	</tr>
	<tr>
		<td><code><b>styles</b></code></td>
		<td><code>String</code></td>
		<td><code><span class="string">''</span></code></td>
		<td>Comma-separated list of WMS styles.</td>
	</tr>
	<tr>
		<td><code><b>format</b></code></td>
		<td><code>String</code></td>
		<td><code><span class="string">'image/jpeg'</span></code></td>
		<td>WMS image format (use <code><span class="string">'image/png'</span></code> for layers with transparency).</td>
	</tr>
	<tr>
		<td><code><b>transparent</b></code></td>
		<td><code>Boolean</code></td>
		<td><code><span class="literal">false</span></code></td>
		<td>If <code><span class="literal">true</span></code>, the WMS service will return images with transparency.</td>
	</tr>
	<tr>
		<td><code><b>version</b></code></td>
		<td><code>String</code></td>
		<td><code><span class="string">'1.1.1'</span></code></td>
		<td>Version of the WMS service to use.</td>
	</tr>
</table>

<h3>Methods</h3>

<table>
	<tr>
		<th>Method</th>
		<th>Returns</th>
		<th>Description</th>
	</tr>
	<tr>
		<td><code><b>setParams</b>(
			<nobr>&lt;<a href="#tilelayer-wms-options">WMS parameters</a>&gt; <i>params</i></nobr>,
			<nobr>&lt;Boolean&gt; <i>noRedraw?</i> )</nobr>
		</code></td>
		<td><code><span class="keyword">this</span></code></td>
		<td>Merges an object with the new parameters and re-requests tiles on the current screen (unless <code>noRedraw</code> was set to <code><span class="literal">true</span></code>).</td>
	</tr>
</table>


<h2 id="tilelayer-canvas">L.TileLayer.Canvas</h2>

<p>Used to create Canvas-based tile layers where tiles get drawn on the browser side. Extends <a href="#tilelayer">TileLayer</a>.</p>

<h3>Usage example</h3>

<pre><code class="javascript">var canvasTiles = L.tileLayer.canvas();

canvasTiles.drawTile = function(canvas, tilePoint, zoom) {
	var ctx = canvas.getContext('2d');
	// draw something on the tile canvas
}</code></pre>

<h3>Constructor</h3>

<table>
	<tr>
		<th class="width200">Constructor</th>
		<th>Usage</th>
		<th>Description</th>
	</tr>
	<tr>
		<td><code><b>L.TileLayer.Canvas</b>(
			<nobr>&lt;<a href="#tilelayer-options">TileLayer options</a>&gt; <i>options?</i> )</nobr>
		</code></td>
		<td class="factory-usage">
			<code><span class='keyword'>new</span> L.TileLayer.Canvas(<span class="comment">&hellip;</span>)</code><br />
			<code>L.tileLayer.canvas(<span class="comment">&hellip;</span>)</code>
		</td>
		<td>Instantiates a Canvas tile layer object given an options object (optionally).</td>
	</tr>
</table>

<h3>Options</h3>
<table>
	<tr>
		<th>Option</th>
		<th>Type</th>
		<th>Default</th>
		<th>Description</th>
	</tr>
	<tr>
		<td><code><b>async</b></code></td>
		<td><code>Boolean</code></td>
		<td><code><span class="literal">false</span></code></td>
		<td>Indicates that tiles will be drawn asynchronously. <a href="#tilelayer-canvas-tiledrawn">tileDrawn</a> method should be called for each tile after drawing completion.</td>
	</tr>
</table>

<h3>Methods</h3>

<table>
	<tr>
		<th class="width200">Method</th>
		<th>Returns</th>
		<th>Description</th>
	</tr>
	<tr id = "tilelayer-canvas-drawtile">
		<td><code><b>drawTile</b>(
			<nobr>&lt;HTMLCanvasElement&gt; <i>canvas</i></nobr>,
			<nobr>&lt;<a href="#point">Point</a>&gt; <i>tilePoint</i></nobr>,
			<nobr>&lt;Number&gt; <i>zoom</i> )</nobr>
		</code></td>
		<td><code><span class="keyword">this</span></code></td>
		<td>You need to define this method after creating the instance to draw tiles; <code>canvas</code> is the actual canvas tile on which you can draw, <code>tilePoint</code> represents the tile numbers, and <code>zoom</code> is the current zoom.</td>
	</tr>
	<tr id="tilelayer-canvas-tiledrawn">
		<td><code><b>tileDrawn</b>( <nobr>&lt;HTMLCanvasElement&gt; <i>canvas</i></nobr> )</code></td>
		<td>-</td>
		<td>If <code>async</code> option is defined, this function should be called for each tile after drawing completion. <code>canvas</code> is the same canvas element, that was passed to <a href="#tilelayer-canvas-drawtile">drawTile</a>.</td>
	</tr>
</table>


<h2 id="imageoverlay">L.ImageOverlay</h2>

<p>Used to load and display a single image over specific bounds of the map, implements <a href="#ilayer">ILayer</a> interface.</p>

<h3>Usage example</h3>

<pre><code class="javascript">var imageUrl = 'http://www.lib.utexas.edu/maps/historical/newark_nj_1922.jpg',
	imageBounds = [[40.712216, -74.22655], [40.773941, -74.12544]];

L.imageOverlay(imageUrl, imageBounds).addTo(map);</code></pre>

<h3>Constructor</h3>

<table>
	<tr>
		<th class="width250">Constructor</th>
		<th>Usage</th>
		<th>Description</th>
	</tr>
	<tr>
		<td><code><b>L.ImageOverlay</b>(
			<nobr>&lt;String&gt; <i>imageUrl</i></nobr>,
			<nobr>&lt;<a href="#latlngbounds">LatLngBounds</a>&gt; <i>bounds</i></nobr>,
			<nobr>&lt;<a href="#imageoverlay-options">ImageOverlay options</a>&gt; <i>options?</i> )</nobr>
		</code></td>

		<td class="factory-usage">
			<code><span class='keyword'>new</span> L.ImageOverlay(<span class="comment">&hellip;</span>)</code><br />
			<code>L.imageOverlay(<span class="comment">&hellip;</span>)</code>
		</td>

		<td>Instantiates an image overlay object given the URL of the image and the geographical bounds it is tied to.</td>
	</tr>
</table>

<h3 id="imageoverlay-options">Options</h3>
<table>
	<tr>
		<th>Option</th>
		<th>Type</th>
		<th class="minwidth">Default</th>
		<th>Description</th>
	</tr>
	<tr>
		<td><code><b>opacity</b></code></td>
		<td><code>Number</code></td>
		<td><code><span class="number">1.0</span></code></td>
		<td>The opacity of the image overlay.</td>
	</tr>
</table>

<h3 id="imageoverlay-methods">Methods</h3>
<table>
	<tr>
		<th class="width250">Method</th>
		<th>Returns</th>
		<th>Description</th>
	</tr>
	<tr>
		<td><code><b>addTo</b>(
			<nobr>&lt;<a href="#map">Map</a>&gt; <i>map</i> )</nobr>
		</code></td>

		<td><code><span class="keyword">this</span></code></td>
		<td>Adds the overlay to the map.</td>
	</tr>
	<tr>
		<td><code><b>setOpacity</b>(
			<nobr>&lt;Number&gt; <i>opacity</i> )</nobr>
		</code></td>

		<td><code><span class="keyword">this</span></code></td>
		<td>Sets the opacity of the overlay.</td>
	</tr>
	<tr>
		<td><code><b>bringToFront</b>()</code></td>
		<td><code><span class="keyword">this</span></code></td>
		<td>Brings the layer to the top of all overlays.</td>
	</tr>
	<tr>
		<td><code><b>bringToBack</b>()</code></td>
		<td><code><span class="keyword">this</span></code></td>
		<td>Brings the layer to the bottom of all overlays.</td>
	</tr>
</table>


<h2 id="path">L.Path</h2>
<p>An abstract class that contains options and constants shared between vector overlays (Polygon, Polyline, Circle). Do not use it directly.

<h3 id="path-options">Options</h3>
<table>
	<tr>
		<th>Option</th>
		<th>Type</th>
		<th class="minwidth">Default</th>
		<th>Description</th>
	</tr>
	<tr>
		<td><code><b>stroke</b></code></td>
		<td><code>Boolean</code></td>
		<td><code><span class="literal">true</span></code></td>
		<td>Whether to draw stroke along the path. Set it to <code><span class="literal">false</span></code> to disable borders on polygons or circles.</td>
	</tr>
	<tr>
		<td><code><b>color</b></code></td>
		<td><code>String</code></td>
		<td><code><span class="string">'#03f'</span></code></td>
		<td>Stroke color.</td>
	</tr>
	<tr>
		<td><code><b>weight</b></code></td>
		<td><code>Number</code></td>
		<td><code><span class="number">5</span></code></td>
		<td>Stroke width in pixels.</td>
	</tr>
	<tr>
		<td><code><b>opacity</b></code></td>
		<td><code>Number</code></td>
		<td><code><span class="number">0.5</span></code></td>
		<td>Stroke opacity.</td>
	</tr>
	<tr>
		<td><code><b>fill</b></code></td>
		<td><code>Boolean</code></td>
		<td>depends</td>
		<td>Whether to fill the path with color. Set it to <code><span class="literal">false</span></code> to disable filling on polygons or circles.</td>
	</tr>
	<tr>
		<td><code><b>fillColor</b></code></td>
		<td><code>String</code></td>
		<td>same as color</td>
		<td>Fill color.</td>
	</tr>
	<tr>
		<td><code><b>fillOpacity</b></code></td>
		<td><code>Number</code></td>
		<td><code><span class="number">0.2</span></code></td>
		<td>Fill opacity.</td>
	</tr>
	<tr>
		<td><code><b>dashArray</b></code></td>
		<td><code>String</code></td>
		<td><code><span class="literal">null</span></code></td>
		<td>A string that defines the stroke <a href="https://developer.mozilla.org/en/SVG/Attribute/stroke-dasharray">dash pattern</a>. Doesn't work on canvas-powered layers (e.g. Android 2).</td>
	</tr>
	<tr>
		<td><code><b>clickable</b></code></td>
		<td><code>Boolean</code></td>
		<td><code><span class="literal">true</span></code></td>
		<td>If <code><span class="literal">false</span></code>, the vector will not emit mouse events and will act as a part of the underlying map.</td>
	</tr>
</table>

<h3>Events</h3>

<p>You can subscribe to the following events using <a href="#events">these methods</a>.</p>

<table>
	<tr>
		<th class="width100">Event</th>
		<th class="width100">Data</th>
		<th>Description</th>
	</tr>
	<tr>
		<td><code><b>click</b></code></td>
		<td><code><a href="#mouse-event">MouseEvent</a></code></td>
		<td>Fired when the user clicks (or taps) the object.</td>
	</tr>
	<tr>
		<td><code><b>dblclick</b></code></td>
		<td><code><a href="#mouse-event">MouseEvent</a></code></td>
		<td>Fired when the user double-clicks (or double-taps) the object.</td>
	</tr>
	<tr>
		<td><code><b>mousedown</b></code></td>
		<td><code><a href="#mouse-event">MouseEvent</a></code></td>
		<td>Fired when the user pushes the mouse button on the object.</td>
	</tr>
	<tr>
		<td><code><b>mouseover</b></code></td>
		<td><code><a href="#mouse-event">MouseEvent</a></code></td>
		<td>Fired when the mouse enters the object.</td>
	</tr>
	<tr>
		<td><code><b>mouseout</b></code></td>
		<td><code><a href="#mouse-event">MouseEvent</a></code></td>
		<td>Fired when the mouse leaves the object.</td>
	</tr>
	<tr>
		<td><code><b>contextmenu</b></code></td>
		<td><code><a href="#mouse-event">MouseEvent</a></code></td>
		<td>Fired when the user pushes the right mouse button on the object, prevents default browser context menu from showing if there are listeners on this event.</td>
	</tr>
	<tr>
		<td><code><b>add</b></code></td>
		<td><code><a href="#event">Event</a></code>
		<td>Fired when the path is added to the map.</td>
	</tr>
	<tr>
		<td><code><b>remove</b></code></td>
		<td><code><a href="#event">Event</a></code></td>
		<td>Fired when the path is removed from the map.</td>
	</tr>
</table>

<h3 id="path-methods">Methods</h3>
<table>
	<tr>
		<th class="width250">Method</th>
		<th>Returns</th>
		<th>Description</th>
	</tr>
	<tr>
		<td><code><b>addTo</b>(
			<nobr>&lt;<a href="#map">Map</a>&gt; <i>map</i> )</nobr>
		</code></td>

		<td><code><span class="keyword">this</span></code></td>
		<td>Adds the layer to the map.</td>
	</tr>
	<tr id="path-bindpopup">
		<td><code><b>bindPopup</b>(
			<nobr>&lt;String&gt; <i>htmlContent</i></nobr>,
			<nobr>&lt;<a href="#popup-options">Popup options</a>&gt; <i>options?</i> )</nobr>
		</code></td>

		<td><code><span class="keyword">this</span></code></td>
		<td>Binds a popup with a particular HTML content to a click on this path.</td>
	</tr>
	<tr id="path-unbindpopup">
		<td><code><b>unbindPopup</b>()</code></td>
		<td><code><span class="keyword">this</span></code></td>
		<td>Unbinds the popup previously bound to the path with <code>bindPopup</code>.</td>
	</tr>
	<tr id="path-openpopup">
		<td><code><b>openPopup</b>(
			<nobr>&lt;<a href="#latlng">LatLng</a>&gt; <i>latlng?</i> )</nobr>
		</code></td>

		<td><code><span class="keyword">this</span></code></td>
		<td>Opens the popup previously bound by the <a href="#path-bindpopup">bindPopup</a> method in the given point, or in one of the path's points if not specified.</td>
	</tr>
	<tr id="path-closepopup">
		<td><code><b>closePopup</b>()</code></td>

		<td><code><span class="keyword">this</span></code></td>
		<td>Closes the path's bound popup if it is opened.</td>
	</tr>
	<tr id="path-setstyle">
		<td><code><b>setStyle</b>(
			<nobr>&lt;<a href="#path-options">Path options</a>&gt; <i>object</i> )</nobr>
		</code></td>

		<td><code><span class="keyword">this</span></code></td>
		<td>Changes the appearance of a Path based on the options in the <a href="#path-options">Path options</a> object.</td>
	</tr>
	<tr id="path-getbounds">
		<td><code><b>getBounds</b>()</code></td>
		<td><code><a href="#latlngbounds">LatLngBounds</a></code></td>
		<td>Returns the LatLngBounds of the path.</td>
	</tr>
	<tr>
		<td><code><b>bringToFront</b>()</code></td>
		<td><code><span class="keyword">this</span></code></td>
		<td>Brings the layer to the top of all path layers.</td>
	</tr>
	<tr>
		<td><code><b>bringToBack</b>()</code></td>
		<td><code><span class="keyword">this</span></code></td>
		<td>Brings the layer to the bottom of all path layers.</td>
	</tr>
	<tr>
		<td><code><b>redraw</b>()</code></td>
		<td><code><span class="keyword">this</span></code></td>
		<td>Redraws the layer. Sometimes useful after you changed the coordinates that the path uses.</td>
	</tr>
</table>

<h3>Static properties</h3>
<table>
	<tr>
		<th>Constant</th>
		<th>Type</th>
		<th>Value</th>
		<th>Description</th>
	</tr>
	<tr>
		<td><code>SVG</code></td>
		<td><code>Boolean</code></td>
		<td>depends</td>
		<td>True if SVG is used for vector rendering (true for most modern browsers).</td>
	</tr>
	<tr>
		<td><code>VML</code></td>
		<td><code>Boolean</code></td>
		<td>depends</td>
		<td>True if VML is used for vector rendering (IE 6-8).</td>
	</tr>
	<tr>
		<td><code>CANVAS</code></td>
		<td><code>Boolean</code></td>
		<td>depends</td>
		<td>True if Canvas is used for vector rendering (Android 2). You can also force this by setting global variable <code>L_PREFER_CANVAS</code> to <code><span class="literal">true</span></code> <em>before</em> the Leaflet include on your page — sometimes it can increase performance dramatically when rendering thousands of circle markers, but currently suffers from a bug that causes removing such layers to be extremely slow.</td>
	</tr>
	<tr>
		<td><code>CLIP_PADDING</code></td>
		<td><code>Number</code></td>
		<td><nobr><code><span class="number">0.5</span></code> for SVG</nobr><br /><nobr><code><span class="number">0.02</span></code> for VML</nobr></td>
		<td>How much to extend the clip area around the map view (relative to its size, e.g. 0.5 is half the screen in each direction). Smaller values mean that you will see clipped ends of paths while you're dragging the map, and bigger values decrease drawing performance.</td>
	</tr>
</table>


<h2 id="polyline">L.Polyline</h2>

<p>A class for drawing polyline overlays on a map. Extends <a href="#path">Path</a>. Use <a href="#map-addlayer">Map#addLayer</a> to add it to the map.</p>

<h3>Usage example</h3>
<pre><code class="javascript">// create a red polyline from an arrays of LatLng points
var polyline = L.polyline(latlngs, {color: 'red'}).addTo(map);

// zoom the map to the polyline
map.fitBounds(polyline.getBounds());</code></pre>

<h3>Constructor</h3>

<table>
	<tr>
		<th class="width250">Constructor</th>
		<th>Usage</th>
		<th>Description</th>
	</tr>
	<tr>
		<td><code><b>L.Polyline</b>(
			<nobr>&lt;<a href="#latlng">LatLng</a>[]&gt; <i>latlngs</i></nobr>,
			<nobr>&lt;<a href="#polyline-options">Polyline options</a>&gt; <i>options?</i> )</nobr>
		</code></td>

		<td class="factory-usage">
			<code><span class='keyword'>new</span> L.Polyline(<span class="comment">&hellip;</span>)</code><br />
			<code>L.polyline(<span class="comment">&hellip;</span>)</code>
		</td>

		<td>Instantiates a polyline object given an array of geographical points and optionally an options object.</td>
	</tr>
</table>

<h3 id="polyline-options">Options</h3>

<p>You can use <a href="#path-options">Path options</a> and additionally the following options:</p>

<table>
	<tr>
		<th>Option</th>
		<th>Type</th>
		<th>Default</th>
		<th>Description</th>
	</tr>
	<tr>
		<td><code><b>smoothFactor</b></code></td>
		<td><code>Number</code></td>
		<td><code><span class="number">1.0</span></code></td>
		<td>How much to simplify the polyline on each zoom level. More means better performance and smoother look, and less means more accurate representation.</td>
	</tr>
	<tr>
		<td><code><b>noClip</b></code></td>
		<td><code>Boolean</code></td>
		<td><code><span class="literal">false</span></code></td>
		<td>Disabled polyline clipping.</td>
	</tr>
</table>

<h3>Methods</h3>

<p>You can use <a href="#path-methods">Path methods</a> and additionally the following methods:</p>

<table>
	<tr>
		<th class="width250">Method</th>
		<th>Returns</th>
		<th>Description</th>
	</tr>
	<tr>
		<td><code><b>addLatLng</b>(
			<nobr>&lt;<a href="#latlng">LatLng</a>&gt; <i>latlng</i> )</nobr>
		</code></td>

		<td><code><span class="keyword">this</span></code></td>
		<td>Adds a given point to the polyline.</td>
	</tr>
	<tr>
		<td><code><b>setLatLngs</b>(
			<nobr>&lt;<a href="#latlng">LatLng</a>[]&gt; <i>latlngs</i> )</nobr>
		</code></td>

		<td><code><span class="keyword">this</span></code></td>
		<td>Replaces all the points in the polyline with the given array of geographical points.</td>
	</tr>
	<tr>
		<td><code><b>getLatLngs</b>()</code></td>
		<td><code><a href="#latlng">LatLng</a>[]</code></td>
		<td>Returns an array of the points in the path.</td>
	</tr>
	<tr>
		<td><code><b>spliceLatLngs</b>(
			<nobr>&lt;Number&gt; <i>index</i></nobr>,
			<nobr>&lt;Number&gt; <i>pointsToRemove</i></nobr>,
			<nobr>&lt;<a href="#latlng">LatLng</a>&gt; <i>latlng?</i>, &hellip; )</nobr>
		</code></td>

		<td><code><a href="#latlng">LatLng</a>[]</code></td>
		<td>Allows adding, removing or replacing points in the polyline. Syntax is the same as in <a href="https://developer.mozilla.org/en/JavaScript/Reference/Global_Objects/Array/splice">Array#splice</a>. Returns the array of removed points (if any).</td>
	</tr>
	<tr id="path-getbounds">
		<td><code><b>getBounds</b>()</code></td>
		<td><code><a href="#latlngbounds">LatLngBounds</a></code></td>
		<td>Returns the LatLngBounds of the polyline.</td>
	</tr>
</table>



<h2 id="multipolyline">L.MultiPolyline</h2>

<p>Extends <a href="#featuregroup">FeatureGroup</a> to allow creating multi-polylines (single layer that consists of several polylines that share styling/popup).</p>

<h3>Constructor</h3>

<table>
	<tr>
		<th>Constructor</th>
		<th>Usage</th>
		<th>Description</th>
	</tr>
	<tr>
		<td><code><b>L.MultiPolyline</b>(
			<nobr>&lt;<a href="#latlng">LatLng</a>[][]&gt; <i>latlngs</i></nobr>,
			<nobr>&lt;<a href="#polyline-options">Polyline options</a>&gt; <i>options?</i> )</nobr>
		</code></td>

		<td class="factory-usage">
			<code><span class='keyword'>new</span> L.MultiPolyline(<span class="comment">&hellip;</span>)</code><br />
			<code>L.multiPolyline(<span class="comment">&hellip;</span>)</code>
		</td>

		<td>Instantiates a multi-polyline object given an array of arrays of geographical points (one for each individual polyline) and optionally an options object.</td>
	</tr>
</table>



<h2 id="polygon">L.Polygon</h2>

<p>A class for drawing polygon overlays on a map. Extends <a href="#polyline">Polyline</a>. Use <a href="#map-addlayer">Map#addLayer</a> to add it to the map.</p>

<p>Note that points you pass when creating a polygon shouldn't have an additional last point equal to the first one &mdash; it's better to filter out such points.</p>

<h3>Constructor</h3>

<table>
	<tr>
		<th>Constructor</th>
		<th>Usage</th>
		<th>Description</th>
	</tr>
	<tr>
		<td><code><b>L.Polygon</b>(
			<nobr>&lt;<a href="#latlng">LatLng</a>[]&gt; <i>latlngs</i></nobr>,
			<nobr>&lt;<a href="#polyline-options">Polyline options</a>&gt; <i>options?</i> )</nobr>
		</code></td>

		<td class="factory-usage">
			<code><span class='keyword'>new</span> L.Polygon(<span class="comment">&hellip;</span>)</code><br />
			<code>L.polygon(<span class="comment">&hellip;</span>)</code>
		</td>

		<td>Instantiates a polygon object given an array of geographical points and optionally an options object (the same as for Polyline). You can also create a polygon with holes by passing an array of arrays of latlngs, with the first latlngs array representing the exterior ring while the remaining represent the holes inside.</td>
	</tr>
</table>

<p>Polygon the same options and methods as Polyline.</p>



<h2 id="multipolygon">L.MultiPolygon</h2>

<p>Extends <a href="#featuregroup">FeatureGroup</a> to allow creating multi-polygons (single layer that consists of several polygons that share styling/popup).</p>

<h3>Constructor</h3>

<table>
	<tr>
		<th>Constructor</th>
		<th>Usage</th>
		<th>Description</th>
	</tr>
	<tr>
		<td><code><b>L.MultiPolygon</b>(
			<nobr>&lt;<a href="#latlng">LatLng</a>[][]&gt; <i>latlngs</i></nobr>,
			<nobr>&lt;<a href="#polyline-options">Polyline options</a>&gt; <i>options?</i> )</nobr>
		</code></td>

		<td class="factory-usage">
			<code><span class='keyword'>new</span> L.MultiPolygon(<span class="comment">&hellip;</span>)</code><br />
			<code>L.multiPolygon(<span class="comment">&hellip;</span>)</code>
		</td>

		<td>Instantiates a multi-polygon object given an array of latlngs arrays (one for each individual polygon) and optionally an options object (the same as for MultiPolyline).</td>
	</tr>
</table>

<h2 id="rectangle">L.Rectangle</h2>

<p>A class for drawing rectangle overlays on a map. Extends <a href="#polygon">Polygon</a>. Use <a href="#map-addlayer">Map#addLayer</a> to add it to the map.</p>

<h3>Usage example</h3>
<pre><code class="javascript">// define rectangle geographical bounds
var bounds = [[54.559322, -5.767822], [56.1210604, -3.021240]];

// create an orange rectangle
L.rectangle(bounds, {color: "#ff7800", weight: 1}).addTo(map);

// zoom the map to the rectangle bounds
map.fitBounds(bounds);</code></pre>

<h3>Constructor</h3>

<table>
	<tr>
		<th class="width250">Constructor</th>
		<th>Usage</th>
		<th>Description</th>
	</tr>
	<tr>
		<td><code><b>L.Rectangle</b>(
			<nobr>&lt;<a href="#latlngbounds">LatLngBounds</a>&gt; <i>bounds</i></nobr>,
			<nobr>&lt;<a href="#path-options">Path options</a>&gt; <i>options?</i> )</nobr>
		</code></td>

		<td class="factory-usage">
			<code><span class='keyword'>new</span> L.Rectangle(<span class="comment">&hellip;</span>)</code><br />
			<code>L.rectangle(<span class="comment">&hellip;</span>)</code>
		</td>

		<td>Instantiates a rectangle object with the given geographical bounds and optionally an options object.</td>
	</tr>
</table>

<h3>Methods</h3>

<p>You can use <a href="#path-methods">Path methods</a> and additionally the following methods:</p>

<table>
	<tr>
		<th class="width250">Method</th>
		<th>Returns</th>
		<th>Description</th>
	</tr>
	<tr>
		<td><code><b>setBounds</b>(
			<nobr>&lt;<a href="#latlngbounds">LatLngBounds</a>&gt; <i>bounds</i> )</nobr>
		</code></td>

		<td><code><span class="keyword">this</span></code></td>
		<td>Redraws the rectangle with the passed bounds.</td>
	</tr>
</table>


<h2 id="circle">L.Circle</h2>

<p>A class for drawing circle overlays on a map. Extends <a href="#path">Path</a>. Use <a href="#map-addlayer">Map#addLayer</a> to add it to the map.</p>

<pre><code class="javascript">L.circle([50.5, 30.5], 200).addTo(map);</pre></code>

<h3>Constructor</h3>

<table>
	<tr>
		<th>Constructor</th>
		<th>Usage</th>
		<th>Description</th>
	</tr>
	<tr>
		<td><code><b>L.Circle</b>(
			<nobr>&lt;<a href="#latlng">LatLng</a>&gt; <i>latlng</i></nobr>,
			<nobr>&lt;Number&gt; <i>radius</i></nobr>,
			<nobr>&lt;<a href="#path-options">Path options</a>&gt; <i>options?</i> )</nobr>
		</code></td>

		<td class="factory-usage">
			<code><span class='keyword'>new</span> L.Circle(<span class="comment">&hellip;</span>)</code><br />
			<code>L.circle(<span class="comment">&hellip;</span>)</code>
		</td>

		<td>Instantiates a circle object given a geographical point, a radius in meters and optionally an options object.</td>
	</tr>
</table>

<h3>Methods</h3>

<table>
	<tr>
		<th class="width200">Method</th>
		<th class="minwidth">Returns</th>
		<th>Description</th>
	</tr>
	<tr>
		<td><code><b>getLatLng</b>()</code></td>
		<td><code><a href="#latlng">LatLng</a></code></td>
		<td>Returns the current geographical position of the circle.</td>
	</tr>
	<tr>
		<td><code><b>getRadius</b>()</code></td>
		<td><code>Number</code></td>
		<td>Returns the current radius of a circle. Units are in meters.</td>
	</tr>
	<tr>
		<td><code><b>setLatLng</b>(
			<nobr>&lt;<a href="#latlng">LatLng</a>&gt; <i>latlng</i> )</nobr>
		</code></td>

		<td><code><span class="keyword">this</span></code></td>
		<td>Sets the position of a circle to a new location.</td>
	</tr>
	<tr>
		<td><code><b>setRadius</b>(
			<nobr>&lt;Number&gt; <i>radius</i> )</nobr>
		</code></td>

		<td><code><span class="keyword">this</span></code></td>
		<td>Sets the radius of a circle. Units are in meters.</td>
	</tr>
</table>



<h2 id="circlemarker">L.CircleMarker</h2>

<p>A circle of a fixed size with radius specified in pixels. Extends <a href="#circle">Circle</a>. Use <a href="#map-addlayer">Map#addLayer</a> to add it to the map.</p>

<h3>Constructor</h3>

<table>
	<tr>
		<th class="width200">Constructor</th>
		<th>Usage</th>
		<th>Description</th>
	</tr>
	<tr>
		<td><code><b>L.CircleMarker</b>(
			<nobr>&lt;<a href="#latlng">LatLng</a>&gt; <i>latlng</i></nobr>,
			<nobr>&lt;<a href="#path-options">Path options</a>&gt; <i>options?</i> )</nobr>
		</code></td>

		<td class="factory-usage">
			<code><span class='keyword'>new</span> L.CircleMarker(<span class="comment">&hellip;</span>)</code><br />
			<code>L.circleMarker(<span class="comment">&hellip;</span>)</code>
		</td>

		<td>Instantiates a circle marker given a geographical point and optionally an options object. The default radius is 10 and can be altered by passing a "radius" member in the path options object.</td>
	</tr>
</table>

<h3>Methods</h3>

<table>
	<tr>
		<th class="width200">Method</th>
		<th class="minwidth">Returns</th>
		<th>Description</th>
	</tr>
	<tr>
		<td><code><b>setLatLng</b>(
			<nobr>&lt;<a href="#latlng">LatLng</a>&gt; <i>latlng</i> )</nobr>
		</code></td>

		<td><code><span class="keyword">this</span></code></td>
		<td>Sets the position of a circle marker to a new location.</td>
	</tr>
	<tr>
		<td><code><b>setRadius</b>(
			<nobr>&lt;Number&gt; <i>radius</i> )</nobr>
		</code></td>

		<td><code><span class="keyword">this</span></code></td>
		<td>Sets the radius of a circle marker. Units are in pixels.</td>
	</tr>
</table>



<h2 id="layergroup">L.LayerGroup</h2>

<p>Used to group several layers and handle them as one. If you add it to the map, any layers added or removed from the group will be added/removed on the map as well. Implements <a href="#ilayer">ILayer</a> interface.</p>

<pre><code class="javascript">L.layerGroup([marker1, marker2])
	.addLayer(polyline)
	.addTo(map);</code></pre>

<h3>Constructor</h3>

<table>
	<tr>
		<th class="width250">Constructor</th>
		<th>Usage</th>
		<th>Description</th>
	</tr>
	<tr>
		<td><code><b>L.LayerGroup</b>(
			<nobr>&lt;<a href="#ilayer">ILayer</a>[]&gt; <i>layers?</i> )</nobr>
		</code></td>

		<td class="factory-usage">
			<code><span class='keyword'>new</span> L.LayerGroup(<span class="comment">&hellip;</span>)</code><br />
			<code>L.layerGroup(<span class="comment">&hellip;</span>)</code>
		</td>

		<td>Create a layer group, optionally given an initial set of layers.</td>
	</tr>
</table>

<h3>Methods</h3>

<table>
	<tr>
		<th class="width200">Method</th>
		<th class="minwidth">Returns</th>
		<th>Description</th>
	</tr>
	<tr>
		<td><code><b>addTo</b>(
			<nobr>&lt;<a href="#map">Map</a>&gt; <i>map</i> )</nobr>
		</code></td>

		<td><code><span class="keyword">this</span></code></td>
		<td>Adds the group of layers to the map.</td>
	</tr>
	<tr>
		<td><code><b>addLayer</b>(
			<nobr>&lt;<a href="#ilayer">ILayer</a>&gt; <i>layer</i> )</nobr>
		</code></td>

		<td><code><span class="keyword">this</span></code></td>
		<td>Adds a given layer to the group.</td>
	</tr>
	<tr>
		<td><code><b>removeLayer</b>(
			<nobr>&lt;<a href="#ilayer">ILayer</a>&gt; <i>layer</i> )</nobr>
		</code></td>

		<td><code><span class="keyword">this</span></code></td>
		<td>Removes a given layer from the group.</td>
	</tr>
	<tr>
		<td><code><b>hasLayer</b>(
			<nobr>&lt;<a href="#ilayer">ILayer</a>&gt; <i>layer</i> )</nobr>
		</code></td>

		<td><code>Boolean</code></td>
		<td>Returns <code><span class="literal">true</span></code> if the given layer is currently added to the group.</td>
	</tr>
	<tr>
		<td><code><b>clearLayers</b>()</code></td>
		<td><code><span class="keyword">this</span></code></td>
		<td>Removes all the layers from the group.</td>
	</tr>
	<tr>
		<td><code><b>eachLayer</b>(
			<nobr>&lt;Function&gt; <i>fn</i></nobr>,
			<nobr>&lt;Object&gt; <i>context?</i> )</nobr>
		</code></td>
		<td><code><span class="keyword">this</span></code></td>
		<td>Iterates over the layers of the group, optionally specifying context of the iterator function.
<pre><code>group.eachLayer(function (layer) {
	layer.bindPopup('Hello');
});</code></pre>
		</td>
	</tr>
</table>



<h2 id="featuregroup">L.FeatureGroup</h2>

<p>Extended <a href="#layergroup">LayerGroup</a> that also has mouse events (propagated from members of the group) and a shared bindPopup method. Implements <a href="#ilayer">ILayer</a> interface.</p>

<pre><code class="javascript">L.featureGroup([marker1, marker2, polyline])
	.bindPopup('Hello world!')
	.on('click', function() { alert('Clicked on a group!'); })
	.addTo(map);</code></pre>

<h3>Constructor</h3>

<table>
	<tr>
		<th class="width300">Constructor</th>
		<th>Usage</th>
		<th>Description</th>
	</tr>
	<tr>
		<td><code><b>L.FeatureGroup</b>(
			<nobr>&lt;<a href="#ilayer">ILayer</a>[]&gt; <i>layers?</i> )</nobr>
		</code></td>

		<td class="factory-usage">
			<code><span class='keyword'>new</span> L.FeatureGroup(<span class="comment">&hellip;</span>)</code><br />
			<code>L.featureGroup(<span class="comment">&hellip;</span>)</code>
		</td>

		<td>Create a layer group, optionally given an initial set of layers.</td>
	</tr>
</table>

<h3>Methods</h3>

<p>Has all <a href="#layergroup">LayerGroup</a> methods and additionally:</p>

<table>
	<tr>
		<th class="width250">Method</th>
		<th>Returns</th>
		<th>Description</th>
	</tr>
	<tr>
		<td><code><b>bindPopup</b>(
			<nobr>&lt;String&gt; <i>htmlContent</i></nobr>,
			<nobr>&lt;<a href="#popup-options">Popup options</a>&gt; <i>options?</i> )</nobr>
		</code></td>

		<td><code><span class="keyword">this</span></code></td>
		<td>Binds a popup with a particular HTML content to a click on any layer from the group that has a <code>bindPopup</code> method.</td>
	</tr>
	<tr>
		<td><code><b>getBounds</b>()</code></td>
		<td><code><a href="#latlngbounds">LatLngBounds</a></code></td>
		<td>Returns the LatLngBounds of the Feature Group (created from bounds and coordinates of its children).</td>
	</tr>
	<tr>
		<td><code><b>setStyle</b>(
			<nobr>&lt;<a href="#path-options">Path options</a>&gt; <i>style</i> )</nobr>
		</code></td>
		<td><code><span class="keyword">this</span></code></td>
		<td>Sets the given path options to each layer of the group that has a <code>setStyle</code> method.</td>
	</tr>
	<tr>
		<td><code><b>bringToFront</b>()</code></td>
		<td><code><span class="keyword">this</span></code></td>
		<td>Brings the layer group to the top of all other layers.</td>
	</tr>
	<tr>
		<td><code><b>bringToBack</b>()</code></td>
		<td><code><span class="keyword">this</span></code></td>
		<td>Brings the layer group to the bottom of all other layers.</td>
	</tr>
</table>

<h3>Events</h3>

<p>You can subscribe to the following events using <a href="#events">these methods</a>.</p>

<table>
	<tr>
		<th class="width100">Event</th>
		<th class="width100">Data</th>
		<th>Description</th>
	</tr>
	<tr>
		<td><code><b>click</b></code></td>
		<td><code><a href="#mouse-event">MouseEvent</a></code></td>
		<td>Fired when the user clicks (or taps) the group.</td>
	</tr>
	<tr>
		<td><code><b>dblclick</b></code></td>
		<td><code><a href="#mouse-event">MouseEvent</a></code></td>
		<td>Fired when the user double-clicks (or double-taps) the group.</td>
	</tr>
	<tr>
		<td><code><b>mouseover</b></code></td>
		<td><code><a href="#mouse-event">MouseEvent</a></code></td>
		<td>Fired when the mouse enters the group.</td>
	</tr>
	<tr>
		<td><code><b>mouseout</b></code></td>
		<td><code><a href="#mouse-event">MouseEvent</a></code></td>
		<td>Fired when the mouse leaves the group.</td>
	</tr>
	<tr>
		<td><code><b>mousemove</b></code></td>
		<td><code><a href="#mouse-event">MouseEvent</a></code></td>
		<td>Fired while the mouse moves over the layers of the group.</td>
	</tr>
	<tr>
		<td><code><b>contextmenu</b></code></td>
		<td><code><a href="#mouse-event">MouseEvent</a></code></td>
		<td>Fired when the user right-clicks on one of the layers.</td>
	</tr>
	<tr>
		<td><code><b>layeradd</b></code></td>
		<td><code><a href="#layer-event">LayerEvent</a></code>
		<td>Fired when a layer is added to the group.</td>
	</tr>
	<tr>
		<td><code><b>layerremove</b></code></td>
		<td><code><a href="#layer-event">LayerEvent</a></code>
		<td>Fired when a layer is removed from the map.</td>
	</tr>
</table>


<h2 id="geojson">L.GeoJSON</h2>

<p>Represents a <a href="http://geojson.org/geojson-spec.html">GeoJSON</a> layer. Allows you to parse GeoJSON data and display it on the map. Extends <a href="#featuregroup">FeatureGroup</a>.</p>

<pre><code class="javascript">L.geoJson(data, {
	style: function (feature) {
		return {color: feature.properties.color};
	},
	onEachFeature: function (feature, layer) {
		layer.bindPopup(feature.properties.description);
	}
}).addTo(map);</code></pre>

<p>Each feature layer created by it gets a <code>feature</code> property that links to the GeoJSON feature data the layer was created from (so that you can access its properties later).</p>

<h3>Constructor</h3>

<table>
	<tr>
		<th>Constructor</th>
		<th>Usage</th>
		<th>Description</th>
	</tr>
	<tr>
		<td><code><b>L.GeoJSON</b>(
			<nobr>&lt;Object&gt; <i>geojson?</i></nobr>,
			<nobr>&lt;<a href="#geojson-options">GeoJSON options</a>&gt; <i>options?</i> )</nobr>
		</code></td>

		<td class="factory-usage">
			<code><span class='keyword'>new</span> L.GeoJSON(<span class="comment">&hellip;</span>)</code><br />
			<code>L.geoJson(<span class="comment">&hellip;</span>)</code>
		</td>

		<td>Creates a GeoJSON layer. Optionally accepts an object in <a href="http://geojson.org/geojson-spec.html">GeoJSON format</a> to display on the map (you can alternatively add it later with <code>addData</code> method) and an options object.</td>
	</tr>
</table>

<h3 id="geojson-options">Options</h3>

<table>
	<tr>
		<th>Option</th>
		<th>Description</th>
	</tr>
	<tr id="geojson-pointtolayer">
		<td><code><b>pointToLayer</b>(
			<nobr>&lt;GeoJSON&gt; <i>featureData</i></nobr>,
			<nobr>&lt;<a href="#latlng">LatLng</a>&gt; <i>latlng</i> )</nobr>
		</code></td>

		<td>Function that will be used for creating layers for GeoJSON points (if not specified, simple markers will be created).</td>
	</tr>
	<tr id="geojson-style">
		<td><code><b>style</b>(
			<nobr>&lt;GeoJSON&gt; <i>featureData</i> )</nobr>
		</code></td>

		<td>Function that will be used to get style options for vector layers created for GeoJSON features.</td>
	</tr>
	<tr id="geojson-oneachfeature">
		<td><code><b>onEachFeature</b>(
			<nobr>&lt;GeoJSON&gt; <i>featureData</i></nobr>,
			<nobr>&lt;<a href="#ilayer">ILayer</a>&gt; <i>layer</i> )</nobr>
		</code></td>

		<td>Function that will be called on each created feature layer. Useful for attaching events and popups to features.</td>
	</tr>
	<tr id="geojson-filter">
		<td><code><b>filter</b>(
			<nobr>&lt;GeoJSON&gt; <i>featureData</i></nobr>,
			<nobr>&lt;<a href="#ilayer">ILayer</a>&gt; <i>layer</i> )</nobr>
		</code></td>

		<td>Function that will be used to decide whether to show a feature or not.</td>
	</tr>
</table>


<h3>Methods</h3>

<table>
	<tr>
		<th class="width250">Method</th>
		<th class="minwidth">Returns</th>
		<th>Description</th>
	</tr>
	<tr>
		<td><code><b>addData</b>(
			<nobr>&lt;GeoJSON&gt; <i>data</i> )</nobr>
		</code></td>

		<td><code>Boolean</code></td>
		<td>Adds a GeoJSON object to the layer.</td>
	</tr>
	<tr id="geojson-setstyle">
		<td><code><b>setStyle</b>(
			<nobr>&lt;Function&gt; <i><a href="#geojson-style">style</a></i> )</nobr>
		</code></td>

		<td><code><span class="keyword">this</span></code></td>
		<td>Changes styles of GeoJSON vector layers with the given style function.</td>
	</tr>
	<tr id="geojson-resetstyle">
		<td><code><b>resetStyle</b>(
			<nobr>&lt;<a href="#path">Path</a>&gt; <i>layer</i> )</nobr>
		</code></td>

		<td><code><span class="keyword">this</span></code></td>
		<td>Resets the the given vector layer's style to the original GeoJSON style, useful for resetting style after hover events.</td>
	</tr>
</table>

<h3>Static methods</h3>

<table>
	<tr>
		<th>Method</th>
		<th>Returns</th>
		<th>Description</th>
	</tr>
	<tr>
		<td><code><b>geometryToLayer</b>(
			<nobr>&lt;GeoJSON&gt; <i>featureData</i></nobr>,
			<nobr>&lt;<a href="#geojson-pointtolayer">Function</a>&gt; <i>pointToLayer?</i> )</nobr>
		</code></td>

		<td><code><a href="#ilayer">ILayer</a></code></td>
		<td>Creates a layer from a given GeoJSON feature.</td>
	</tr>
	<tr>
		<td><code><b>coordsToLatlng</b>(
			<nobr>&lt;Array&gt; <i>coords</i></nobr>,
			<nobr>&lt;Boolean&gt; <i>reverse?</i> )</nobr>
		</code></td>

		<td><code><a href="#latlng">LatLng</a></code></td>
		<td>Creates a LatLng object from an array of 2 numbers (latitude, longitude) used in GeoJSON for points. If <code>reverse</code> is set to <code><span class="literal">true</span></code>, the numbers will be interpreted as (longitude, latitude).</td>
	</tr>
	<tr>
		<td><code><b>coordsToLatlngs</b>(
			<nobr>&lt;Array&gt; <i>coords</i></nobr>,
			<nobr>&lt;Number&gt; <i>levelsDeep?</i></nobr>,
			<nobr>&lt;Boolean&gt; <i>reverse?</i> )</nobr>
		</code></td>

		<td><code>Array</code></td>
		<td>Creates a multidimensional array of LatLng objects from a GeoJSON coordinates array. <code>levelsDeep</code> specifies the nesting level (0 is for an array of points, 1 for an array of arrays of points, etc., 0 by default). If <code>reverse</code> is set to <code><span class="literal">true</span></code>, the numbers will be interpreted as (longitude, latitude).</td>
	</tr>
</table>




<h2 id="latlng">L.LatLng</h2>

<p>Represents a geographical point with a certain latitude and longitude.</p>
<pre><code class="javascript">var latlng = new L.LatLng(50.5, 30.5);</code></pre>

<p>All Leaflet methods that accept LatLng objects also accept them in a simple Array form (unless noted otherwise), so these lines are equivalent:</p>

<pre><code>map.panTo([50, 30]);
map.panTo(new L.LatLng(50, 30));</code></pre>

<h3>Constructor</h3>

<table>
	<tr>
		<th class="width200">Constructor</th>
		<th>Usage</th>
		<th>Description</th>
	</tr>
	<tr>
		<td><code><b>L.LatLng</b>(
			<nobr>&lt;Number&gt; <i>latitude</i></nobr>,
			<nobr>&lt;Number&gt; <i>longitude</i> )</nobr>
		</code></td>

		<td class="factory-usage">
			<code><span class='keyword'>new</span> L.LatLng(<span class="comment">&hellip;</span>)</code><br />
			<code>L.latLng(<span class="comment">&hellip;</span>)</code><br />
			<code>L.latLng([<span class="comment">&hellip;</span>])</code>
		</td>

		<td>Creates an object representing a geographical point with the given latitude and longitude.</td>
	</tr>
</table>

<h3>Properties</h3>

<table>
	<tr>
		<th class="width100">Property</th>
		<th class="width100">Type</th>
		<th>Description</th>
	</tr>
	<tr>
		<td><code><b>lat</b></code></td>
		<td><code>Number</code></td>
		<td>Latitude in degrees.</td>
	</tr>
	<tr>
		<td><code><b>lng</b></code></td>
		<td><code>Number</code></td>
		<td>Longitude in degrees.</td>
	</tr>
</table>

<h3>Methods</h3>

<table>
	<tr>
		<th>Method</th>
		<th>Returns</th>
		<th>Description</th>
	</tr>
	<tr>
		<td><code><b>distanceTo</b>(
			<nobr>&lt;<a href="#latlng">LatLng</a>&gt; <i>otherLatlng</i> )</nobr>
		</code></td>

		<td><code>Number</code></td>
		<td>Returns the distance (in meters) to the given LatLng calculated using the Haversine formula. See <a href="http://en.wikipedia.org/wiki/Haversine_formula">description on wikipedia</a></td>
	</tr>
	<tr>
		<td><code><b>equals</b>(
			<nobr>&lt;<a href="#latlng">LatLng</a>&gt; <i>otherLatlng</i> )</nobr>
		</code></td>

		<td><code>Boolean</code></td>
		<td>Returns <code><span class="literal">true</span></code> if the given LatLng point is at the same position (within a small margin of error).</td>
	</tr>
	<tr>
		<td><code><b>toString</b>()</code></td>
		<td><code>String</code></td>
		<td>Returns a string representation of the point (for debugging purposes).</td>
	</tr>
	<tr>
		<td><code><b>wrap</b>(
			<nobr>&lt;Number&gt; <i>left</i></nobr>,
			<nobr>&lt;Number&gt; <i>right</i> )</nobr>
		</code></td>

		<td><code><a href="#latlng">LatLng</a></code></td>
		<td>Returns a new <code>LatLng</code> object with the longitude wrapped around <code>left</code> and <code>right</code> boundaries (<code><span class="number">-180</span></code> to <code><span class="number">180</span></code> by default).</td>
	</tr>
</table>

<h3>Constants</h3>

<table>
	<tr>
		<th class="width100">Constant</th>
		<th class="width100">Type</th>
		<th class="width100">Value</th>
		<th>Description</th>
	</tr>
	<tr>
		<td><code><b>DEG_TO_RAD</b></code></td>
		<td><code>Number</code></td>
		<td><code>Math.PI / <span class="number">180</span></code></td>
		<td>A multiplier for converting degrees into radians.</td>
	</tr>
	<tr>
		<td><code><b>RAD_TO_DEG</b></code></td>
		<td><code>Number</code></td>
		<td><code><span class="number">180</span> / Math.PI</code></td>
		<td>A multiplier for converting radians into degrees.</td>
	</tr>
	<tr>
		<td><code><b>MAX_MARGIN</b></code></td>
		<td><code>Number</code></td>
		<td><code><span class="number">1.0E-9</span></code></td>
		<td>Max margin of error for the equality check.</td>
	</tr>
</table>




<h2 id="latlngbounds">L.LatLngBounds</h2>

<p>Represents a rectangular geographical area on a map.</p>
<pre><code class="javascript">var southWest = new L.LatLng(40.712, -74.227),
	northEast = new L.LatLng(40.774, -74.125),
	bounds = new L.LatLngBounds(southWest, northEast);</code></pre>

<p>All Leaflet methods that accept LatLngBounds objects also accept them in a simple Array form (unless noted otherwise), so the bounds example above can be passed like this:</p>

<pre><code class="javascript">map.fitBounds([
	[40.712, -74.227],
	[40.774, -74.125]
]);</code></pre>

<h3>Constructor</h3>

<table>
	<tr>
		<th class="width250">Constructor</th>
		<th>Usage</th>
		<th>Description</th>
	</tr>
	<tr>
		<td>
			<code><b>L.LatLngBounds</b>(
			<nobr>&lt;<a href="#latlng">LatLng</a>&gt; <i>southWest</i></nobr>,
			<nobr>&lt;<a href="#latlng">LatLng</a>&gt; <i>northEast</i></nobr> )</code>
		</td>

		<td class="factory-usage">
			<code><span class='keyword'>new</span> L.LatLngBounds(<span class="comment">&hellip;</span>)</code><br />
			<code>L.latLngBounds(<span class="comment">&hellip;</span>)</code><br />
			<code>L.latLngBounds([<span class="comment">&hellip;</span>])</code>
		</td>

		<td>Creates a LatLngBounds object by defining south-west and north-east corners of the rectangle.</td>
	</tr>
	<tr>
		<td><code><b>L.LatLngBounds</b>(
			<nobr>&lt;<a href="#latlng">LatLng</a>[]&gt; <i>latlngs</i> )</nobr>
		</code></td>
		<td class="factory-usage">
			<code><span class='keyword'>new</span> L.LatLngBounds(<span class="comment">&hellip;</span>)</code><br />
			<code>L.latLngBounds(<span class="comment">&hellip;</span>)</code>
		</td>
		<td>Creates a LatLngBounds object defined by the geographical points it contains. Very useful for zooming the map to fit a particular set of locations with <a href="#map-fitbounds">fitBounds</a>.</td>
	</tr>
</table>

<h3>Methods</h3>

<table>
	<tr>
		<th class="width300">Method</th>
		<th>Returns</th>
		<th>Description</th>
	</tr>
	<tr>
		<td><code><b>extend</b>(
			<nobr>&lt;<a href="#latlng">LatLng</a>|<a href="#latlngbounds">LatLngBounds</a>&gt; <i>latlng</i> )</nobr>
		</code></td>

		<td><code><span class="keyword">this</span></code></td>
		<td>Extends the bounds to contain the given point or bounds.</td>
	</tr>
	<tr>
		<td><code><b>getSouthWest</b>()</code></td>
		<td><code><a href="#latlng">LatLng</a></code></td>
		<td>Returns the south-west point of the bounds.</td>
	</tr>
	<tr>
		<td><code><b>getNorthEast</b>()</code></td>
		<td><code><a href="#latlng">LatLng</a></code></td>
		<td>Returns the north-east point of the bounds.</td>
	</tr>
	<tr>
		<td><code><b>getNorthWest</b>()</code></td>
		<td><code><a href="#latlng">LatLng</a></code></td>
		<td>Returns the north-west point of the bounds.</td>
	</tr>
	<tr>
		<td><code><b>getSouthEast</b>()</code></td>
		<td><code><a href="#latlng">LatLng</a></code></td>
		<td>Returns the south-east point of the bounds.</td>
	</tr>
	<tr>
		<td><code><b>getWest</b>()</code></td>
		<td><code>Number</code></td>
		<td>Returns the west longitude of the bounds.</td>
	</tr>
	<tr>
		<td><code><b>getSouth</b>()</code></td>
		<td><code>Number</code></td>
		<td>Returns the south latitude of the bounds.</td>
	</tr>
	<tr>
		<td><code><b>getEast</b>()</code></td>
		<td><code>Number</code></td>
		<td>Returns the east longitude of the bounds.</td>
	</tr>
	<tr>
		<td><code><b>getNorth</b>()</code></td>
		<td><code>Number</code></td>
		<td>Returns the north latitude of the bounds.</td>
	</tr>
	<tr>
		<td><code><b>getCenter</b>()</code></td>
		<td><code><a href="#latlng">LatLng</a></code></td>
		<td>Returns the center point of the bounds.</td>
	</tr>
	<tr>
		<td><code><b>contains</b>(
			<nobr>&lt;<a href="#latlngbounds">LatLngBounds</a>&gt; <i>otherBounds</i> )</nobr>
		</code></td>

		<td><code>Boolean</code></td>
		<td>Returns <code><span class="literal">true</span></code> if the rectangle contains the given one.</td>
	</tr>
	<tr>
		<td><code><b>contains</b>(
			<nobr>&lt;<a href="#latlng">LatLng</a>&gt; <i>latlng</i> )</nobr>
		</code></td>

		<td><code>Boolean</code></td>
		<td>Returns <code><span class="literal">true</span></code> if the rectangle contains the given point.</td>
	</tr>
	<tr>
		<td><code><b>intersects</b>(
			<nobr>&lt;<a href="#latlngbounds">LatLngBounds</a>&gt; <i>otherBounds</i> )</nobr>
		</code></td>

		<td><code>Boolean</code></td>
		<td>Returns <code><span class="literal">true</span></code> if the rectangle intersects the given bounds.</td>
	</tr>
	<tr>
		<td><code><b>equals</b>(
			<nobr>&lt;<a href="#latlngbounds">LatLngBounds</a>&gt; <i>otherBounds</i> )</nobr>
		</code></td>

		<td><code>Boolean</code></td>
		<td>Returns <code><span class="literal">true</span></code> if the rectangle is equivalent (within a small margin of error) to the given bounds.</td>
	</tr>
	<tr>
		<td><code><b>toBBoxString</b>()</code></td>
		<td><code>String</code></td>
		<td>Returns a string with bounding box coordinates in a <code><span class="string">'southwest_lng,southwest_lat,northeast_lng,northeast_lat'</span></code> format. Useful for sending requests to web services that return geo data.</td>
	</tr>
	<tr>
		<td><code><b>pad</b>(
			<nobr>&lt;Number&gt; <i>bufferRatio</i> )</nobr>
		</code></td>

		<td><code><a href="#latlngbounds">LatLngBounds</a></code></td>
		<td>Returns bigger bounds created by extending the current bounds by a given percentage in each direction.</td>
	</tr>
	<tr>
		<td><code><b>isValid</b>()</nobr>
		</code></td>

		<td><code>Boolean</code></td>
		<td>Returns <code><span class="literal">true</span></code> if the bounds are properly initialized.</td>
	</tr>
</table>




<h2 id="point">L.Point</h2>

<p>Represents a point with x and y coordinates in pixels.</p>

<pre><code>var point = new L.Point(200, 300);</code></pre>

<p>All Leaflet methods and options that accept Point objects also accept them in a simple Array form (unless noted otherwise), so these lines are equivalent:</p>

<pre><code>map.panBy([200, 300]);
map.panBy(new L.Point(200, 300));</code></pre>

<h3>Constructor</h3>

<table>
	<tr>
		<th class="width250">Constructor</th>
		<th>Usage</th>
		<th>Description</th>
	</tr>
	<tr>
		<td><code><b>L.Point</b>(
			<nobr>&lt;Number&gt; <i>x</i>, &lt;Number&gt; <i>y</i></nobr>,
			<nobr>&lt;Boolean&gt; <i>round?</i> )</nobr>
		</code></td>

		<td class="factory-usage">
			<code><span class='keyword'>new</span> L.Point(<span class="comment">&hellip;</span>)</code><br />
			<code>L.point(<span class="comment">&hellip;</span>)</code><br />
			<code>L.point([<span class="comment">&hellip;</span>])</code>
		</td>

		<td>Creates a Point object with the given <code>x</code> and <code>y</code> coordinates. If optional <code>round</code> is set to <code><span class="literal">true</span></code>, rounds the <code>x</code> and <code>y</code> values.</td>
	</tr>
</table>

<h3>Properties</h3>

<table>
	<tr>
		<th class="width100">Property</th>
		<th class="width100">Type</th>
		<th>Description</th>
	</tr>
	<tr>
		<td><code><b>x</b></code></td>
		<td><code>Number</code></td>
		<td>The x coordinate.</td>
	</tr>
	<tr>
		<td><code><b>y</b></code></td>
		<td><code>Number</code></td>
		<td>The y coordinate.</td>
	</tr>
</table>

<h3>Methods</h3>

<table>
	<tr>
		<th>Method</th>
		<th>Returns</th>
		<th>Description</th>
	</tr>
	<tr>
		<td><code><b>add</b>(
			<nobr>&lt;<a href="#point">Point</a>&gt; <i>otherPoint</i> )</nobr>
		</code></td>

		<td><code><a href="#point">Point</a></code></td>
		<td>Returns the result of addition of the current and the given points.</td>
	</tr>
	<tr>
		<td><code><b>subtract</b>(
			<nobr>&lt;<a href="#point">Point</a>&gt; <i>otherPoint</i> )</nobr>
		</code></td>

		<td><code><a href="#point">Point</a></code></td>
		<td>Returns the result of subtraction of the given point from the current.</td>
	</tr>
	<tr>
		<td><code><b>multiplyBy</b>(
			<nobr>&lt;Number&gt; <i>number</i> )</nobr>
		</code></td>

		<td><code><a href="#point">Point</a></code></td>
		<td>Returns the result of multiplication of the current point by the given number.</td>
	</tr>
	<tr>
		<td><code><b>divideBy</b>(
			<nobr>&lt;Number&gt; <i>number</i></nobr>,
			<nobr>&lt;Boolean&gt; <i>round?</i> )</nobr>
		</code></td>

		<td><code><a href="#point">Point</a></code></td>
		<td>Returns the result of division of the current point by the given number. If optional <code>round</code> is set to <code><span class="literal">true</span></code>, returns a rounded result.</td>
	</tr>
	<tr>
		<td><code><b>distanceTo</b>(
			<nobr>&lt;<a href="#point">Point</a>&gt; <i>otherPoint</i> )</nobr>
		</code></td>

		<td><code>Number</code></td>
		<td>Returns the distance between the current and the given points.</td>
	</tr>
	<tr>
		<td><code><b>clone</b>()</code></td>
		<td><code><a href="#point">Point</a></code></td>
		<td>Returns a copy of the current point.</td>
	</tr>
	<tr>
		<td><code><b>round</b>()</code></td>
		<td><code><a href="#point">Point</a></code></td>
		<td>Returns a copy of the current point with rounded coordinates.</td>
	</tr>
	<tr>
		<td><code><b>equals</b>(
			<nobr>&lt;<a href="#point">Point</a>&gt; <i>otherPoint</i> )</nobr>
		</code></td>

		<td><code>Boolean</code></td>
		<td>Returns <code><span class="literal">true</span></code> if the given point has the same coordinates.</td>
	</tr>
	<tr>
		<td><code><b>toString</b>()</code></td>
		<td><code>String</code></td>
		<td>Returns a string representation of the point for debugging purposes.</td>
	</tr>
</table>



<h2 id="bounds">L.Bounds</h2>

<p>Represents a rectangular area in pixel coordinates.</p>
<pre><code class="javascript">var p1 = new L.Point(10, 10),
	p2 = new L.Point(40, 60),
	bounds = new L.Bounds(p1, p2);</code></pre>

<p>All Leaflet methods that accept Bounds objects also accept them in a simple Array form (unless noted otherwise), so the bounds example above can be passed like this:</p>

<pre><code class="javascript">otherBounds.intersects([[10, 10], [40, 60]]);</code></pre>

<h3>Constructor</h3>

<table>
	<tr>
		<th class="width250">Constructor</th>
		<th>Usage</th>
		<th>Description</th>
	</tr>
	<tr>
		<td><code><b>L.Bounds</b>(
			<nobr>&lt;<a href="#point">Point</a>&gt; <i>topLeft</i></nobr>,
			<nobr>&lt;<a href="#point">Point</a>&gt; <i>bottomRight</i> )</nobr>
		</code></td>

		<td class="factory-usage">
			<code><span class='keyword'>new</span> L.Bounds(<span class="comment">&hellip;</span>)</code><br />
			<code>L.bounds(<span class="comment">&hellip;</span>)</code><br />
			<code>L.bounds([<span class="comment">&hellip;</span>])</code>
		</td>

		<td>Creates a Bounds object from two coordinates (usually top-left and bottom-right corners).</td>
	</tr>
	<tr>
		<td><code><b>L.Bounds</b>(
			<nobr>&lt;<a href="#point">Point</a>[]&gt; <i>points</i> )</nobr>
		</code></td>

		<td class="factory-usage">
			<code><span class='keyword'>new</span> L.Bounds(<span class="comment">&hellip;</span>)</code><br />
			<code>L.bounds(<span class="comment">&hellip;</span>)</code>
		</td>

		<td>Creates a Bounds object defined by the points it contains.</td>
	</tr>
</table>

<h3>Properties</h3>

<table>
	<tr>
		<th class="width100">Property</th>
		<th class="width100">Type</th>
		<th>Description</th>
	</tr>
	<tr>
		<td><code><b>min</b></code></td>
		<td><code><a href="#point">Point</a></code></td>
		<td>The top left corner of the rectangle.</td>
	</tr>
	<tr>
		<td><code><b>max</b></code></td>
		<td><code><a href="#point">Point</a></code></td>
		<td>The bottom right corner of the rectangle.</td>
	</tr>
</table>

<h3>Methods</h3>

<table>
	<tr>
		<th class="width250">Method</th>
		<th>Returns</th>
		<th>Description</th>
	</tr>
	<tr>
		<td><code><b>extend</b>(
			<nobr>&lt;<a href="#point">Point</a>&gt; <i>point</i> )</nobr>
		</code></td>

		<td>-</td>
		<td>Extends the bounds to contain the given point.</td>
	</tr>
	<tr>
		<td><code><b>getCenter</b>()</code></td>
		<td><code><a href="#point">Point</a></code></td>
		<td>Returns the center point of the bounds.</td>
	</tr>
	<tr>
		<td><code><b>contains</b>(
			<nobr>&lt;<a href="#bounds">Bounds</a>&gt; <i>otherBounds</i> )</nobr>
		</code></td>

		<td><code>Boolean</code></td>
		<td>Returns <code><span class="literal">true</span></code> if the rectangle contains the given one.</td>
	</tr>
	<tr>
		<td><code><b>contains</b>(
			<nobr>&lt;<a href="#point">Point</a>&gt; <i>point</i> )</nobr>
		</code></td>

		<td><code>Boolean</code></td>
		<td>Returns <code><span class="literal">true</span></code> if the rectangle contains the given point.</td>
	</tr>
	<tr>
		<td><code><b>intersects</b>(
			<nobr>&lt;<a href="#bounds">Bounds</a>&gt; <i>otherBounds</i> )</nobr>
		</code></td>

		<td><code>Boolean</code></td>
		<td>Returns <code><span class="literal">true</span></code> if the rectangle intersects the given bounds.</td>
	</tr>
	<tr>
		<td><code><b>isValid</b>()</code></td>

		<td><code>Boolean</code></td>
		<td>Returns <code><span class="literal">true</span></code> if the bounds are properly initialized.</td>
	</tr>
	<tr>
		<td><code><b>getSize</b>()</code></td>

		<td><code><a href="#point">Point</a></code></td>
		<td>Returns the size of the given bounds.</td>
	</tr>
</table>


<h2 id="icon">L.Icon</h2>

<p>Represents an icon to provide when creating a marker.</p>

<pre><code class="javascript">var myIcon = L.icon({
	iconUrl: 'my-icon.png',
	iconRetinaUrl: 'my-icon@2x.png',
	iconSize: [38, 95],
	iconAnchor: [22, 94],
	popupAnchor: [-3, -76],
	shadowUrl: 'my-icon-shadow.png',
	shadowRetinaUrl: 'my-icon-shadow@2x.png',
	shadowSize: [68, 95],
	shadowAnchor: [22, 94]
});

L.marker([50.505, 30.57], {icon: myIcon}).addTo(map);</code></pre>

<p><code>L.Icon.Default</code> extends <code>L.Icon</code> and is the blue icon Leaflet uses for markers by default.</p>

<h3>Constructor</h3>

<table>
	<tr>
		<th class="width250">Constructor</th>
		<th>Usage</th>
		<th>Description</th>
	</tr>
	<tr>
		<td><code><b>L.Icon</b>(
			<nobr>&lt;<a href="#icon-options">Icon options</a>&gt; <i>options</i> )</nobr>
		</code></td>

		<td class="factory-usage">
			<code><span class='keyword'>new</span> L.Icon(<span class="comment">&hellip;</span>)</code><br />
			<code>L.icon(<span class="comment">&hellip;</span>)</code>
		</td>

		<td>Creates an icon instance with the given options.</td>
	</tr>
</table>

<h3 id="icon-options">Options</h3>

<table>
	<tr>
		<th>Option</th>
		<th>Type</th>
		<th>Description</th>
	</tr>
	<tr>
		<td><code><b>iconUrl</b></code></td>
		<td><code>String</code>
		<td>(required) The URL to the icon image (absolute or relative to your script path).</td>
	</tr>
	<tr>
		<td><code><b>iconRetinaUrl</b></code></td>
		<td><code>String</code>
		<td>The URL to a retina sized version of the icon image (absolute or relative to your script path). Used for Retina screen devices.</td>
	</tr>
	<tr>
		<td><code><b>iconSize</b></code></td>
		<td><code><a href="#point">Point</a></code></td>
		<td>Size of the icon image in pixels.</td>
	</tr>
	<tr>
		<td><code><b>iconAnchor</b></code></td>
		<td><code><a href="#point">Point</a></code></td>
		<td>The coordinates of the "tip" of the icon (relative to its top left corner). The icon will be aligned so that this point is at the marker's geographical location. Centered by default if size is specified, also can be set in CSS with negative margins.</td>
	</tr>
	<tr>
		<td><code><b>shadowUrl</b></code></td>
		<td><code>String</code>
		<td>The URL to the icon shadow image. If not specified, no shadow image will be created.</td>
	</tr>
	<tr>
		<td><code><b>shadowRetinaUrl</b></code></td>
		<td><code>String</code>
		<td>The URL to the retina sized version of the icon shadow image. If not specified, no shadow image will be created. Used for Retina screen devices.</td>
	</tr>
	<tr>
		<td><code><b>shadowSize</b></code></td>
		<td><code><a href="#point">Point</a></code></td>
		<td>Size of the shadow image in pixels.</td>
	</tr>
	<tr>
		<td><code><b>shadowAnchor</b></code></td>
		<td><code><a href="#point">Point</a></code></td>
		<td>The coordinates of the "tip" of the shadow (relative to its top left corner) (the same as <code>iconAnchor</code> if not specified).</td>
	</tr>
	<tr>
		<td><code><b>popupAnchor</b></code></td>
		<td><code><a href="#point">Point</a></code></td>
		<td>The coordinates of the point from which popups will "open", relative to the icon anchor.</td>
	</tr>
	<tr>
		<td><code><b>className</b></code></td>
		<td><code>String</code>
		<td>A custom class name to assign to both icon and shadow images. Empty by default.</td>
	</tr>
</table>


<h2 id="divicon">L.DivIcon</h2>

<p>Represents a lightweight icon for markers that uses a simple <code>div</code> element instead of an image.</p>

<pre><code class="javascript">var myIcon = L.divIcon({className: 'my-div-icon'});
// you can set .my-div-icon styles in CSS

L.marker([50.505, 30.57], {icon: myIcon}).addTo(map);</code></pre>

<p>By default, it has a <code><span class="string">'leaflet-div-icon'</span></code> class and is styled as a little white square with a shadow.</p>

<h3>Constructor</h3>

<table>
	<tr>
		<th class="width250">Constructor</th>
		<th>Usage</th>
		<th>Description</th>
	</tr>
	<tr>
		<td><code><b>L.DivIcon</b>(
			<nobr>&lt;<a href="#divicon-options">DivIcon options</a>&gt; <i>options</i> )</nobr>
		</code></td>

		<td class="factory-usage">
			<code><span class='keyword'>new</span> L.DivIcon(<span class="comment">&hellip;</span>)</code><br />
			<code>L.divIcon(<span class="comment">&hellip;</span>)</code>
		</td>

		<td>Creates a div icon instance with the given options.</td>
	</tr>
</table>

<h3 id="divicon-options">Options</h3>

<table>
	<tr>
		<th>Option</th>
		<th>Type</th>
		<th>Description</th>
	</tr>
	<tr>
		<td><code><b>iconSize</b></code></td>
		<td><code><a href="#point">Point</a></code></td>
		<td>Size of the icon in pixels. Can be also set through CSS.</td>
	</tr>
	<tr>
		<td><code><b>iconAnchor</b></code></td>
		<td><code><a href="#point">Point</a></code></td>
		<td>The coordinates of the "tip" of the icon (relative to its top left corner). The icon will be aligned so that this point is at the marker's geographical location. Centered by default if size is specified, also can be set in CSS with negative margins.</td>
	</tr>
	<tr>
		<td><code><b>className</b></code></td>
		<td><code>String</code>
		<td>A custom class name to assign to the icon. <code><span class="string">'leaflet-div-icon'</span></code> by default.</td>
	</tr>
	<tr>
		<td><code><b>html</b></code></td>
		<td><code>String</code>
		<td>A custom HTML code to put inside the div element, empty by default.</td>
	</tr>
</table>




<h2 id="control">L.Control</h2>

<p>The base class for all Leaflet controls. Implements <a href="#icontrol">IControl</a> interface. You can add controls to the map like this:</p>

<pre><code>control.addTo(map);
// the same as
map.addControl(control);</code></pre>

<h3>Constructor</h3>
<table>
	<tr>
		<th class="width300">Constructor</th>
		<th class="minwidth">Usage</th>
		<th>Description</th>
	</tr>
	<tr>
		<td><code><b>L.Control</b>(
			<nobr>&lt;<a href="#control-options">Control options</a>&gt; <i>options?</i> )</nobr>
		</code></td>

		<td class="factory-usage">
			<code><span class='keyword'>new</span> L.Control(<span class="comment">&hellip;</span>)</code><br />
			<code>L.control(<span class="comment">&hellip;</span>)</code>
		</td>

		<td>Creates a control with the given options.</td>
	</tr>
</table>

<h3>Options</h3>
<table>
	<tr>
		<th>Option</th>
		<th>Type</th>
		<th>Default</th>
		<th>Description</th>
	</tr>
	<tr>
		<td><code><b>position</b></code></td>
		<td><code>String</code></td>
		<td><code><span class="string">'topright'</span></td>
		<td>The initial position of the control (one of the map corners). See <a href="#control-positions">control positions</a>.</td>
	</tr>
</table>

<h3>Methods</h3>
<table>
	<tr>
		<th>Method</th>
		<th>Returns</th>
		<th>Description</th>
	</tr>
	<tr>
		<td><code><b>setPosition</b>(
			<nobr>&lt;String&gt; <i>position</i> )</nobr>
		</code></td>

		<td><code><span class="keyword">this</span></code></td>
		<td>Sets the position of the control. See <a href="#control-positions">control positions</a>.</td>
	</tr>
	<tr>
		<td><code><b>getPosition</b>()</code></td>
		<td><code>String</code></td>
		<td>Returns the current position of the control.</td>
	</tr>
	<tr>
		<td><code><b>addTo</b>(
			<nobr>&lt;<a href="#map">Map</a>&gt; <i>map</i> )</nobr>
		</code></td>

		<td><code><span class="keyword">this</span></code></td>
		<td>Adds the control to the map.</td>
	</tr>
	<tr>
		<td><code><b>removeFrom</b>(
			<nobr>&lt;<a href="#map">Map</a>&gt; <i>map</i> )</nobr>
		</code></td>

		<td><code><span class="keyword">this</span></code></td>
		<td>Removes the control from the map.</td>
	</tr>
</table>

<h3 id="control-positions">Control Positions</h3>

<p>Control positions (map corner to put a control to) are set using strings. Margins between controls and the map border are set with CSS, so that you can easily override them.</p>

<table>
	<tr>
		<th class="minwidth">Position</th>
		<th>Description</th>
	</tr>
	<tr>
		<td><code><span class="string">'topleft'</span></code></td>
		<td>Top left of the map.</td>
	</tr>
	<tr>
		<td><code><span class="string">'topright'</span></code></td>
		<td>Top right of the map.</td>
	</tr>
	<tr>
		<td><code><span class="string">'bottomleft'</span></code></td>
		<td>Bottom left of the map.</td>
	</tr>
	<tr>
		<td><code><span class="string">'bottomright'</span></code></td>
		<td>Bottom right of the map.</td>
	</tr>
</table>


<h2 id="control-zoom">L.Control.Zoom</h2>

<p>A basic zoom control with two buttons (zoom in and zoom out). It is put on the map by default unless you set its <code>zoomControl</code> option to <code><span class="literal">false</span></code>. Extends <a href="#control">Control</a>.</p>

<h3>Constructor</h3>
<table>
	<tr>
		<th>Constructor</th>
		<th>Usage</th>
		<th class="width200">Description</th>
	</tr>
	<tr>
		<td><code><b>L.Control.Zoom</b>(
			<nobr>&lt;<a href="#control-zoom-options">Control.Zoom options</a>&gt; <i>options?</i> )</nobr>
		</code></td>

		<td class="factory-usage">
			<code><span class='keyword'>new</span> L.Control.Zoom(<span class="comment">&hellip;</span>)</code><br />
			<code>L.control.zoom(<span class="comment">&hellip;</span>)</code>
		</td>

		<td>Creates a zoom control.</td>
	</tr>
</table>

<h3 id="control-zoom-options">Options</h3>
<table>
	<tr>
		<th>Option</th>
		<th>Type</th>
		<th>Default</th>
		<th>Description</th>
	</tr>
	<tr>
		<td><code><b>position</b></code></td>
		<td><code>String</code></td>
		<td><code><span class="string">'topleft'</span></td>
		<td>The position of the control (one of the map corners). See <a href="#control-positions">control positions</a>.</td>
	</tr>
</table>



<h2 id="control-attribution">L.Control.Attribution</h2>

<p>The attribution control allows you to display attribution data in a small text box on a map. It is put on the map by default unless you set its <code>attributionControl</code> option to <code><span class="literal">false</span></code>, and it fetches attribution texts from layers with <code>getAttribution</code> method automatically. Extends <a href="#control">Control</a>.</p>

<h3>Constructor</h3>
<table>
	<tr>
		<th class="width200">Constructor</th>
		<th>Usage</th>
		<th>Description</th>
	</tr>
	<tr>
		<td><code><b>L.Control.Attribution</b>(
			<nobr>&lt;<a href="#control-attribution-options">Control.Attribution options</a>&gt; <i>options?</i> )</nobr>
		</code></td>

		<td class="factory-usage">
			<code><span class='keyword'>new</span> L.Control.Attribution(<span class="comment">&hellip;</span>)</code><br />
			<code>L.control.attribution(<span class="comment">&hellip;</span>)</code>
		</td>

		<td>Creates an attribution control.</td>
	</tr>
</table>

<h3 id="control-attribution-options">Options</h3>
<table>
	<tr>
		<th>Option</th>
		<th>Type</th>
		<th>Default</th>
		<th>Description</th>
	</tr>
	<tr>
		<td><code><b>position</b></code></td>
		<td><code>String</code></td>
		<td><code><span class="string">'bottomright'</span></td>
		<td>The position of the control (one of the map corners). See <a href="#control-positions">control positions</a>.</td>
	</tr>
	<tr>
		<td><code><b>prefix</b></code></td>
		<td><code>String</code></td>
		<td><code><span class="string">'Powered by Leaflet'</span></td>
		<td>The HTML text shown before the attributions. Pass <code><span class="literal">false</span></code> to disable.</td>
	</tr>
</table>

<h3>Methods</h3>
<table>
	<tr>
		<th>Method</th>
		<th>Returns</th>
		<th>Description</th>
	</tr>
	<tr>
		<td><code><b>setPrefix</b>(
			<nobr>&lt;String&gt; <i>prefix</i> )</nobr>
		</code></td>
		<td><code><span class="keyword">this</span></code></td>
		<td>Sets the text before the attributions.</td>
	</tr>
	<tr>
		<td><code><b>addAttribution</b>(
			<nobr>&lt;String&gt; <i>text</i> )</nobr>
		</code></td>
		<td><code><span class="keyword">this</span></code></td>
		<td>Adds an attribution text (e.g. <code><span class="string">'Vector data &amp;copy; CloudMade'</span></code>).</td>
	</tr>
	<tr>
		<td><code><b>removeAttribution</b>(
			<nobr>&lt;String&gt; <i>text</i> )</nobr>
		</code></td>
		<td><code><span class="keyword">this</span></code></td>
		<td>Removes an attribution text.</td>
	</tr>
</table>


<h2 id="control-layers">L.Control.Layers</h2>

<p>The layers control gives users the ability to switch between different base layers and switch overlays on/off (check out the <a href="examples/layers-control.html">detailed example</a>). Extends <a href="#control">Control</a>.</p>

<pre><code>var baseLayers = {
	"CloudMade": cloudmade,
	"OpenStreetMap": osm
};

var overlays = {
	"Marker": marker,
	"Roads": roadsLayer
};

L.control.layers(baseLayers, overlays).addTo(map);</code></pre>

<h3>Constructor</h3>
<table>
	<tr>
		<th>Constructor</th>
		<th>Usage</th>
		<th>Description</th>
	</tr>
	<tr>
		<td><code><b>L.Control.Layers</b>(
			<nobr>&lt;<a href="#control-layers-config">Layer Config</a>&gt; <i>baseLayers?</i></nobr>,
			<nobr>&lt;<a href="#control-layers-config">Layer Config</a>&gt; <i>overlays?</i></nobr>,
			<nobr>&lt;<a href="#control-layers-options">Control.Layers options</a>&gt; <i>options?</i> )</nobr>
		</code></td>
		<td class="factory-usage">
			<code><span class='keyword'>new</span> L.Control.Layers(<span class="comment">&hellip;</span>)</code><br />
			<code>L.control.layers(<span class="comment">&hellip;</span>)</code>
		</td>
		<td>Creates an attribution control with the given layers. Base layers will be switched with radio buttons, while overlays will be switched with checkboxes.</td>
	</tr>
</table>

<h3>Methods</h3>
<table>
	<tr>
		<th>Method</th>
		<th>Returns</th>
		<th>Description</th>
	</tr>
	<tr>
		<td><code><b>addBaseLayer</b>(
			<nobr>&lt;<a href="#ilayer">ILayer</a>&gt; <i>layer</i></nobr>,
			<nobr>&lt;String&gt; <i>name</i> )</nobr>
		</code></td>
		<td><code><span class="keyword">this</span></code></td>
		<td>Adds a base layer (radio button entry) with the given name to the control.</td>
	</tr>
	<tr>
		<td><code><b>addOverlay</b>(
			<nobr>&lt;<a href="#ilayer">ILayer</a>&gt; <i>layer</i></nobr>,
			<nobr>&lt;String&gt; <i>name</i> )</nobr>
		</code></td>
		<td><code><span class="keyword">this</span></code></td>
		<td>Adds an overlay (checkbox entry) with the given name to the control.</td>
	</tr>
	<tr>
		<td><code><b>removeLayer</b>(
			<nobr>&lt;<a href="#ilayer">ILayer</a>&gt; <i>layer</i> )</nobr>
		</code></td>
		<td><code><span class="keyword">this</span></code></td>
		<td>Remove the given layer from the control.</td>
	</tr>
</table>

<h3 id="control-layers-options">Options</h3>

<table>
	<tr>
		<th>Option</th>
		<th>Type</th>
		<th>Default</th>
		<th>Description</th>
	</tr>
	<tr>
		<td><code><b>position</b></code></td>
		<td><code>String</code></td>
		<td><code><span class="string">'topright'</span></td>
		<td>The position of the control (one of the map corners). See <a href="#control-positions">control positions</a>.</td>
	</tr>
	<tr>
		<td><code><b>collapsed</b></code></td>
		<td><code>Boolean</code></td>
		<td><code><span class="literal">true</span></code></td>
		<td>If <code><span class="literal">true</span></code>, the control will be collapsed into an icon and expanded on mouse hover or touch.</td>
	</tr>
	<tr>
		<td><code><b>autoZIndex</b></code></td>
		<td><code>Boolean</code></td>
		<td><code><span class="literal">true</span></code></td>
		<td>If <code><span class="literal">true</span></code>, the control will assign zIndexes in increasing order to all of its layers so that the order is preserved when switching them on/off.</td>
	</tr>
</table>


<h3 id="control-layers-config">Layer Config</h3>

<p>An object literal with layer names as keys and layer objects as values:</p>

<pre><code>{
	"&lt;someName1&gt;": layer1,
	"&lt;someName2&gt;": layer2
}</code></pre>

<p>The layer names can contain HTML, which allows you to add additional styling to the items:</p>

<pre><code>{"&lt;img src='my-layer-icon' /&gt; &lt;span class='my-layer-item'&gt;My Layer&lt;/span&gt;": myLayer}</code></pre>


<h3>Events</h3>

<p>You can subscribe to the following events on the map object using <a href="#events">these methods</a>.</p>

<table>
	<tr>
		<th class="width100">Event</th>
		<th class="width100">Data</th>
		<th>Description</th>
	</tr>
	<tr>
		<td><code><b>baselayerchange</b></code></td>
		<td><code><a href="#layer-event">LayerEvent</a></code>
		<td>Fired when the base layer is changed through the control.</td>
	</tr>
	<tr>
		<td><code><b>overlayadd</b></code></td>
		<td><code><a href="#layer-event">LayerEvent</a></code>
		<td>Fired when an overlay is selected through the control.</td>
	</tr>
	<tr>
		<td><code><b>overlayremove</b></code></td>
		<td><code><a href="#layer-event">LayerEvent</a></code>
		<td>Fired when an overlay is deselected through the control.</td>
	</tr>
</table>


<h2 id="control-scale">L.Control.Scale</h2>

<p>A simple scale control that shows the scale of the current center of screen in metric (m/km) and imperial (mi/ft) systems. Implements <a href="#icontrol">IControl</a> interface.</p>

<pre><code>L.control.scale().addTo(map);</code></pre>

<h3>Constructor</h3>
<table>
	<tr>
		<th class="width200">Constructor</th>
		<th>Usage</th>
		<th>Description</th>
	</tr>
	<tr>
		<td><code><b>L.Control.Scale</b>(
			<nobr>&lt;<a href="#control-scale-options">Control.Scale options</a>&gt; <i>options?</i> )</nobr>
		</code></td>

		<td class="factory-usage">
			<code><span class='keyword'>new</span> L.Control.Scale(<span class="comment">&hellip;</span>)</code><br />
			<code>L.control.scale(<span class="comment">&hellip;</span>)</code>
		</td>

		<td>Creates an scale control with the given options.</td>
	</tr>
</table>

<h3 id="control-scale-options">Options</h3>

<table>
	<tr>
		<th>Option</th>
		<th>Type</th>
		<th>Default</th>
		<th>Description</th>
	</tr>
	<tr>
		<td><code><b>position</b></code></td>
		<td><code>String</code></td>
		<td><code><span class="string">'bottomleft'</span></td>
		<td>The position of the control (one of the map corners). See <a href="#control-positions">control positions</a>.</td>
	</tr>
	<tr>
		<td><code><b>maxWidth</b></code></td>
		<td><code>Number</code></td>
		<td><code><span class="number">100</span></code></td>
		<td>Maximum width of the control in pixels. The width is set dynamically to show round values (e.g. 100, 200, 500).</td>
	</tr>
	<tr>
		<td><code><b>metric</b></code></td>
		<td><code>Boolean</code></td>
		<td><code><span class="literal">true</span></code></td>
		<td>Whether to show the metric scale line (m/km).</td>
	</tr>
	<tr>
		<td><code><b>imperial</b></code></td>
		<td><code>Boolean</code></td>
		<td><code><span class="literal">true</span></code></td>
		<td>Whether to show the imperial scale line (mi/ft).</td>
	</tr>
	<tr>
		<td><code><b>updateWhenIdle</b></code></td>
		<td><code>Boolean</code></td>
		<td><code><span class="literal">false</span></code></td>
		<td>If <code><span class="literal">true</span></code>, the control is updated on <code>moveend</code>, otherwise it's always up-to-date (updated on <code>move</code>).</td>
	</tr>
</table>



<h2 id="events">Events methods</h2>

<p>A set of methods shared between event-powered classes (like Map). Generally, events allow you to execute some function when something happens with an object (e.g. the user clicks on the map, causing the map <code><span class="string">'fire'</span></code> event).</p>

<h3>Example</h3>

<pre><code class="javascript">map.on('click', function(e) {
	alert(e.latlng);
});</code></pre>

<p>Leaflet deals with event listeners by reference, so if you want to add a listener and then remove it, define it as a function:</p>

<pre><code>function onClick(e) { ... }

map.on('click', onClick);
map.off('click', onClick);</code></pre>

<h3>Methods</h3>
<table>
	<tr>
		<th>Method</th>
		<th>Returns</th>
		<th>Description</th>
	</tr>
	<tr>
		<td><code><b>addEventListener</b>(
			<nobr>&lt;String&gt; <i>type</i></nobr>,
			<nobr>&lt;Function&gt; <i>fn</i></nobr>,
			<nobr>&lt;Object&gt; <i>context?</i> )</nobr>
		</code></td>

		<td><code><span class="keyword">this</span></code></td>
		<td>Adds a listener function (<code>fn</code>) to a particular event type of the object. You can optionally specify the context of the listener (object the <code><span class="keyword">this</span></code> keyword will point to). You can also pass several space-separated types (e.g. <code><span class="string">'click dblclick'</span></code>).</td>
	</tr>
	<tr>
		<td><code><b>addEventListener</b>(
			<nobr>&lt;Object&gt; <i>eventMap</i></nobr>,
			<nobr>&lt;Object&gt; <i>context?</i> )</nobr>
		</code></td>

		<td><code><span class="keyword">this</span></code></td>
		<td>Adds a set of type/listener pairs, e.g. <code>{click: onClick, mousemove: onMouseMove}</code></td>
	</tr>
	<tr>
		<td><code><b>removeEventListener</b>(
			<nobr>&lt;String&gt; <i>type</i></nobr>,
			<nobr>&lt;Function&gt; <i>fn?</i></nobr>,
			<nobr>&lt;Object&gt; <i>context?</i> )</nobr>
		</code></td>

		<td><code><span class="keyword">this</span></code></td>
		<td>Removes a previously added listener function. If no function is specified, it will remove all the listeners of that particular event from the object.</td>
	</tr>
	<tr>
		<td><code><b>removeEventListener</b>(
			<nobr>&lt;Object&gt; <i>eventMap</i></nobr>,
			<nobr>&lt;Object&gt; <i>context?</i> )</nobr>
		</code></td>

		<td><code><span class="keyword">this</span></code></td>
		<td>Removes a set of type/listener pairs.</code></td>
	</tr>
	<tr>
		<td><code><b>hasEventListeners</b>(
			<nobr>&lt;String&gt; <i>type</i> )</nobr>
		</code></td>

		<td><code>Boolean</code></td>
		<td>Returns <code><span class="literal">true</span></code> if a particular event type has some listeners attached to it.</td>
	</tr>
	<tr>
		<td><code><b>fireEvent</b>(
			<nobr>&lt;String&gt; <i>type</i></nobr>,
			<nobr>&lt;Object&gt; <i>data?</i> )</nobr>
		</code></td>

		<td><code><span class="keyword">this</span></code></td>
		<td>Fires an event of the specified type. You can optionally provide an data object &mdash; the first argument of the listener function will contain its properties.</td>
	</tr>
	<tr>
		<td><code><b>on</b>( &hellip; )</code></td>
		<td><code><span class="keyword">this</span></code></td>
		<td>Alias to <code>addEventListener</code>.</td>
	</tr>
	<tr>
		<td><code><b>off</b>( &hellip; )</code></td>
		<td><code><span class="keyword">this</span></code></td>
		<td>Alias to <code>removeEventListener</code>.</td>
	</tr>
	<tr>
		<td><code><b>fire</b>( &hellip; )</code></td>
		<td><code><span class="keyword">this</span></code></td>
		<td>Alias to <code>fireEvent</code>.</td>
	</tr>
</table>


<h2 id="event-objects">Event objects</h2>

<p>Event object is an object that you recieve as an argument in a listener function when some event is fired, containing useful information about that event. For example:</p>

<pre><code class="javascript">map.on('click', function(e) {
	alert(e.latlng); // e is an event object (MouseEvent in this case)
});</code></pre>

<h3 id="event">Event</h3>

<p>The base event object. All other event objects contain these properties too.</p>

<table>
	<tr>
		<th class="width100">property</th>
		<th class="width100">type</th>
		<th>description</th>
	</tr>
	<tr>
		<td><code><b>type</b></code></td>
		<td><code>String</code></td>
		<td>The event type (e.g. <code><span class="string">'click'</span></code>).</td>
	</tr>
	<tr>
		<td><code><b>target</b></code></td>
		<td><code>Object</code></td>
		<td>The object that fired the event.</td>
	</tr>
</table>

<h3 id="mouse-event">MouseEvent</h3>

<table>
	<tr>
		<th class="width100">property</th>
		<th>type</th>
		<th>description</th>
	</tr>
	<tr>
		<td><code><b>latlng</b></code></td>
		<td><code><a href="#latlng">LatLng</a></code></td>
		<td>The geographical point where the mouse event occured.</td>
	</tr>
	<tr>
		<td><code><b>layerPoint</b></code></td>
		<td><code><a href="#point">Point</a></code></td>
		<td>Pixel coordinates of the point where the mouse event occured relative to the map layer.</td>
	</tr>
	<tr>
		<td><code><b>containerPoint</b></code></td>
		<td><code><a href="#point">Point</a></code></td>
		<td>Pixel coordinates of the point where the mouse event occured relative to the map сontainer.</td>
	</tr>
	<tr>
		<td><code><b>originalEvent</b></code></td>
		<td><code>DOMMouseEvent</code></td>
		<td>The original DOM mouse event fired by the browser.</td>
	</tr>
</table>

<h3 id="location-event">LocationEvent</h3>

<table>
	<tr>
		<th class="width100">property</th>
		<th>type</th>
		<th>description</th>
	</tr>
	<tr>
		<td><code><b>latlng</b></code></td>
		<td><code><a href="#latlng">LatLng</a></code></td>
		<td>Detected geographical location of the user.</td>
	</tr>
	<tr>
		<td><code><b>bounds</b></code></td>
		<td><code><a href="#latlngbounds">LatLngBounds</a></code></td>
		<td>Geographical bounds of the area user is located in (with respect to the accuracy of location).</td>
	</tr>
	<tr>
		<td><code><b>accuracy</b></code></td>
		<td><code>Number</code></td>
		<td>Accuracy of location in meters.</td>
	</tr>
	<tr>
		<td><code><b>altitude</b></code></td>
		<td><code>Number</code></td>
		<td>Height of the position above the WGS84 ellipsoid in meters.</td>
	</tr>
	<tr>
		<td><code><b>altitudeAccuracy</b></code></td>
		<td><code>Number</code></td>
		<td>Accuracy of altitude in meters.</td>
	</tr>
	<tr>
		<td><code><b>heading</b></code></td>
		<td><code>Number</code></td>
		<td>The direction of travel in degrees counting clockwise from true North.</td>
	</tr>
	<tr>
		<td><code><b>altitude</b></code></td>
		<td><code>Number</code></td>
		<td>Height in meters of the position above the WGS84 ellipsoid.</td>
	</tr>
	<tr>
		<td><code><b>speed</b></code></td>
		<td><code>Number</code></td>
		<td>Current velocity in meters per second.</td>
	</tr>
	<tr>
		<td><code><b>timestamp</b></code></td>
		<td><code>Number</code></td>
		<td>The time when the position was acquired.</td>
	</tr>
</table>

<h3 id="error-event">ErrorEvent</h3>

<table>
	<tr>
		<th class="width100">property</th>
		<th class="width100">type</th>
		<th>description</th>
	</tr>
	<tr>
		<td><code><b>message</b></code></td>
		<td><code>String</code></td>
		<td>Error message.</td>
	</tr>
	<tr>
		<td><code><b>code</b></code></td>
		<td><code>Number</code></td>
		<td>Error code (if applicable).</td>
	</tr>
</table>

<h3 id="layer-event">LayerEvent</h3>

<table>
	<tr>
		<th class="width100">property</th>
		<th class="width100">type</th>
		<th>description</th>
	</tr>
	<tr>
		<td><code><b>layer</b></code></td>
		<td><code><a href="#ilayer">ILayer</a></code></td>
		<td>The layer that was added or removed.</td>
	</tr>
</table>

<h3 id="tile-event">TileEvent</h3>

<table>
	<tr>
		<th class="width100">property</th>
		<th class="width100">type</th>
		<th>description</th>
	</tr>
	<tr>
		<td><code><b>tile</b></code></td>
		<td><code>HTMLElement</code></td>
		<td>The tile element (image).</td>
	</tr>
	<tr>
		<td><code><b>url</b></code></td>
		<td><code>String</code></td>
		<td>The source URL of the tile.</td>
	</tr>
</table>

<h3 id="geojson-event">GeoJSON event</h3>

<table>
	<tr>
		<th class="width100">property</th>
		<th class="width100">type</th>
		<th>description</th>
	</tr>
	<tr>
		<td><code><b>layer</b></code></td>
		<td><code><a href="#ilayer">ILayer</a></code></td>
		<td>The layer for the GeoJSON feature that is being added to the map.</td>
	</tr>
	<tr>
		<td><code><b>properties</b></code></td>
		<td><code>Object</code></td>
		<td>GeoJSON properties of the feature.</td>
	</tr>
	<tr>
		<td><code><b>geometryType</b></code></td>
		<td><code>String</code></td>
		<td>GeoJSON geometry type of the feature.</td>
	</tr>
	<tr>
		<td><code><b>id</b></code></td>
		<td><code>String</code></td>
		<td>GeoJSON ID of the feature (if present).</td>
	</tr>
</table>

<h3 id="popup-event">Popup event</h3>

<table>
	<tr>
		<th class="width100">property</th>
		<th class="width100">type</th>
		<th>description</th>
	</tr>
	<tr>
		<td><code><b>popup</b></code></td>
		<td><code><a href="#popup">Popup</a></code></td>
		<td>The popup that was opened or closed.</td>
	</tr>
</table>

<!-- <h3>TileEvent</h3> -->



<h2 id="class">L.Class</h2>

<p><code>L.Class</code> powers the OOP facilities of Leaflet and is used to create almost all of the Leaflet classes documented here.</p>
<p>In addition to implementing a simple classical inheritance model, it introduces several special properties for convenient code organization &mdash; <code>options</code>, <code>includes</code> and <code>statics</code>.</p>

<pre><code>var MyClass = L.Class.extend({
	initialize: function (greeter) {
		this.greeter = greeter;
		// class constructor
	},

	greet: function (name) {
		alert(this.greeter + ', ' + name)
	}
});

// create instance of MyClass, passing "Hello" to the constructor
var a = new MyClass("Hello");

// call greet method, alerting "Hello, World"
a.greet("World");
</code></pre>

<h3>Inheritance</h3>

<p>You use <code>L.Class.extend</code> to define new classes, but you can use the same method on any class to inherit from it:</p>

<pre><code>var MyChildClass = MyClass.extend({
	// ... new properties and methods
});</code></pre>

<p>This will create a class that inherits all methods and properties of the parent class (through a proper prototype chain), adding or overriding the ones you pass to <code>extend</code>. It will also properly react to <code>instanceof</code>:</p>

<pre><code>var a = new MyChildClass();
a instanceof MyChildClass; // true
a instanceof MyClass; // true
</code></pre>

<p>You can call parent methods (including constructor) from corresponding child ones (as you do with <code>super</code> calls in other languages) by accessing parent class prototype and using JavaScript's <code>call</code> or <code>apply</code>:</p>

<pre><code>var MyChildClass = MyClass.extend({
	initialize: function () {
		MyClass.prototype.initialize.call("Yo");
	},

	greet: function (name) {
		MyClass.prototype.greet.call(this, 'bro ' + name + '!');
	}
});

var a = new MyChildClass();
a.greet('Jason'); // alerts "Yo, bro Jason!"</code></pre>

<h3 id="class-options">Options</h3>

<p><code>options</code> is a special property that unlike other objects that you pass to <code>extend</code> will be merged with the parent one instead of overriding it completely, which makes managing configuration of objects and default values convenient:</p>

<pre><code>var MyClass = L.Class.extend({
	options: {
		myOption1: 'foo',
		myOption2: 'bar'
	}
});

var MyChildClass = L.Class.extend({
	options: {
		myOption1: 'baz',
		myOption3: 5
	}
});

var a = new MyChildClass();
a.options.myOption1; // 'baz'
a.options.myOption2; // 'bar'
a.options.myOption3; // 5</code></pre>

<p>There's also <code>L.Util.setOptions</code>, a method for conveniently merging options passed to constructor with the defauls defines in the class:</p>

<pre><code>var MyClass = L.Class.extend({
	options: {
		foo: 'bar',
		bla: 5
	},

	initialize: function (options) {
		L.Util.setOptions(this, options);
		...
	}
});

var a = new MyClass({bla: 10});
a.options; // {foo: 'bar', bla: 10}</code></pre>

<h3>Includes</h3>

<p><code>includes</code> is a special class property that merges all specified objects into the class (such objects are called mixins). A good example of this is <code>L.Mixin.Events</code> that <a href="#events">event-related methods</a> like <code>on</code>, <code>off</code> and <code>fire</code> to the class.</p>

<pre><code> var MyMixin = {
	foo: function () { ... },
	bar: 5
};

var MyClass = L.Class.extend({
	includes: MyMixin
});

var a = new MyClass();
a.foo();</code></pre>

<p>You can also do such includes in runtime with the <code>include</code> method:</p>

<pre><code><b>MyClass.include</b>(MyMixin);</code></pre>

<h3>Statics</h3>

<p><code>statics</code> is just a convenience property that injects specified object properties as the static properties of the class, useful for defining constants:</p>

<pre><code>var MyClass = L.Class.extend({
	statics: {
		FOO: 'bar',
		BLA: 5
	}
});

MyClass.FOO; // 'bar'</code></pre>


<h3>Class Factories</h3>

<p>You may have noticed that you can create Leaflet class instances in two ways — using the <code>new</code> keyword, or using lowercase factory method:</p>

<pre><code>new L.Map('map');
L.map('map');</code></pre>

<p>The second way is implemented very easily, and you can do this for your own classes:</p>

<pre><code>L.map = function (id, options) {
	return new L.Map(id, options);
};</code></pre>


<h3>Constructor Hooks</h3>

<p>If you're a plugin developer, you often need to add additional initialization code to existing classes (e.g. editing hooks for <code>L.Polyline</code>). Leaflet comes with a way to do it easily using the <code>addInitHook</code> method:</p>

<pre><code>MyClass.addInitHook(function () {
	// ... do something in constructor additionally
	// e.g. add event listeners, set custom properties etc.
});</code></pre>

<p>You can also use the following shortcut when you just need to make one additional method call:</p>

<pre><code>MyClass.addInitHook('methodName', arg1, arg2, &hellip;);</code></pre>


<h2 id="browser">L.Browser</h2>

<p>A namespace with properties for browser/feature detection used by Leaflet internally.</p>

<pre><code>if (L.Browser.ie6) {
	alert('Upgrade your browser, dude!');
}</code></pre>

<table>
	<tr>
		<th class="width100">property</th>
		<th class="width100">type</th>
		<th>description</th>
	</tr>
	<tr>
		<td><code><b>ie</b></code></td>
		<td><code>Boolean</code></td>
		<td><code><span class="literal">true</span></code> for all Internet Explorer versions.</td>
	</tr>
	<tr>
		<td><code><b>ie6</b></code></td>
		<td><code>Boolean</code></td>
		<td><code><span class="literal">true</span></code> for Internet Explorer 6.</td>
	</tr>
	<tr>
		<td><code><b>ie7</b></code></td>
		<td><code>Boolean</code></td>
		<td><code><span class="literal">true</span></code> for Internet Explorer 7.</td>
	</tr>
	<tr>
		<td><code><b>webkit</b></code></td>
		<td><code>Boolean</code></td>
		<td><code><span class="literal">true</span></code> for webkit-based browsers like Chrome and Safari (including mobile versions).</td>
	</tr>
	<tr>
		<td><code><b>webkit3d</b></code></td>
		<td><code>Boolean</code></td>
		<td><code><span class="literal">true</span></code> for webkit-based browsers that support CSS 3D transformations.</td>
	</tr>
	<!--<tr>
		<td><code><b>gecko</b></code></td>
		<td><code>Boolean</code></td>
		<td><code><span class="literal">true</span></code> for Gecko-based browsers like Firefox and Mozilla.</td>
	</tr>
	<tr>
		<td><code><b>opera</b></code></td>
		<td><code>Boolean</code></td>
		<td><code><span class="literal">true</span></code> for Opera.</td>
	</tr>-->
	<tr>
		<td><code><b>android</b></code></td>
		<td><code>Boolean</code></td>
		<td><code><span class="literal">true</span></code> for Android mobile browser.</td>
	</tr>
	<tr>
		<td><code><b>android23</b></code></td>
		<td><code>Boolean</code></td>
		<td><code><span class="literal">true</span></code> for old Android stock browsers (2 and 3).</td>
	</tr>
	<tr>
		<td><code><b>mobile</b></code></td>
		<td><code>Boolean</code></td>
		<td><code><span class="literal">true</span></code> for modern mobile browsers (including iOS Safari and different Android browsers).</td>
	</tr>
	<tr>
		<td><code><b>mobileWebkit</b></code></td>
		<td><code>Boolean</code></td>
		<td><code><span class="literal">true</span></code> for mobile webkit-based browsers.</td>
	</tr>
	<tr>
		<td><code><b>mobileOpera</b></code></td>
		<td><code>Boolean</code></td>
		<td><code><span class="literal">true</span></code> for mobile Opera.</td>
	</tr>
	<tr>
		<td><code><b>touch</b></code></td>
		<td><code>Boolean</code></td>
		<td><code><span class="literal">true</span></code> for all browsers on touch devices.</td>
	</tr>
	<tr>
		<td><code><b>msTouch</b></code></td>
		<td><code>Boolean</code></td>
		<td><code><span class="literal">true</span></code> for browsers with Microsoft touch model (e.g. IE10).</td>
	</tr>
	<tr>
		<td><code><b>retina</b></code></td>
		<td><code>Boolean</code></td>
		<td><code><span class="literal">true</span></code> for devices with Retina screens.</td>
	</tr>
</table>


<h2 id="util">L.Util</h2>

<p>Various utility functions, used by Leaflet internally.</p>

<h3>Methods</h3>

<table>
	<tr>
		<th>Method</th>
		<th>Returns</th>
		<th>Description</th>
	</tr>
	<tr>
		<td><code><b>extend</b>(
			<nobr>&lt;Object&gt; <i>dest</i></nobr>,
			<nobr>&lt;Object&gt; <i>src?..</i> )</nobr>
		</code></td>

		<td><code>Object</code></td>
		<td>Merges the properties of the <code>src</code> object (or multiple objects) into <code>dest</code> object and returns the latter. Has an <code>L.extend</code> shortcut.</td>
	</tr>
	<tr>
		<td><code><b>bind</b>(
			<nobr>&lt;Function&gt; <i>fn</i></nobr>,
			<nobr>&lt;Object&gt; <i>obj</i> )</nobr>
		</code></td>

		<td><code>Function</code></td>
		<td>Returns a function which executes function <code>fn</code> with the given scope <code>obj</code> (so that <code><span class="keyword">this</span></code> keyword refers to <code>obj</code> inside the function code). Has an <code>L.bind</code> shortcut.</td>
	</tr>
	<tr>
		<td><code><b>stamp</b>( &lt;Object&gt; <i>obj</i></nobr> )<nobr></code></td>
		<td><code>String</code></td>
		<td>Applies a unique key to the object and returns that key. Has an <code>L.stamp</code> shortcut.</td>
	</tr>
	<!-- TODO Commented out for the time being:
	https://github.com/Leaflet/Leaflet/pull/793#discussion_r1134904
	<tr>
		<td><code><b>requestAnimFrame</b>()</code></td>
		<td></td>
		<td></td>
	</tr>
	<tr>
		<td><code><b>cancelAnimFrame</b>()</code></td>
		<td></td>
		<td></td>
	</tr>
	-->
	<tr>
		<td><code><b>limitExecByInterval</b>(
			<nobr>&lt;Function&gt; <i>fn</i></nobr>,
			<nobr>&lt;Number&gt; <i>time</i></nobr>,
			<nobr>&lt;Object&gt; <i>context?</i> )</nobr>
		</code></td>

		<td><code>Function</code></td>
		<td>Returns a wrapper around the function <code>fn</code> that makes sure it's called not more often than a certain time interval <code>time</code>, but as fast as possible otherwise (for example, it is used for checking and requesting new tiles while dragging the map), optionally passing the scope (<code>context</code>) in which the function will be called.</td>
	</tr>

	<tr>
		<td><code><b>falseFn</b>()</code></td>
		<td><code>Function</code></td>
		<td>Returns a function which always returns <code><span class="literal">false</span></code>.</td>
	</tr>
	<tr>
		<td><code><b>formatNum</b>(
			<nobr>&lt;Number&gt; <i>num</i></nobr>,
			<nobr>&lt;Number&gt; <i>digits</i> )</nobr>
		</code></td>

		<td><code>Number</code></td>
		<td>Returns the number <code>num</code> rounded to <code>digits</code> decimals.</td>
	</tr>
	<tr>
		<td><code><b>splitWords</b>(
			<nobr>&lt;String&gt; <i>str</i> )</nobr>
		</code></td>

		<td><code>String[]</code></td>
		<td>Trims and splits the string on whitespace and returns the array of parts.</code></td>
	</tr>
	<tr>
		<td><code><b>setOptions</b>(
			<nobr>&lt;Object&gt; <i>obj</i></nobr>,
			<nobr>&lt;Object&gt; <i>options</i> )</nobr>
		</code></td>

		<td><code>Object</code></td>
		<td>Merges the given properties to the <code>options</code> of the <code>obj</code> object, returning the resulting options. See <a href="#class-options">Class options</a>. Has an <code>L.setOptions</code> shortcut.</td>
	</tr>
	<tr>
		<td><code><b>getParamString</b>(
			<nobr>&lt;Object&gt; <i>obj</i> )</nobr>
		</code></td>

		<td><code>String</code></td>
		<td>Converts an object into a parameter URL string, e.g. <nobr><code>{a: "foo", b: "bar"}</code></nobr> translates to <code><span class="string">'?a=foo&amp;b=bar'</span></code>.</td>
	</tr>
	<tr>
		<td><code><b>template</b>(
			<nobr>&lt;String&gt; <i>str</i>, &lt;Object&gt; <i>data</i> )</nobr>
		</code></td>

		<td><code>String</code></td>
		<td>Simple templating facility, creates a string by applying the values of the <code>data</code> object of a form <code>{a: 'foo', b: 'bar', &hellip;}</code> to a template string of the form <code><span class="string">'Hello {a}, {b}'</span></code> &mdash; in this example you will get <code><span class="string">'Hello foo, bar'</span></code>.</td>
	</tr>
	<tr>
		<td><code><b>isArray</b>(
			<nobr>&lt;Object&gt; <i>obj</i> )</nobr>
		</code></td>

		<td><code>Boolean</code></td>
		<td>Returns <code><span class="literal">true</span></code> if the given object is an array.</td>
	</tr>
</table>

<h3>Properties</h3>

<table>
	<tr>
		<th>Property</th>
		<th>Type</th>
		<th>Description</th>
	</tr>
	<tr>
		<td><code><b>emptyImageUrl</b></code></td>
		<td><code>String</code></td>
		<td>Data URI string containing a base64-encoded empty GIF image. Used as a hack to free memory from unused images on WebKit-powered mobile devices (by setting image <code>src</code> to this string).</td>
	</tr>
</table>



<h2 id="transformation">L.Transformation</h2>

<p>Represents an affine transformation: a set of coefficients <code>a</code>, <code>b</code>, <code>c</code>, <code>d</code> for transforming a point of a form <code>(x, y)</code> into <code>(a*x + b, c*y + d)</code> and doing the reverse. Used by Leaflet in its projections code.</p>

<pre><code>var transformation = new L.Transformation(2, 5, -1, 10),
	p = new L.Point(1, 2),
	p2 = transformation.transform(p), // new L.Point(7, 8)
	p3 = transformation.untransform(p2); // new L.Point(1, 2)
</code></pre>

<h3>Constructor</h3>

<table>
	<tr>
		<th class="width250">Constructor</th>
		<th>Usage</th>
		<th>Description</th>
	</tr>
	<tr>
		<td><code><b>L.Transformation</b>(
			<nobr>&lt;Number&gt; <i>a</i></nobr>,
			<nobr>&lt;Number&gt; <i>b</i></nobr>,
			<nobr>&lt;Number&gt; <i>c</i></nobr>,
			<nobr>&lt;Number&gt; <i>d</i> )</nobr>
		</code></td>

		<td class="factory-usage">
			<code><span class='keyword'>new</span> L.Transformation(<span class="comment">&hellip;</span>)</code><br />
			<!--<code>L.point(<span class="comment">&hellip;</span>)</code><br />
			<code>L.point([<span class="comment">&hellip;</span>])</code>-->
		</td>

		<td>Creates a transformation object with the given coefficients.</td>
	</tr>
</table>

<h3>Methods</h3>

<table>
	<tr>
		<th>Method</th>
		<th>Returns</th>
		<th>Description</th>
	</tr>
	<tr>
		<td><code><b>transform</b>(
			<nobr>&lt;<a href="#point">Point</a>&gt; <i>point</i></nobr>,
			<nobr>&lt;Number&gt; <i>scale?</i> )</nobr>
		</code></td>

		<td><code><a href="#point">Point</a></code></td>
		<td>Returns a transformed point, optionally multiplied by the given scale. Only accepts real <code>L.Point</code> instances, not arrays.</td>
	</tr>
	<tr>
		<td><code><b>untransform</b>(
			<nobr>&lt;<a href="#point">Point</a>&gt; <i>point</i></nobr>,
			<nobr>&lt;Number&gt; <i>scale?</i> )</nobr>
		</code></td>

		<td><code><a href="#point">Point</a></code></td>
		<td>Returns the reverse transformation of the given point, optionally divided by the given scale. Only accepts real <code>L.Point</code> instances, not arrays.</td>
	</tr>
</table>




<h2 id="lineutil">L.LineUtil</h2>

<p>Various utility functions for polyine points processing, used by Leaflet internally to make polylines lightning-fast.</p>

<h3>Methods</h3>

<table>
	<tr>
		<th>Method</th>
		<th>Returns</th>
		<th>Description</th>
	</tr>
	<tr>
		<td><code><b>simplify</b>(
			<nobr>&lt;<a href="#point">Point</a>[]&gt; <i>points</i></nobr>,
			<nobr>&lt;Number&gt; <i>tolerance</i> )</nobr>
		</code></td>

		<td><code><a href="#point">Point</a>[]</code></td>

		<td>Dramatically reduces the number of points in a polyline while retaining its shape and returns a new array of simplified points. Used for a huge performance boost when processing/displaying Leaflet polylines for each zoom level and also reducing visual noise. <code>tolerance</code> affects the amount of simplification (lesser value means higher quality but slower and with more points). Also released as a separated micro-library <a href="http://mourner.github.com/simplify-js/">Simplify.js</a>.</td>
	</tr>
	<tr>
		<td><code><b>pointToSegmentDistance</b>(
			<nobr>&lt;<a href="#point">Point</a>&gt; <i>p</i></nobr>,
			<nobr>&lt;<a href="#point">Point</a>&gt; <i>p1</i></nobr>,
			<nobr>&lt;<a href="#point">Point</a>&gt; <i>p2</i> )</nobr>
		</code></td>

		<td><code>Number</code></td>

		<td>Returns the distance between point <code>p</code> and segment <code>p1</code> to <code>p2</code>.</td>
	</tr>
	<tr>
		<td><code><b>closestPointOnSegment</b>(
			<nobr>&lt;<a href="#point">Point</a>&gt; <i>p</i></nobr>,
			<nobr>&lt;<a href="#point">Point</a>&gt; <i>p1</i></nobr>,
			<nobr>&lt;<a href="#point">Point</a>&gt; <i>p2</i> )</nobr>
		</code></td>

		<td><code><a href="#point">Point</a></code></td>

		<td>Returns the closest point from a point <code>p</code> on a segment <code>p1</code> to <code>p2</code>.</td>
	</tr>
	<tr>
		<td><code><b>clipSegment</b>(
			<nobr>&lt;<a href="#point">Point</a>&gt; <i>a</i></nobr>,
			<nobr>&lt;<a href="#point">Point</a>&gt; <i>b</i></nobr>,
			<nobr>&lt;<a href="#bounds">Bounds</a>&gt; <i>bounds</i> )</nobr>
		</code></td>

		<td><code>-</code></td>

		<td>Clips the segment <code>a</code> to <code>b</code> by rectangular bounds (modifying the segment points directly!). Used by Leaflet to only show polyline points that are on the screen or near, increasing performance.</td>
	</tr>
</table>



<h2 id="polyutil">L.PolyUtil</h2>

<p>Various utility functions for polygon geometries.</p>

<h3>Methods</h3>

<table>
	<tr>
		<th>Method</th>
		<th>Returns</th>
		<th>Description</th>
	</tr>
	<tr>
		<td><code><b>clipPolygon</b>(
			<nobr>&lt;<a href="#point">Point</a>[]&gt; <i>points</i></nobr>,
			<nobr>&lt;<a href="#bounds">Bounds</a>&gt; <i>bounds</i> )</nobr>
		</code></td>

		<td><code><a href="#point">Point</a>[]</code></td>

		<td>Clips the polygon geometry defined by the given points by rectangular bounds. Used by Leaflet to only show polygon points that are on the screen or near, increasing performance. Note that polygon points needs different algorithm for clipping than polyline, so there's a seperate method for it.</td>
	</tr>
</table>




<h2 id="domevent">L.DomEvent</h2>

<p>Utility functions to work with the DOM events, used by Leaflet internally.</p>

<h3>Methods</h3>

<table>
	<tr>
		<th>Method</th>
		<th>Returns</th>
		<th>Description</th>
	</tr>
	<tr>
		<td><code><b>addListener</b>(
			<nobr>&lt;HTMLElement&gt; <i>el</i></nobr>,
			<nobr>&lt;String&gt; <i>type</i></nobr>,
			<nobr>&lt;Function&gt; <i>fn</i></nobr>,
			<nobr>&lt;Object&gt; <i>context?</i> )</nobr>
		</code></td>

		<td><code><span class="keyword">this</span></code></td>
		<td>Adds a listener <code>fn</code> to the element's DOM event of the specified type. <code><span class="keyword">this</span></code> keyword inside the listener will point to <code>context</code>, or to the element if not specified.</td>
	</tr>
	<tr>
		<td><code><b>removeListener</b>(
			<nobr>&lt;HTMLElement&gt; <i>el</i></nobr>,
			<nobr>&lt;String&gt; <i>type</i></nobr>,
			<nobr>&lt;Function&gt; <i>fn</i> )</nobr>
		</code></td>

		<td><code><span class="keyword">this</span></code></td>
		<td>Removes an event listener from the element.</td>
	</tr>
	<tr>
		<td><code><b>stopPropagation</b>(
			<nobr>&lt;DOMEvent&gt; <i>e</i> )</nobr>
		</code></td>

		<td><code><span class="keyword">this</span></code></td>
		<td>Stop the given event from propagation to parent elements. Used inside the listener functions:
<pre><code>L.DomEvent.addListener(div, 'click', function (e) {
	L.DomEvent.stopPropagation(e);
});</code></pre>
		</td>
	</tr>
	<tr>
		<td><code><b>preventDefault</b>(
			<nobr>&lt;DOMEvent&gt; <i>e</i> )</nobr>
		</code></td>

		<td><code><span class="keyword">this</span></code></td>
		<td>Prevents the default action of the event from happening (such as following a link in the <code>href</code> of the <code>a</code> element, or doing a <code>POST</code> request with page reload when <code>form</code> is submitted). Use it inside listener functions.</pre>
		</td>
	</tr>
	<tr>
		<td><code><b>stop</b>(
			<nobr>&lt;DOMEvent&gt; <i>e</i> )</nobr>
		</code></td>

		<td><code><span class="keyword">this</span></code></td>
		<td>Does <code>stopPropagation</code> and <code>preventDefault</code> at the same time.</td>
	</tr>
	<tr>
		<td><code><b>disableClickPropagation</b>(
			<nobr>&lt;HTMLElement&gt; <i>el</i> )</nobr>
		</code></td>

		<td><code><span class="keyword">this</span></code></td>
		<td>Adds <code>stopPropagation</code> to the element's <code><span class="string">'click'</span></code>, <code><span class="string">'doubleclick'</span></code>, <code><span class="string">'mousedown'</span></code> and <code><span class="string">'touchstart'</span></code> events.</td>
	</tr>
	<tr>
		<td><code><b>getMousePosition</b>(
			<nobr>&lt;DOMEvent&gt; <i>e</i></nobr>,
			<nobr>&lt;HTMLElement&gt; <i>container?</i> )</nobr>
		</code></td>

		<td><code><a href="#point">Point</a></code></td>
		<td>Gets normalized mouse position from a DOM event relative to the container or to the whole page if not specified.</td>
	</tr>
	<tr>
		<td><code><b>getWheelDelta</b>(
			<nobr>&lt;DOMEvent&gt; <i>e</i> )</nobr>
		</code></td>

		<td><code>Number</code></td>
		<td>Gets normalized wheel delta from a <code>mousewheel</code> DOM event.</td>
	</tr>
</table>




<h2 id="domutil">L.DomUtil</h2>

<p>Utility functions to work with the DOM tree, used by Leaflet internally.</p>

<h3>Methods</h3>

<table>
	<tr>
		<th>Method</th>
		<th>Returns</th>
		<th>Description</th>
	</tr>
	<tr>
		<td><code><b>get</b>(
			<nobr>&lt;String or HTMLElement&gt; <i>id</i> )</nobr>
		</code></td>

		<td><code>HTMLElement</code></td>
		<td>Returns an element with the given id if a string was passed, or just returns the element if it was passed directly.</td>
	</tr>
	<tr>
		<td><code><b>getStyle</b>(
			<nobr>&lt;HTMLElement&gt; <i>el</i></nobr>,
			<nobr>&lt;String&gt; <i>style</i> )</nobr>
		</code></td>

		<td><code>String</code></td>
		<td>Returns the value for a certain style attribute on an element, including computed values or values set through CSS.</td>
	</tr>
	<tr>
		<td><code><b>getViewportOffset</b>(
			<nobr>&lt;HTMLElement&gt; <i>el</i> )</nobr>
		</code></td>

		<td><a href="#point"><code>Point</code></a></td>
		<td>Returns the offset to the viewport for the requested element.</td>
	</tr>
	<tr>
		<td><code><b>create</b>(
			<nobr>&lt;String&gt; <i>tagName</i></nobr>,
			<nobr>&lt;String&gt; <i>className</i></nobr>,
			<nobr>&lt;HTMLElement&gt; <i>container?</i> )</nobr>
		</code></td>

		<td><code>HTMLElement</code></td>

		<td>Creates an element with <code>tagName</code>, sets the <code>className</code>, and optionally appends it to <code>container</code> element.</td>
	</tr>
	<tr>
		<td><code><b>disableTextSelection</b>()</code></td>
		<td>-</td>
		<td>Makes sure text cannot be selected, for example during dragging.</td>
	</tr>
	<tr>
		<td><code><b>enableTextSelection</b>()</code></td>
		<td>-</td>
		<td>Makes text selection possible again.</td>
	</tr>
	<tr>
		<td><code><b>hasClass</b>(
			<nobr>&lt;HTMLElement&gt; <i>el</i></nobr>,
			<nobr>&lt;String&gt; <i>name</i> )</nobr>
		</code></td>

		<td><code>Boolean</code></td>

		<td>Returns <code><span class="literal">true</span></code> if the element class attribute contains <code>name</code>.</td>
	</tr>
	<tr>
		<td><code><b>addClass</b>(
			<nobr>&lt;HTMLElement&gt; <i>el</i></nobr>,
			<nobr>&lt;String&gt; <i>name</i> )</nobr>
		</code></td>

		<td>-</td>

		<td>Adds <code>name</code> to the element's class attribute.</td>
	</tr>
	<tr>
		<td><code><b>removeClass</b>(
			<nobr>&lt;HTMLElement&gt; <i>el</i></nobr>,
			<nobr>&lt;String&gt; <i>name</i> )</nobr>
		</code></td>

		<td>-</td>

		<td>Removes <code>name</code> from the element's class attribute.</td>
	</tr>
	<tr>
		<td><code><b>setOpacity</b>(
			<nobr>&lt;HTMLElement&gt; <i>el</i></nobr>,
			<nobr>&lt;Number&gt; <i>value</i> )</nobr>
		</code></td>

		<td>-</td>
		<td>Set the opacity of an element (including old IE support). Value must be from <code>0</code> to <code>1</code>.</td>
	</tr>
	<tr>
		<td><code><b>testProp</b>(
			<nobr>&lt;String[]&gt; <i>props</i> )</nobr>
		</code></td>

		<td><code>String</code> or <code><span class="literal">false</span></code></td>
		<td>Goes through the array of style names and returns the first name that is a valid style name for an element. If no such name is found, it returns <code><span class="literal">false</span></code>. Useful for vendor-prefixed styles like <code>transform</code>.</td>
	</tr>
	<tr>
		<td><code><b>getTranslateString</b>(
			<nobr>&lt;<a href="#point">Point</a>&gt; <i>point</i> )</nobr>
		</code></td>

		<td><code>String</code></td>
		<td>Returns a CSS transform string to move an element by the offset provided in the given point. Uses 3D translate on WebKit for hardware-accelerated transforms and 2D on other browsers.</td>
	</tr>
	<tr>
		<td><code><b>getScaleString</b>(
			<nobr>&lt;Number&gt; <i>scale</i></nobr>,
			<nobr>&lt;<a href="#point">Point</a>&gt; <i>origin</i> )</nobr>
		</code></td>

		<td><code>String</code></td>
		<td>Returns a CSS transform string to scale an element (with the given scale origin).</td>
	</tr>
	<tr>
		<td><code><b>setPosition</b>(
			<nobr>&lt;HTMLElement&gt; <i>el</i></nobr>,
			<nobr>&lt;<a href="#point">Point</a>&gt; <i>point</i></nobr>,
			<nobr>&lt;Boolean&gt; <i>disable3D?</i> )</nobr>
		</code></td>

		<td>-</td>
		<td>Sets the position of an element to coordinates specified by <code>point</code>, using CSS translate or top/left positioning depending on the browser (used by Leaflet internally to position its layers). Forces top/left positioning if <code>disable3D</code> is <code><span class="literal">true</span></code>.</td>
	</tr>
	<tr>
		<td><code><b>getPosition</b>(
			<nobr>&lt;HTMLElement&gt; <i>el</i> )</nobr>
		</code></td>

		<td><a href="#point">Point</a></td>
		<td>Returns the coordinates of an element previously positioned with <code>setPosition</code>.</td>
	</tr>
</table>

<h3>Properties</h3>

<table>
	<tr>
		<th>Property</th>
		<th>Type</th>
		<th>Description</th>
	</tr>
	<tr>
		<td><code><b>TRANSITION</b></nobr>
		</code></td>
		<td><code>String</code></td>
		<td>Vendor-prefixed transition style name (e.g. <code><span class="string">'webkitTransition'</span></code> for WebKit).</td>
	</tr>
	<tr>
		<td><code><b>TRANSFORM</b></nobr>
		</code></td>
		<td><code>String</code></td>
		<td>Vendor-prefixed transform style name.</td>
	</tr>
</table>



<h2 id="posanimation">L.PosAnimation</h2>

<p>Used internally for panning animations, utilizing CSS3 Transitions for modern browsers and a timer fallback for IE6-9.</p>

<pre><code class="javascript">var fx = new L.PosAnimation();
fx.run(el, [300, 500], 0.5);</code></pre>

<h3>Constructor</h3>

<table>
	<tr>
		<th class="width200">Constructor</th>
		<th>Usage</th>
		<th>Description</th>
	</tr>
	<tr>
		<td><code><b>L.PosAnimation</b>()</code></td>

		<td class="factory-usage">
			<code><span class='keyword'>new</span> L.PosAnimation()</code>
		</td>

		<td>Creates a PosAnimation object.</td>
	</tr>
</table>

<h3>Methods</h3>

<table>
	<tr>
		<th>Method</th>
		<th>Returns</th>
		<th>Description</th>
	</tr>
	<tr>
		<td><code><b>run</b>(
			<nobr>&lt;HTMLElement&gt; <i>element</i>,</nobr>
			<nobr>&lt;<a href="#point">Point</a>&gt; <i>newPos</i></nobr>,
			<nobr>&lt;Number&gt; <i>duration?</i></nobr>,
			<nobr>&lt;Number&gt; <i>easeLinearity?</i> )</nobr>
		</code></td>

		<td><code><span class="keyword">this</span></code></td>
		<td>Run an animation of a given element to a new position, optionally setting duration in seconds (<code><span class="number">0.25</span></code> by default) and easing linearity factor (3rd argument of the <a href="http://cubic-bezier.com/#0,0,.5,1">cubic bezier curve</a>, <code><span class="number">0.5</span></code> by default)</td>
	</tr>
</table>

<h3>Events</h3>

<p>You can subscribe to the following events using <a href="#events">these methods</a>.</p>

<table>
	<tr>
		<th class="width100">Event</th>
		<th class="width100">Data</th>
		<th>Description</th>
	</tr>
	<tr>
		<td><code><b>start</b></code></td>
		<td><code><a href="#event">Event</a></code></td>
		<td>Fired when the animation starts.</td>
	</tr>
	<tr>
		<td><code><b>step</b></code></td>
		<td><code><a href="#event">Event</a></code></td>
		<td>Fired continuously during the animation.</td>
	</tr>
	<tr>
		<td><code><b>end</b></code></td>
		<td><code><a href="#event">Event</a></code></td>
		<td>Fired when the animation ends.</td>
	</tr>
</table>



<h2 id="draggable">L.Draggable</h2>

<p>A class for making DOM elements draggable (including touch support). Used internally for map and marker dragging.</p>

<pre><code class="javascript">var draggable = new L.Draggable(elementToDrag);
draggable.enable();
</code></pre>

<h3>Constructor</h3>

<table>
	<tr>
		<th class="width200">Constructor</th>
		<th>Usage</th>
		<th>Description</th>
	</tr>
	<tr>
		<td><code><b>L.Draggable</b>(
			<nobr>&lt;HTMLElement&gt; <i>element</i>,</nobr>
			<nobr>&lt;HTMLElement&gt; <i>dragHandle?</i> )</nobr>
		</code></td>

		<td class="factory-usage">
			<code><span class='keyword'>new</span> L.Draggable(<span class="comment">&hellip;</span>)</code><!--<br />
			<code>L.draggable(<span class="comment">&hellip;</span>)</code>-->
		</td>

		<td>Creates a Draggable object for moving the given element when you start dragging the <code>dragHandle</code> element (equals the element itself by default).</td>
	</tr>
</table>

<h3>Events</h3>

<p>You can subscribe to the following events using <a href="#events">these methods</a>.</p>

<table>
	<tr>
		<th class="width100">Event</th>
		<th class="width100">Data</th>
		<th>Description</th>
	</tr>
	<tr>
		<td><code><b>dragstart</b></code></td>
		<td><code><a href="#event">Event</a></code></td>
		<td>Fired when the dragging starts.</td>
	</tr>
	<tr>
		<td><code><b>predrag</b></code></td>
		<td><code><a href="#event">Event</a></code></td>
		<td>Fired continuously during dragging <em>before</em> each corresponding update of the element position.</td>
	</tr>
	<tr>
		<td><code><b>drag</b></code></td>
		<td><code><a href="#event">Event</a></code></td>
		<td>Fired continuously during dragging.</td>
	</tr>
	<tr>
		<td><code><b>dragend</b></code></td>
		<td><code><a href="#event">Event</a></code></td>
		<td>Fired when the dragging ends.</td>
	</tr>
</table>

<h3>Methods</h3>

<table>
	<tr>
		<th class="width100">Method</th>
		<th class="width100">Returns</th>
		<th>Description</th>
	</tr>
	<tr>
		<td><code><b>enable</b>()</code></td>
		<td><code>-</code></td>
		<td>Enables the dragging ability.</td>
	</tr>
	<tr>
		<td><code><b>disable</b>()</code></td>
		<td><code>-</code></td>
		<td>Disables the dragging ability.</td>
	</tr>
</table>

<!--<h3>Static Properties</h3>

<table>
	<tr>
		<th>Property</th>
		<th>Type</th>
		<th>Description</th>
	</tr>
	<tr>
		<td><code><b>START</b></code></td>
		<td><code>String</code></td>
		<td>Name of the DOM event that initiates dragging. <code><span class="string">'mousedown'</span></code> for desktop browsers, <code><span class="string">'touchstart'</span></code> for mobile devices.</td>
	</tr>
	<tr>
		<td><code><b>MOVE</b></code></td>
		<td><code>String</code></td>
		<td>Name of the DOM event for drag moving. <code><span class="string">'mousemove'</span></code> for desktop browsers, <code><span class="string">'touchmove'</span></code> for mobile devices.</td>
	</tr>
	<tr>
		<td><code><b>END</b></code></td>
		<td><code>String</code></td>
		<td>Name of the DOM event that ends dragging. <code><span class="string">'mouseup'</span></code> for desktop browsers, <code><span class="string">'touchend'</span></code> for mobile devices.</td>
	</tr>
</table>-->



<h2 id="ihandler">IHandler</h2>
<p>An interface implemented by <a href="#map-interaction-handlers">interaction handlers</a>.</p>

<table>
	<tr>
		<th class="width100">Method</th>
		<th class="width100">Returns</th>
		<th>Description</th>
	</tr>
	<tr>
		<td><code><b>enable</b>()</code></td>
		<td>-</td>
		<td>Enables the handler.</td>
	</tr>
	<tr>
		<td><code><b>disable</b>()</code></td>
		<td>-</td>
		<td>Disables the handler.</td>
	</tr>
	<tr>
		<td><code><b>enabled</b>()</code></td>
		<td><code>Boolean</code></td>
		<td>Returns <code><span class="literal">true</span></code> if the handler is enabled.</td>
	</tr>
</table>


<h2 id="ilayer">ILayer</h2>

<p>Represents an object attached to a particular location (or a set of locations) on a map. Implemented by <a href="#tilelayer">tile layers</a>, <a href="#marker">markers</a>, <a href="#popup">popups</a>, <a href="#imageoverlay">image overlays</a>, <a href="#path">vector layers</a> and <a href="#layergroup">layer groups</a>.</p>

<h3>Methods</h3>

<table>
	<tr>
		<th>Method</th>
		<th>Returns</th>
		<th>Description</th>
	</tr>
	<tr>
		<td><code><b>onAdd</b>(
			<nobr>&lt;<a href="#map">Map</a>&gt; <i>map</i> )</nobr>
		</code></td>

		<td>-</td>
		<td>Should contain code that creates DOM elements for the overlay, adds them to <a href="#map-panes">map panes</a> where they should belong and puts listeners on relevant map events. Called on <code>map.addLayer(layer)</code>.</td>
	</tr>
	<tr>
		<td><code><b>onRemove</b>(
			<nobr>&lt;<a href="#map">Map</a>&gt; <i>map</i> )</nobr>
		</code></td>

		<td>-</td>
		<td>Should contain all clean up code that removes the overlay's elements from the DOM and removes listeners previously added in <code>onAdd</code>. Called on <code>map.removeLayer(layer)</code>.</td>
	</tr>
</table>

<h3>Implementing Custom Layers</h3>

<p>The most important things know about when implementing custom layers are Map <a href="#map-viewreset">viewreset</a> event and <a href="#map-latlngtolayerpoint">latLngToLayerPoint</a> method. <code>viewreset</code> is fired when the map needs to reposition its layers (e.g. on zoom), and <code>latLngToLayerPoint</code> is used to get coordinates for the layer's new position.</p>

<p>Another event often used in layer implementations is <a href="#map-moveend">moveend</a> which fires after any movement of the map (panning, zooming, etc.).</p>

<p>Another thing to note is that you'll usually need to add <code>leaflet-zoom-hide</code> class to the DOM elements you create for the layer so that it hides during zoom animation. Implementing zoom animation for custom layers is a complex topic and will be documented separately in future, but meanwhile you can take a look at how it's done for Leaflet layers (e.g. <code>ImageOverlay</code>) in the source.</p>

<h3>Custom Layer Example</h3>

<p>Here's how a custom layer implementation usually looks:</p>

<pre><code>var MyCustomLayer = L.Class.extend({

	initialize: function (latlng) {
		// save position of the layer or any options from the constructor
		this._latlng = latlng;
	},

	onAdd: function (map) {
		this._map = map;

		// create a DOM element and put it into one of the map panes
		this._el = L.DomUtil.create('div', 'my-custom-layer leaflet-zoom-hide');
		map.getPanes().overlayPane.appendChild(this._el);

		// add a viewreset event listener for updating layer's position, do the latter
		map.on('viewreset', this._reset, this);
		this._reset();
	},

	onRemove: function (map) {
		// remove layer's DOM elements and listeners
		map.getPanes().overlayPane.removeChild(this._el);
		map.off('viewreset', this._reset, this);
	},

	_reset: function () {
		// update layer's position
		var pos = this._map.latLngToLayerPoint(this._latlng);
		L.DomUtil.setPosition(this._el, pos);
	}
});

map.addLayer(new MyCustomLayer(latlng));
</code></pre>



<h2 id="icontrol">IControl</h2>

<p>Represents a UI element in one of the corners of the map. Implemented by <a href="#control-zoom">zoom</a>, <a href="#control-attribution">attribution</a>, <a href="#control-scale">scale</a> and <a href="#control-layers">layers</a> controls.</p>

<h3>Methods</h3>

<p>Every control in Leaflet should extend from <a href="#control">Control</a> class and additionally have the following methods:</p>

<table>
	<tr>
		<th>Method</th>
		<th>Returns</th>
		<th>Description</th>
	</tr>
	<tr>
		<td><code><b>onAdd</b>(
			<nobr>&lt;<a href="#map">Map</a>&gt; <i>map</i> )</nobr>
		</code></td>

		<td><code>HTMLElement</code></td>
		<td>Should contain code that creates all the neccessary DOM elements for the control, adds listeners on relevant map events, and returns the element containing the control. Called on <code>map.addControl(control)</code> or <code>control.addTo(map)</code>.</td>
	</tr>
	<tr>
		<td><code><b>onRemove</b>(
			<nobr>&lt;<a href="#map">Map</a>&gt; <i>map</i> )</nobr>
		</code></td>

		<td>-</td>
		<td>Optional, should contain all clean up code (e.g. removes control's event listeners). Called on <code>map.removeControl(control)</code> or <code>control.removeFrom(map)</code>. The control's DOM container is removed automatically.</td>
	</tr>
</table>

<h3>Custom Control Example</h3>

<pre><code>var MyControl = L.Control.extend({
	options: {
		position: 'topright'
	},

	onAdd: function (map) {
		// create the control container with a particular class name
		var container = L.DomUtil.create('div', 'my-custom-control');

		// ... initialize other DOM elements, add listeners, etc.

		return container;
	}
});

map.addControl(new MyControl());
</code></pre>

<p>If specify your own constructor for the control, you'll also probably want to process options properly:</p>

<pre><code>var MyControl = L.Control.extend({
	initialize: function (foo, options) {
		// ...
		L.Util.setOptions(this, options);
	},
	// ...
});</code></pre>

<p>This will allow you to pass options like <code>position</code> when creating the control instances:</p>

<pre><code>map.addControl(new MyControl('bar', {position: 'bottomleft'}));</code></pre>




<h2 id="iprojection">IProjection</h2>

<p>An object with methods for projecting geographical coordinates of the world onto a flat surface (and back). See <a href="http://en.wikipedia.org/wiki/Map_projection">Map projection</a>.</p>

<h3>Methods</h3>

<table>
	<tr>
		<th>Method</th>
		<th>Returns</th>
		<th>Description</th>
	</tr>
	<tr>
		<td><code><b>project</b>(
			<nobr>&lt;<a href="#latlng">LatLng</a>&gt; <i>latlng</i> )</nobr>
		</code></td>

		<td><code><a href="#point">Point</a></code></td>
		<td>Projects geographical coordinates into a 2D point.</td>
	</tr>
	<tr>
		<td><code><b>unproject</b>(
			<nobr>&lt;<a href="#point">Point</a>&gt; <i>point</i> )</nobr>
		</code></td>

		<td><code><a href="#latlng">LatLng</a></code></td>
		<td>The inverse of <code>project</code>. Projects a 2D point into geographical location.</td>
	</tr>
</table>

<h3>Defined Projections</h3>

<p>Leaflet comes with a set of already defined projections out of the box:</p>

<table>
	<tr>
		<th>Projection</th>
		<th>Description</th>
	</tr>
	<tr>
		<td><code><b>L.Projection.SphericalMercator</b></code></td>

		<td>Spherical Mercator projection &mdash; the most common projection for online maps, used by almost all free and commercial tile providers. Assumes that Earth is a sphere. Used by the <code>EPSG:3857</code> CRS.</td>
	</tr>
	<tr>
		<td><code><b>L.Projection.Mercator</b></code></td>

		<td>Elliptical Mercator projection &mdash; more complex than Spherical Mercator. Takes into account that Earth is a geoid, not a perfect sphere. Used by the <code>EPSG:3395</code> CRS.</td>
	</tr>
	<tr>
		<td><code><b>L.Projection.LonLat</b></code></td>

		<td>Equirectangular, or Plate Carree projection &mdash; the most simple projection, mostly used by GIS enthusiasts. Directly maps <code>x</code> as longitude, and <code>y</code> as latitude. Also suitable for flat worlds, e.g. game maps. Used by the <code>EPSG:3395</code> and <code>Simple</code> CRS.</td>
	</tr>
</table>




<h2 id="icrs">ICRS</h2>

<p>Defines coordinate reference systems for projecting geographical points into pixel (screen) coordinates and back (and to coordinates in other units for WMS services). See <a href="http://en.wikipedia.org/wiki/Coordinate_reference_system">Spatial reference system</a>.</p>

<h3>Methods</h3>

<table>
	<tr>
		<th>Method</th>
		<th>Returns</th>
		<th>Description</th>
	</tr>
	<tr>
		<td><code><b>latLngToPoint</b>(
			<nobr>&lt;<a href="#latlng">LatLng</a>&gt; <i>latlng</i></nobr>,
			<nobr>&lt;Number&gt; <i>zoom</i> )</nobr>
		</code></td>

		<td><code><a href="#point">Point</a></code></td>
		<td>Projects geographical coordinates on a given zoom into pixel coordinates.</td>
	</tr>
	<tr>
		<td><code><b>pointToLatLng</b>(
			<nobr>&lt;<a href="#point">Point</a>&gt; <i>point</i></nobr>,
			<nobr>&lt;Number&gt; <i>zoom</i> )</nobr>
		</code></td>

		<td><code><a href="#latlng">LatLng</a></code></td>
		<td>The inverse of <code>latLngToPoint</code>. Projects pixel coordinates on a given zoom into geographical coordinates.</td>
	</tr>
	<tr>
		<td><code><b>project</b>(
			<nobr>&lt;<a href="#latlng">LatLng</a>&gt; <i>latlng</i> )</nobr>
		</code></td>

		<td><code><a href="#point">Point</a></code></td>
		<td>Projects geographical coordinates into coordinates in units accepted for this CRS (e.g. meters for <code>EPSG:3857</code>, for passing it to WMS services).</td>
	</tr>
	<tr>
		<td><code><b>scale</b>(
			<nobr>&lt;Number&gt; <i>zoom</i> )</nobr>
		</code></td>

		<td><code>Number</code></td>
		<td>Returns the scale used when transforming projected coordinates into pixel coordinates for a particular zoom. For example, it returns <code>256 * 2^zoom</code> for Mercator-based CRS.</td>
	</tr>
</table>

<h3>Properties</h3>

<table>
	<tr>
		<th>Property</th>
		<th>Type</th>
		<th>Description</th>
	</tr>
	<tr>
		<td><code><b>projection</b></code></td>

		<td><code><a href="#iprojection">IProjection</a></code></td>
		<td>Projection that this CRS uses.</td>
	</tr>
	<tr>
		<td><code><b>transformation</b></code></td>

		<td><code><a href="#transformation">Transformation</a></code></td>
		<td>Transformation that this CRS uses to turn projected coordinates into screen coordinates for a particular tile service.</td>
	</tr>

	<tr>
		<td><code><b>code</b></code></td>

		<td><code>String</code></td>
		<td>Standard code name of the CRS passed into WMS services (e.g. <code><span class="string">'EPSG:3857'</span></code>).</td>
	</tr>
</table>

<h3>Defined CRS</h3>

<p>Leaflet comes with a set of already defined CRS to use out of the box:</p>

<table>
	<tr>
		<th>Projection</th>
		<th>Description</th>
	</tr>
	<tr>
		<td><code><b>L.CRS.EPSG3857</b></code></td>

		<td>The most common CRS for online maps, used by almost all free and commercial tile providers. Uses Spherical Mercator projection. Set in by default in Map's <code>crs</code> option.</td>
	</tr>
	<tr>
		<td><code><b>L.CRS.EPSG4326</b></code></td>

		<td>A common CRS among GIS enthusiasts. Uses simple Equirectangular projection.</td>
	</tr>
	<tr>
		<td><code><b>L.CRS.EPSG3395</b></code></td>

		<td>Rarely used by some commercial tile providers. Uses Elliptical Mercator projection.</td>
	</tr>
	<tr>
		<td><code><b>L.CRS.Simple</b></code></td>

		<td>A simple CRS that maps longitude and latitude into <code>x</code> and <code>y</code> directly. May be used for maps of flat surfaces (e.g. game maps). Note that the <code>y</code> axis should still be inverted (going from bottom to top).</td>
	</tr>
</table>

<p>If you want to use some obscure CRS not listed here, take a look at the <a href="https://github.com/kartena/Proj4Leaflet">Proj4Leaflet</a> plugin.</p>


<h2 id="global">Global Switches</h2>

<p>Global switches are created for rare cases and generally make Leaflet to not detect a particular browser feature even if it's there. You need to set the switch as a global variable to <code><span class="literal">true</span></code> <em>before</em> including Leaflet on the page, like this:</p>

<pre><code>&lt;script&gt;L_PREFER_CANVAS = true;&lt;/script&gt;
&lt;script src="leaflet.js"&gt;&lt;/script&gt;</code></pre>

<table>
	<tr>
		<th>Switch</th>
		<th>Description</th>
	</tr>
	<tr>
		<td><code><b>L_PREFER_CANVAS</b></code></td>
		<td>Forces Leaflet to use the Canvas back-end (if available) for vector layers instead of SVG. This can increase performance considerably in some cases (e.g. many thousands of circle markers on the map).</td>
	</tr>
	<tr>
		<td><code><b>L_NO_TOUCH</b></code></td>
		<td>Forces Leaflet to not use touch events even if it detects them.</td>
	</tr>
	<tr>
		<td><code><b>L_DISABLE_3D</b></code></td>
		<td>Forces Leaflet to not use hardware-accelerated CSS 3D transforms for positioning (which may cause glitches in some rare environments) even if they're supported.</td>
	</tr>
</table>

<h2 id="noconflict">L.noConflict()</h2>

<p>This method restores the L global variable to the original value it had before Leaflet inclusion, and returns the real Leaflet namespace so you can put it elsewhere, like this:<p>

<pre><code>// L points to some other library
...
// you include Leaflet, it replaces the L variable to Leaflet namespace

var Leaflet = L.noConflict();
// now L points to that other library again, and you can use Leaflet.Map etc.</code></pre>


<h2 id="version">L.version</h2>

<p>A constant that represents the Leaflet version in use.<p>

<pre><code>L.version // returns "0.5" (or whatever version is currently in use)</code></pre>
<|MERGE_RESOLUTION|>--- conflicted
+++ resolved
@@ -1,5820 +1,5805 @@
----
-layout: default
-title: Documentation
-bodyclass: api-page
----
-
-<div id="toc" class="clearfix">
-	<div class="span-4 colborder">
-		<h4>Map</h4>
-		<ul>
-			<li><a href="#map-usage">Usage example</a></li>
-			<li><a href="#map-constructor">Constructor</a></li>
-			<li><a href="#map-options">Options</a></li>
-			<li><a href="#map-events">Events</a></li>
-		</ul>
-		<h4>Map Methods</h4>
-		<ul>
-			<li><a href="#map-set-methods">For modifying map state</a></li>
-			<li><a href="#map-get-methods">For getting map state</a></li>
-			<li><a href="#map-stuff-methods">For layers and controls</a></li>
-			<li><a href="#map-conversion-methods">Conversion methods</a></li>
-			<li><a href="#map-misc-methods">Other methods</a></li>
-		</ul>
-		<h4>Map Misc</h4>
-		<ul>
-			<li><a href="#map-properties">Properties</a></li>
-			<li><a href="#map-panes">Panes</a></li>
-		</ul>
-	</div>
-	<div class="span-3">
-		<h4>UI Layers</h4>
-		<ul>
-			<li><a href="#marker">Marker</a></li>
-			<li><a href="#popup">Popup</a></li>
-		</ul>
-		<h4>Raster Layers</h4>
-		<ul>
-			<li><a href="#tilelayer">TileLayer</a></li>
-			<li><a href="#tilelayer-wms">TileLayer.WMS</a></li>
-			<li><a href="#tilelayer-canvas">TileLayer.Canvas</a></li>
-			<li><a href="#imageoverlay">ImageOverlay</a></li>
-		</ul>
-		<h4>Vector Layers</h4>
-		<ul>
-			<li><a href="#path">Path</a></li>
-			<li><a href="#polyline">Polyline</a></li>
-			<li><a href="#multipolyline">MultiPolyline</a></li>
-			<li><a href="#polygon">Polygon</a></li>
-			<li><a href="#multipolygon">MultiPolygon</a></li>
-			<li><a href="#rectangle">Rectangle</a></li>
-			<li><a href="#circle">Circle</a></li>
-			<li><a href="#circlemarker">CircleMarker</a></li>
-		</ul>
-	</div>
-	<div class="span-3">
-		<h4>Other Layers</h4>
-		<ul>
-			<li><a href="#layergroup">LayerGroup</a></li>
-			<li><a href="#featuregroup">FeatureGroup</a></li>
-			<li><a href="#geojson">GeoJSON</a></li>
-		</ul>
-		<h4>Basic Types</h4>
-		<ul>
-			<li><a href="#latlng">LatLng</a></li>
-			<li><a href="#latlngbounds">LatLngBounds</a></li>
-			<li><a href="#point">Point</a></li>
-			<li><a href="#bounds">Bounds</a></li>
-			<li><a href="#icon">Icon</a></li>
-			<li><a href="#divicon">DivIcon</a></li>
-		</ul>
-		<h4>Controls</h4>
-		<ul>
-			<li><a href="#control">Control</a></li>
-			<li><a href="#control-zoom">Zoom</a></li>
-			<li><a href="#control-attribution">Attribution</a></li>
-			<li><a href="#control-layers">Layers</a></li>
-			<li><a href="#control-scale">Scale</a></li>
-		</ul>
-	</div>
-	<div class="span-3">
-		<h4>Events</h4>
-		<ul>
-			<li><a href="#events">Events methods</a></li>
-			<li><a href="#event-objects">Event objects</a></li>
-		</ul>
-		<h4>Utility</h4>
-		<ul>
-			<li><a href="#class">Class</a></li>
-			<li><a href="#browser">Browser</a></li>
-			<li><a href="#util">Util</a></li>
-			<li><a href="#transformation">Transformation</a></li>
-			<li><a href="#lineutil">LineUtil</a></li>
-			<li><a href="#polyutil">PolyUtil</a></li>
-		</ul>
-		<h4>DOM Utility</h4>
-		<ul>
-			<li><a href="#domevent">DomEvent</a></li>
-			<li><a href="#domutil">DomUtil</a></li>
-			<li><a href="#posanimation">PosAnimation</a></li>
-			<li><a href="#draggable">Draggable</a></li>
-		</ul>
-	</div>
-	<div class="span-3 last">
-		<h4>Interfaces</h4>
-		<ul>
-			<li><a href="#ihandler">IHandler</a></li>
-			<li><a href="#ilayer">ILayer</a></li>
-			<!--<li><a class="nodocs" href="#">IFeature</a></li>-->
-			<li><a href="#icontrol">IControl</a></li>
-			<li><a href="#iprojection">IProjection</a></li>
-			<li><a href="#icrs">ICRS</a></li>
-		</ul>
-
-		<h4>Misc</h4>
-		<ul>
-			<li><a href="#global">global switches</a></li>
-			<li><a href="#noconflict">noConflict</a></li>
-			<li><a href="#version">version</a></li>
-		</ul>
-	</div>
-</div>
-
-<!--<a href="#toc" id="back-to-top">&uarr;</a>-->
-
-<hr />
-<p>This reference reflects <strong>Leaflet 0.5</strong>. You can find docs for the in-progress master version in <code>reference.html</code> of <a href="https://github.com/Leaflet/Leaflet/zipball/gh-pages-master">gh-pages-master branch</a>.<!--<br />Older docs for version 0.3 can be <a href="https://github.com/Leaflet/Leaflet/zipball/7fde9938fa36070191f939c9948285d7ddc07368">downloaded here</a>--></p>
-
-<h2 id="map-class">L.Map</h2>
-
-<p>The central class of the API &mdash; it is used to create a map on a page and manipulate it.</p>
-
-<h3 id="map-usage">Usage example</h3>
-
-<pre><code class="javascript">// initialize the map on the "map" div with a given center and zoom
-var map = L.map('map', {
-	center: [51.505, -0.09],
-	zoom: 13
-});</code></pre>
-
-<h3 id="map-constructor" class="left">Constructor</h3>
-
-<table>
-	<tr>
-		<th>Constructor</th>
-		<th>Usage</th>
-		<th>Description</th>
-	</tr>
-	<tr>
-		<td><code><b>L.Map</b>(
-			<nobr>&lt;HTMLElement|String&gt; <i>id</i>,</nobr>
-			<nobr>&lt;<a href="#map-options">Map options</a>&gt; <i>options?</i> )</nobr>
-		</code></td>
-
-		<td class="factory-usage">
-			<code><span class='keyword'>new</span> L.Map(<span class="comment">&hellip;</span>)</code><br />
-			<code>L.map(<span class="comment">&hellip;</span>)</code>
-		</td>
-
-		<td>Instantiates a map object given a div element (or its id) and optionally an object literal with map options described below.</td>
-	</tr>
-</table>
-
-
-
-
-<h3 id="map-options">Options</h3>
-
-<h4>Map State Options</h4>
-
-<table>
-	<tr>
-		<th>Option</th>
-		<th>Type</th>
-		<th>Default</th>
-		<th>Description</th>
-	</tr>
-	<tr>
-		<td><code><b>center</b></code></td>
-		<td><code><a href="#latlng">LatLng</a></code></td>
-		<td><code><span class="literal">null</span></code></td>
-		<td>Initial geographical center of the map.</td>
-	</tr>
-	<tr>
-		<td><code><b>zoom</b></code></td>
-		<td><code>Number</code></td>
-		<td><code><span class="literal">null</span></code></td>
-		<td>Initial map zoom.</td>
-	</tr>
-	<tr>
-		<td><code><b>layers</b></code></td>
-		<td><code><a href="#ilayer">ILayer</a>[]</code></td>
-		<td><code><span class="literal">null</span></code></td>
-		<td>Layers that will be added to the map initially.</td>
-	</tr>
-	<tr>
-		<td><code><b>minZoom</b></code></td>
-		<td><code>Number</code></td>
-		<td><code><span class="literal">null</span></code></td>
-		<td>Minimum zoom level of the map. Overrides any <code>minZoom</code> set on map layers.</td>
-	</tr>
-	<tr>
-		<td><code><b>maxZoom</b></code></td>
-		<td><code>Number</code></td>
-		<td><code><span class="literal">null</span></code></td>
-		<td>Maximum zoom level of the map. This overrides any <code>maxZoom</code> set on map layers.</td>
-	</tr>
-	<tr id="map-maxbounds">
-		<td><code><b>maxBounds</b></code></td>
-		<td><code><a href="#latlngbounds">LatLngBounds</a></code></td>
-		<td><code><span class="literal">null</span></code></td>
-		<td>When this option is set, the map restricts the view to the given geographical bounds, bouncing the user back when he tries to pan outside the view, and also not allowing to zoom out to a view that's larger than the given bounds (depending on the map size). To set the restriction dynamically, use <a href="#map-setmaxbounds">setMaxBounds</a> method</td>
-	</tr>
-	<tr>
-		<td><code><b>crs</b></code></td>
-		<td><code><a href="#icrs">CRS</a></code></td>
-		<td><code>L.CRS.<br/>EPSG3857</code></td>
-		<td>Coordinate Reference System to use. Don't change this if you're not sure what it means.</td>
-	</tr>
-</table>
-
-<h4>Interaction Options</h4>
-
-<table>
-	<tr>
-		<th class="width140">Option</th>
-		<th>Type</th>
-		<th>Default</th>
-		<th>Description</th>
-	</tr>
-	<tr>
-		<td><code><b>dragging</b></code></td>
-		<td><code>Boolean</code></td>
-		<td><code><span class="literal">true</span></code></td>
-		<td>Whether the map be draggable with mouse/touch or not.</td>
-	</tr>
-	<tr>
-		<td><code><b>touchZoom</b></code></td>
-		<td><code>Boolean</code></td>
-		<td><code><span class="literal">true</span></code></td>
-		<td>Whether the map can be zoomed by touch-dragging with two fingers.</td>
-	</tr>
-	<tr>
-		<td><code><b>scrollWheelZoom</b></code></td>
-		<td><code>Boolean</code></td>
-		<td><code><span class="literal">true</span></code></td>
-		<td>Whether the map can be zoomed by using the mouse wheel.</td>
-	</tr>
-	<tr>
-		<td><code><b>doubleClickZoom</b></code></td>
-		<td><code>Boolean</code></td>
-		<td><code><span class="literal">true</span></code></td>
-		<td>Whether the map can be zoomed in by double clicking on it.</td>
-	</tr>
-	<tr>
-		<td><code><b>boxZoom</b></code></td>
-		<td><code>Boolean</code></td>
-		<td><code><span class="literal">true</span></code></td>
-		<td>Whether the map can be zoomed to a rectangular area specified by dragging the mouse while pressing shift.</td>
-	</tr>
-	<tr>
-		<td><code><b>trackResize</b></code></td>
-		<td><code>Boolean</code></td>
-		<td><code><span class="literal">true</span></code></td>
-		<td>Whether the map automatically handles browser window resize to update itself.</td>
-	</tr>
-	<tr>
-		<td><code><b>worldCopyJump</b></code></td>
-		<td><code>Boolean</code></td>
-		<td><code><span class="literal">false</span></code></td>
-		<td>With this option enabled, the map tracks when you pan to another "copy" of the world and seamlessly jumps to the original one so that all overlays like markers and vector layers are still visible.</td>
-	</tr>
-	<tr>
-		<td><code><b>closePopupOnClick</b></code></td>
-		<td><code>Boolean</code></td>
-		<td><code><span class="literal">true</span></code></td>
-		<td>Set it to <code><span class="literal">false</span></code> if you don't want popups to close when user clicks the map.</td>
-	</tr>
-</table>
-
-<h4>Keyboard Navigation Options</h4>
-
-<table>
-	<tr>
-		<th class="width140">Option</th>
-		<th>Type</th>
-		<th>Default</th>
-		<th>Description</th>
-	</tr>
-	<tr>
-		<td><code><b>keyboard</b></code></td>
-		<td><code>Boolean</code></td>
-		<td><code><span class="literal">true</span></code></td>
-		<td>Makes the map focusable and allows users to navigate the map with keyboard arrows and <code>+</code>/<code>-</code> keys.</td>
-	</tr>
-	<tr>
-		<td><code><b>keyboardPanOffset</b></code></td>
-		<td><code>Number</code></td>
-		<td><code><span class="number">80</span></code></td>
-		<td>Amount of pixels to pan when pressing an arrow key.</td>
-	</tr>
-	<tr>
-		<td><code><b>keyboardZoomOffset</b></code></td>
-		<td><code>Number</code></td>
-		<td><code><span class="number">1</span></code></td>
-		<td>Number of zoom levels to change when pressing <code>+</code> or <code>-</code> key.</td>
-	</tr>
-</table>
-
-<h4>Panning Inertia Options</h4>
-
-<table>
-	<tr>
-		<th class="width140">Option</th>
-		<th>Type</th>
-		<th>Default</th>
-		<th>Description</th>
-	</tr>
-	<tr>
-		<td><code><b>inertia</b></code></td>
-		<td><code>Boolean</code></td>
-		<td><code><span class="literal">true</span></code></td>
-		<td>If enabled, panning of the map will have an inertia effect where the map builds momentum while dragging and continues moving in the same direction for some time. Feels especially nice on touch devices.</td>
-	</tr>
-	<tr>
-		<td><code><b>inertiaDeceleration</b></code></td>
-		<td><code>Number</code></td>
-		<td><code><span class="number">3000</span></code></td>
-		<td>The rate with which the inertial movement slows down, in pixels/second<sup>2</sup>.</td>
-	</tr>
-	<tr>
-		<td><code><b>inertiaMaxSpeed</b></code></td>
-		<td><code>Number</code></td>
-		<td><code><span class="number">1500</span></code></td>
-		<td>Max speed of the inertial movement, in pixels/second.</td>
-	</tr>
-	<tr>
-		<td><code><b>inertiaThreshold</b></code></td>
-		<td><code>Number</code></td>
-		<td><code>depends</code></td>
-		<td>Amount of milliseconds that should pass between stopping the movement and releasing the mouse or touch to prevent inertial movement. <code><span class="number">32</span></code> for touch devices and <code><span class="number">14</span></code> for the rest by default.</td>
-	</tr>
-</table>
-
-<h4>Control options</h4>
-
-<table>
-	<tr>
-		<th class="width140">Option</th>
-		<th>Type</th>
-		<th>Default</th>
-		<th>Description</th>
-	</tr>
-	<tr>
-		<td><code><b>zoomControl</b></code></td>
-		<td><code>Boolean</code></td>
-		<td><code><span class="literal">true</span></code></td>
-		<td>Whether the <a href="#control-zoom">zoom control</a> is added to the map by default.</td>
-	</tr>
-	<tr>
-		<td><code><b>attributionControl</b></code></td>
-		<td><code>Boolean</code></td>
-		<td><code><span class="literal">true</span></code></td>
-		<td>Whether the <a href="#control-attribution">attribution control</a> is added to the map by default.</td>
-	</tr>
-</table>
-
-<h4>Animation options</h4>
-
-<table>
-	<tr>
-		<th class="width140">Option</th>
-		<th>Type</th>
-		<th>Default</th>
-		<th>Description</th>
-	</tr>
-	<tr>
-		<td><code><b>fadeAnimation</b></code></td>
-		<td><code>Boolean</code></td>
-		<td>depends</td>
-		<td>Whether the tile fade animation is enabled. By default it's enabled in all browsers that support CSS3 Transitions except Android.</td>
-	</tr>
-	<tr>
-		<td><code><b>zoomAnimation</b></code></td>
-		<td><code>Boolean</code></td>
-		<td>depends</td>
-		<td>Whether the tile zoom animation is enabled. By default it's enabled in all browsers that support CSS3 Transitions except Android.</td>
-	</tr>
-	<tr>
-		<td><code><b>markerZoomAnimation</b></code></td>
-		<td><code>Boolean</code></td>
-		<td>depends</td>
-		<td>Whether markers animate their zoom with the zoom animation, if disabled they will disappear for the length of the animation. By default it's enabled in all browsers that support CSS3 Transitions except Android.</td>
-	</tr>
-</table>
-
-
-<h3 id="map-events">Events</h3>
-
-<p>You can subscribe to the following events using <a href="#events">these methods</a>.</p>
-
-<table>
-	<tr>
-		<th>Event</th>
-		<th>Data</th>
-		<th>Description</th>
-	</tr>
-	<tr>
-		<td><code><b>click</b></code></td>
-		<td><code><a href="#mouse-event">MouseEvent</a></code></td>
-		<td>Fired when the user clicks (or taps) the map.</td>
-	</tr>
-	<tr>
-		<td><code><b>dblclick</b></code></td>
-		<td><code><a href="#mouse-event">MouseEvent</a></code></td>
-		<td>Fired when the user double-clicks (or double-taps) the map.</td>
-	</tr>
-	<tr>
-		<td><code><b>mousedown</b></code></td>
-		<td><code><a href="#mouse-event">MouseEvent</a></code></td>
-		<td>Fired when the user pushes the mouse button on the map.</td>
-	</tr>
-	<tr>
-		<td><code><b>mouseup</b></code></td>
-		<td><code><a href="#mouse-event">MouseEvent</a></code></td>
-		<td>Fired when the user pushes the mouse button on the map.</td>
-	</tr>
-	<tr>
-		<td><code><b>mouseover</b></code></td>
-		<td><code><a href="#mouse-event">MouseEvent</a></code></td>
-		<td>Fired when the mouse enters the map.</td>
-	</tr>
-	<tr>
-		<td><code><b>mouseout</b></code></td>
-		<td><code><a href="#mouse-event">MouseEvent</a></code></td>
-		<td>Fired when the mouse leaves the map.</td>
-	</tr>
-	<tr>
-		<td><code><b>mousemove</b></code></td>
-		<td><code><a href="#mouse-event">MouseEvent</a></code></td>
-		<td>Fired while the mouse moves over the map.</td>
-	</tr>
-	<tr>
-		<td><code><b>contextmenu</b></code></td>
-		<td><code><a href="#mouse-event">MouseEvent</a></code></td>
-		<td>Fired when the user pushes the right mouse button on the map, prevents default browser context menu from showing if there are listeners on this event.</td>
-	</tr>
-	<tr>
-		<td><code><b>focus</b></code></td>
-		<td><code><a href="#event">Event</a></code></td>
-		<td>Fired when the user focuses the map either by tabbing to it or clicking/panning.</td>
-	</tr>
-	<tr>
-		<td><code><b>blur</b></code></td>
-		<td><code><a href="#event">Event</a></code></td>
-		<td>Fired when the map looses focus.</td>
-	</tr>
-	<tr>
-		<td><code><b>preclick</b></code></td>
-		<td><code><a href="#mouse-event">MouseEvent</a></code></td>
-		<td>Fired before mouse click on the map (sometimes useful when you want something to happen on click before any existing click handlers start running).</td>
-	</tr>
-	<tr>
-		<td><code><b>load</b></code></td>
-		<td><code><a href="#event">Event</a></code></td>
-		<td>Fired when the map is initialized (when its center and zoom are set for the first time).</td>
-	</tr>
-	<tr id="map-viewreset">
-		<td><code><b>viewreset</b></code></td>
-		<td><code><a href="#event">Event</a></code></td>
-		<td>Fired when the map needs to redraw its content (this usually happens on map zoom or load). Very useful for creating custom overlays.</td>
-	</tr>
-	<tr>
-		<td><code><b>movestart</b></code></td>
-		<td><code><a href="#event">Event</a></code></td>
-		<td>Fired when the view of the map starts changing (e.g. user starts dragging the map).</td>
-	</tr>
-	<tr>
-		<td><code><b>move</b></code></td>
-		<td><code><a href="#event">Event</a></code></td>
-		<td>Fired on any movement of the map view.</td>
-	</tr>
-	<tr id="map-moveend">
-		<td><code><b>moveend</b></code></td>
-		<td><code><a href="#event">Event</a></code></td>
-		<td>Fired when the view of the map ends changed (e.g. user stopped dragging the map).</td>
-	</tr>
-	<tr>
-		<td><code><b>dragstart</b></code></td>
-		<td><code><a href="#event">Event</a></code></td>
-		<td>Fired when the user starts dragging the map.</td>
-	</tr>
-	<tr>
-		<td><code><b>drag</b></code></td>
-		<td><code><a href="#event">Event</a></code></td>
-		<td>Fired repeatedly while the user drags the map.</td>
-	</tr>
-	<tr>
-		<td><code><b>dragend</b></code></td>
-		<td><code><a href="#event">Event</a></code></td>
-		<td>Fired when the user stops dragging the map.</td>
-	</tr>
-	<tr>
-		<td><code><b>zoomstart</b></code></td>
-		<td><code><a href="#event">Event</a></code></td>
-		<td>Fired when the map zoom is about to change (e.g. before zoom animation).</td>
-	</tr>
-	<tr>
-		<td><code><b>zoomend</b></code></td>
-		<td><code><a href="#event">Event</a></code></td>
-		<td>Fired when the map zoom changes.</td>
-	</tr>
-	<tr>
-		<td><code><b>zoomlevelschange</b></code></td>
-		<td><code><a href="#event">Event</a></code></td>
-		<td>Fired when the number of zoomlevels on the map is changed due to adding or removing a layer.</td>
-	</tr>
-	<tr>
-		<td><code><b>autopanstart</b></code></td>
-		<td><code><a href="#event">Event</a></code></td>
-		<td>Fired when the map starts autopanning when opening a popup.</td>
-	</tr>
-	<tr>
-		<td><code><b>layeradd</b></code></td>
-		<td><code><a href="#layer-event">LayerEvent</a></code></td>
-		<td>Fired when a new layer is added to the map.</td>
-	</tr>
-	<tr>
-		<td><code><b>layerremove</b></code></td>
-		<td><code><a href="#layer-event">LayerEvent</a></code></td>
-		<td>Fired when some layer is removed from the map.</td>
-	</tr>
-	<tr>
-		<td><code><b>baselayerchange</b></code></td>
-<<<<<<< HEAD
-		<td><code><a href="#layer-event">LayerEvent</a></code></td>
-		<td>Fired when the base layer is changed through the layer control.</td>
-	</tr>
-	<tr>
-		<td><code><b>locationfound</b></code></td>
-		<td><code><a href="#location-event">LocationEvent</a></code></td>
-		<td>Fired when geolocation (using <code>locate</code> method) went successfully.</td>
-	</tr>
-	<tr>
-		<td><code><b>locationerror</b></code></td>
-		<td><code><a href="#error-event">ErrorEvent</a></code></td>
-		<td>Fired when geolocation (using <code>locate</code> method) failed.</td>
-=======
-		<td><code><a href="#layer-event">LayerEvent</a></code>
-		<td>Fired when the base layer is changed through the <a href="#control-layers">layer control</a>.</td>
-	</tr>
-	<tr>
-		<td><code><b>overlayadd</b></code></td>
-		<td><code><a href="#layer-event">LayerEvent</a></code>
-		<td>Fired when an overlay is selected through the <a href="#control-layers">layer control</a>.</td>
-	</tr>
-	<tr>
-		<td><code><b>overlayremove</b></code></td>
-		<td><code><a href="#layer-event">LayerEvent</a></code>
-		<td>Fired when an overlay is deselected through the <a href="#control-layers">layer control</a>.</td>
-	</tr>
-	<tr>
-		<td><code><b>locationfound</b></code></td>
-		<td><code><a href="#location-event">LocationEvent</a></code>
-		<td>Fired when geolocation (using the <a href="#map-locate">locate</a> method) went successfully.</td>
-	</tr>
-	<tr>
-		<td><code><b>locationerror</b></code></td>
-		<td><code><a href="#error-event">ErrorEvent</a></code>
-		<td>Fired when geolocation (using the <a href="map-locate">locate</a> method) failed.</td>
->>>>>>> b433a5a6
-	</tr>
-	<tr>
-		<td><code><b>popupopen</b></code></td>
-		<td><code><a href="#popup-event">PopupEvent</a></code></td>
-		<td>Fired when a popup is opened (using <code>openPopup</code> method).</td>
-	</tr>
-	<tr>
-		<td><code><b>popupclose</b></code></td>
-		<td><code><a href="#popup-event">PopupEvent</a></code></td>
-		<td>Fired when a popup is closed (using <code>closePopup</code> method).</td>
-	</tr>
-</table>
-
-
-<h3 id="map-set-methods">Methods for Modifying Map State</h3>
-
-<table>
-	<tr>
-		<th>Method</th>
-		<th>Returns</th>
-		<th>Description</th>
-	</tr>
-	<tr>
-		<td><code><b>setView</b>(
-			<nobr>&lt;<a href="#latlng">LatLng</a>&gt; <i>center</i>,</nobr>
-			<nobr>&lt;Number&gt; <i>zoom</i>,</nobr>
-			<nobr>&lt;Boolean&gt; <i>forceReset?</i> )</nobr>
-		</code></td>
-		<td><code><span class="keyword">this</span></code></td>
-		<td>Sets the view of the map (geographical center and zoom). If <code>forceReset</code> is set to <code><span class="literal">true</span></code>, the map is reloaded even if it's eligible for pan or zoom animation (<code><span class="literal">false</span></code> by default).</td>
-	</tr>
-	<tr>
-		<td><code><b>setZoom</b>(
-			<nobr>&lt;Number&gt; <i>zoom</i> )</nobr>
-		</code></td>
-		<td><code><span class="keyword">this</span></code></td>
-		<td>Sets the zoom of the map.</td>
-	</tr>
-	<tr>
-		<td><code><b>zoomIn</b>( <nobr>&lt;Number&gt; delta? )</nobr></code></td>
-		<td><code><span class="keyword">this</span></code></td>
-		<td>Increases the zoom of the map by <code>delta</code> (<code><span class="number">1</span></code> by default).</td>
-	</tr>
-	<tr>
-		<td><code><b>zoomOut</b>( <nobr>&lt;Number&gt; delta? )</nobr></code></td>
-		<td><code><span class="keyword">this</span></code></td>
-		<td>Decreases the zoom of the map by <code>delta</code> (<code><span class="number">1</span></code> by default).</td>
-	</tr>
-	<tr id="map-fitbounds">
-		<td><code><b>fitBounds</b>(
-			<nobr>&lt;<a href="#latlngbounds">LatLngBounds</a>&gt; <i>bounds</i> )</nobr>
-		</code></td>
-		<td><code><span class="keyword">this</span></code></td>
-		<td>Sets a map view that contains the given geographical bounds with the maximum zoom level possible.</td>
-	</tr>
-	<tr id="map-fitworld">
-		<td><code><b>fitWorld</b>()</code></td>
-		<td><code><span class="keyword">this</span></code></td>
-		<td>Sets a map view that mostly contains the whole world with the maximum zoom level possible.</td>
-	</tr>
-	<tr>
-		<td><code><b>panTo</b>(
-			<nobr>&lt;<a href="#latlng">LatLng</a>&gt; <i>latlng</i> )</nobr>
-		</code></td>
-		<td><code><span class="keyword">this</span></code></td>
-		<td>Pans the map to a given center. Makes an animated pan if new center is not more than one screen away from the current one.</td>
-	</tr>
-	<tr id="map-paninsidebounds">
-		<td><code><b>panInsideBounds</b>(
-			<nobr>&lt;<a href="#latlngbounds">LatLngBounds</a>&gt; <i>bounds</i> )</nobr>
-		</code></td>
-		<td><code><span class="keyword">this</span></code></td>
-		<td>Pans the map to the closest view that would lie inside the given bounds (if it's not already).</td>
-	</tr>
-	<tr>
-		<td><code><b>panBy</b>(
-			<nobr>&lt;<a href="#point">Point</a>&gt; <i>point</i> )</nobr>
-		</code></td>
-		<td><code><span class="keyword">this</span></code></td>
-		<td>Pans the map by a given number of pixels (animated).</td>
-	</tr>
-	<tr>
-		<td><code><b>invalidateSize</b>(
-			<nobr>&lt;Boolean&gt; <i>animate?</i> )</nobr>
-		</code></td>
-		<td><code><span class="keyword">this</span></code></td>
-		<td>Checks if the map container size changed and updates the map if so &mdash; call it after you've changed the map size dynamically. If <code>animate</code> is <code><span class="literal">true</span></code>, map animates the update.</td>
-	</tr>
-	<tr id="map-setmaxbounds">
-		<td><code><b>setMaxBounds</b>(
-			<nobr>&lt;<a href="#latlngbounds">LatLngBounds</a>&gt; <i>bounds</i> )</nobr>
-		</code></td>
-		<td><code><span class="keyword">this</span></code></td>
-		<td>Restricts the map view to the given bounds (see <a href="#map-maxbounds">map maxBounds</a> option).</td>
-	</tr>
-	<tr id="map-locate">
-		<td><code><b>locate</b>(
-			<nobr>&lt;<a href="#map-locate-options">Locate options</a>&gt; <i>options?</i> )</nobr>
-		</code></td>
-		<td><code><span class="keyword">this</span></code></td>
-		<td>Tries to locate the user using the <a href="https://en.wikipedia.org/wiki/W3C_Geolocation_API">Geolocation API</a>, firing a <code>locationfound</code> event with location data on success or a <code>locationerror</code> event on failure, and optionally sets the map view to the user's location with respect to detection accuracy (or to the world view if geolocation failed). See <a href="#map-locate-options">Locate options</a> for more details.</td>
-	</tr>
-	<tr>
-		<td><code><b>stopLocate</b>()</code></td>
-		<td><code><span class="keyword">this</span></code></td>
-		<td>Stops watching location previously initiated by <code><b>map.locate</b>({watch: true})</code>.</td>
-	</tr>
-</table>
-
-<h3 id="map-get-methods">Methods for Getting Map State</h3>
-
-<table>
-	<tr>
-		<th>Method</th>
-		<th>Returns</th>
-		<th>Description</th>
-	</tr>
-	<tr>
-		<td><code><b>getCenter</b>()</code></td>
-		<td><code><a href="#latlng">LatLng</a></code></td>
-		<td>Returns the geographical center of the map view.</td>
-	</tr>
-	<tr>
-		<td><code><b>getZoom</b>()</code></td>
-		<td><code>Number</code></td>
-		<td>Returns the current zoom of the map view.</td>
-	</tr>
-	<tr>
-		<td><code><b>getMinZoom</b>()</code></td>
-		<td><code>Number</code></td>
-		<td>Returns the minimum zoom level of the map.</td>
-	</tr>
-	<tr>
-		<td><code><b>getMaxZoom</b>()</code></td>
-		<td><code>Number</code></td>
-		<td>Returns the maximum zoom level of the map.</td>
-	</tr>
-	<tr>
-		<td><code><b>getBounds</b>()</code></td>
-		<td><code><a href="#latlngbounds">LatLngBounds</a></code></td>
-		<td>Returns the LatLngBounds of the current map view.</td>
-	</tr>
-	<tr>
-		<td><code><b>getBoundsZoom</b>(
-			<nobr>&lt;<a href="#latlngbounds">LatLngBounds</a>&gt; <i>bounds</i>,</nobr>
-			<nobr>&lt;Boolean&gt; <i>inside?</i> )</nobr>
-		</code></td>
-
-		<td><code>Number</code></td>
-
-		<td>Returns the maximum zoom level on which the given bounds fit to the map view in its entirety. If <code>inside</code> (optional) is set to <code><span class="literal">true</span></code>, the method instead returns the minimum zoom level on which the map view fits into the given bounds in its entirety.</td>
-	</tr>
-	<tr>
-		<td><code><b>getSize</b>()</code></td>
-		<td><code><a href="#point">Point</a></code></td>
-		<td>Returns the current size of the map container.</td>
-	</tr>
-	<tr>
-		<td><code><b>getPixelBounds</b>()</code></td>
-		<td><code>Bounds</code></td>
-		<td>Returns the bounds of the current map view in projected pixel coordinates (sometimes useful in layer and overlay implementations).</td>
-	</tr>
-	<tr>
-		<td><code><b>getPixelOrigin</b>()</code></td>
-		<td><code><a href="#point">Point</a></code></td>
-		<td>Returns the projected pixel coordinates of the top left point of the map layer (useful in custom layer and overlay implementations).</td>
-	</tr>
-</table>
-
-<h3 id="map-stuff-methods">Methods for Layers and Controls</h3>
-
-<table>
-	<tr>
-		<th>Method</th>
-		<th>Returns</th>
-		<th>Description</th>
-	</tr>
-	<tr id="map-addlayer">
-		<td><code><b>addLayer</b>(
-			<nobr>&lt;<a href="#ilayer">ILayer</a>&gt; <i>layer</i>,</nobr>
-			<nobr>&lt;Boolean&gt; <i>insertAtTheBottom?</i> )</nobr>
-		</code></td>
-
-		<td><code><span class="keyword">this</span></code></td>
-		<td>Adds the given layer to the map. If optional <code>insertAtTheBottom</code> is set to <code><span class="literal">true</span></code>, the layer is inserted under all others (useful when switching base tile layers).</td>
-	</tr>
-	<tr>
-		<td><code><b>removeLayer</b>(
-			<nobr>&lt;<a href="#ilayer">ILayer</a>&gt; <i>layer</i> )</nobr>
-		</code></td>
-
-		<td><code><span class="keyword">this</span></code></td>
-		<td>Removes the given layer from the map.</td>
-	</tr>
-	<tr>
-		<td><code><b>hasLayer</b>(
-			<nobr>&lt;<a href="#ilayer">ILayer</a>&gt; <i>layer</i> )</nobr>
-		</code></td>
-
-		<td><code>Boolean</code></td>
-		<td>Returns <code><span class="literal">true</span></code> if the given layer is currently added to the map.</td>
-	</tr>
-
-	<tr id="map-openpopup">
-		<td><code><b>openPopup</b>(
-			<nobr>&lt;<a href="#popup">Popup</a>&gt; <i>popup</i> )</nobr>
-		</code></td>
-
-		<td><code><span class="keyword">this</span></code></td>
-		<td>Opens the specified popup while closing the previously opened (to make sure only one is opened at one time for usability).</td>
-	</tr>
-	<tr id="map-closepopup">
-		<td><code><b>closePopup</b>()</code></td>
-		<td><code><span class="keyword">this</span></code></td>
-		<td>Closes the popup opened with <a href="#map-openpopup">openPopup</a>.</td>
-	</tr>
-	<tr id="map-addcontrol">
-		<td><code><b>addControl</b>(
-			<nobr>&lt;<a href="#icontrol">IControl</a>&gt; <i>control</i> )</nobr>
-		</code></td>
-
-		<td><code><span class="keyword">this</span></code></td>
-		<td>Adds the given control to the map.</td>
-	</tr>
-	<tr>
-		<td><code><b>removeControl</b>(
-			<nobr>&lt;<a href="#icontrol">IControl</a>&gt; <i>control</i> )</nobr>
-		</code></td>
-
-		<td><code><span class="keyword">this</span></code></td>
-		<td>Removes the given control from the map.</td>
-	</tr>
-</table>
-
-
-<h3 id="map-conversion-methods">Conversion Methods</h3>
-
-<table>
-	<tr>
-		<th class="width200">Method</th>
-		<th>Returns</th>
-		<th>Description</th>
-	</tr>
-	<tr>
-		<td><code><b>latLngToLayerPoint</b>(
-			<nobr>&lt;<a href="#latlng">LatLng</a>&gt; <i>latlng</i> )</nobr>
-		</code></td>
-
-		<td><code><a href="#point">Point</a></code></td>
-		<td>Returns the map layer point that corresponds to the given geographical coordinates (useful for placing overlays on the map).</td>
-	</tr>
-	<tr>
-		<td><code><b>layerPointToLatLng</b>(
-			<nobr>&lt;<a href="#point">Point</a>&gt; <i>point</i> )</nobr>
-		</code></td>
-
-		<td><code><a href="#latlng">LatLng</a></code></td>
-		<td>Returns the geographical coordinates of a given map layer point.</td>
-	</tr>
-	<tr>
-		<td><code><b>containerPointToLayerPoint</b>(
-			<nobr>&lt;<a href="#point">Point</a>&gt; <i>point</i> )</nobr>
-		</code></td>
-
-		<td><code><a href="#point">Point</a></code></td>
-		<td>Converts the point relative to the map container to a point relative to the map layer.</td>
-	</tr>
-	<tr>
-		<td><code><b>layerPointToContainerPoint</b>(
-			<nobr>&lt;<a href="#point">Point</a>&gt; <i>point</i> )</nobr>
-		</code></td>
-
-		<td><code><a href="#point">Point</a></code></td>
-		<td>Converts the point relative to the map layer to a point relative to the map container.</td>
-	</tr>
-	<tr>
-		<td><code><b>latLngToContainerPoint</b>(
-			<nobr>&lt;<a href="#latlng">LatLng</a>&gt; <i>latlng</i> )</nobr>
-		</code></td>
-
-		<td><code><a href="#point">Point</a></code></td>
-		<td>Returns the map container point that corresponds to the given geographical coordinates.</td>
-	</tr>
-	<tr>
-		<td><code><b>containerPointToLatLng</b>(
-			<nobr>&lt;<a href="#point">Point</a>&gt; <i>point</i> )</nobr>
-		</code></td>
-
-		<td><code><a href="#latlng">LatLng</a></code></td>
-		<td>Returns the geographical coordinates of a given map container point.</td>
-	</tr>
-	<tr>
-		<td><code><b>project</b>(
-			<nobr>&lt;<a href="#latlng">LatLng</a>&gt; <i>latlng</i>,</nobr>
-			<nobr>&lt;Number&gt; <i>zoom?</i> )</nobr>
-		</code></td>
-
-		<td><code><a href="#point">Point</a></code></td>
-		<td>Projects the given geographical coordinates to absolute pixel coordinates for the given zoom level (current zoom level by default).</td>
-	</tr>
-	<tr>
-		<td><code><b>unproject</b>(
-			<nobr>&lt;<a href="#point">Point</a>&gt; <i>point</i>,</nobr>
-			<nobr>&lt;Number&gt; <i>zoom?</i> )</nobr>
-		</code></td>
-
-		<td><code><a href="#latlng">LatLng</a></code></td>
-		<td>Projects the given absolute pixel coordinates to geographical coordinates for the given zoom level (current zoom level by default).</td>
-	</tr>
-	<tr>
-		<td><code><b>mouseEventToContainerPoint</b>(
-			<nobr>&lt;MouseEvent&gt; <i>event</i> )</nobr>
-		</code></td>
-
-		<td><code><a href="#point">Point</a></code></td>
-		<td>Returns the pixel coordinates of a mouse click (relative to the top left corner of the map) given its event object.</td>
-	</tr>
-	<tr>
-		<td><code><b>mouseEventToLayerPoint</b>(
-			<nobr>&lt;MouseEvent&gt; <i>event</i> )</nobr>
-		</code></td>
-
-		<td><code><a href="#point">Point</a></code></td>
-		<td>Returns the pixel coordinates of a mouse click relative to the map layer given its event object.
-	</tr>
-	<tr>
-		<td><code><b>mouseEventToLatLng</b>(
-			<nobr>&lt;MouseEvent&gt; <i>event</i> )</nobr>
-		</code></td>
-
-		<td><code><a href="#latlng">LatLng</a></code></td>
-		<td>Returns the geographical coordinates of the point the mouse clicked on given the click's event object.</td>
-	</tr>
-</table>
-
-<h3 id="map-misc-methods">Other Methods</h3>
-
-<table>
-	<tr>
-		<th>Method</th>
-		<th>Returns</th>
-		<th>Description</th>
-	</tr>
-	<tr>
-		<td><code><b>getContainer</b>()</code></td>
-		<td><code>HTMLElement</code></td>
-		<td>Returns the container element of the map.</td>
-	</tr>
-	<tr id="map-getpanes">
-		<td><code><b>getPanes</b>()</code></td>
-		<td><code><a href="#map-panes">MapPanes</a></code></td>
-		<td>Returns an object with different map panes (to render overlays in).</td>
-	</tr>
-	<tr id="map-whenready">
-		<td><code><b>whenReady</b>(
-			<nobr>&lt;Function&gt; <i>fn</i></nobr>,
-			<nobr>&lt;Object&gt; <i>context?</i> )</nobr></code></td>
-		<td><code>this</code></td>
-		<td>Runs the given callback when the map gets initialized with a place and zoom, or immediately if it happened already, optionally passing a function context.</td>
-	</tr>
-</table>
-
-<h3 id="map-locate-options">Locate options</h3>
-
-<table>
-	<tr>
-		<th>Option</th>
-		<th>Type</th>
-		<th>Default</th>
-		<th>Description</th>
-	</tr>
-	<tr>
-		<td><code><b>watch</b></code></td>
-		<td><code>Boolean</code></td>
-		<td><code><span class="literal">false</span></code></td>
-		<td>If <code><span class="literal">true</span></code>, starts continous watching of location changes (instead of detecting it once) using W3C <code>watchPosition</code> method. You can later stop watching using <code><b>map.stopLocate</b>()</code> method.</td>
-	</tr>
-	<tr>
-		<td><code><b>setView</b></code></td>
-		<td><code>Boolean</code></td>
-		<td><code><span class="literal">false</span></code></td>
-		<td>If <code><span class="literal">true</span></code>, automatically sets the map view to the user location with respect to detection accuracy, or to world view if geolocation failed.</td>
-	</tr>
-	<tr>
-		<td><code><b>maxZoom</b></code></td>
-		<td><code>Number</code></td>
-		<td><code><span class="number">Infinity</span></code></td>
-		<td>The maximum zoom for automatic view setting when using `setView` option.</td>
-	</tr>
-	<tr>
-		<td><code><b>timeout</b></code></td>
-		<td><code>Number</code></td>
-		<td><code><span class="number">10000</span></code></td>
-		<td>Number of millisecond to wait for a response from geolocation before firing a <code>locationerror</code> event.</td>
-	</tr>
-	<tr>
-		<td><code><b>maximumAge</b></code></td>
-		<td><code>Number</code></td>
-		<td><code><span class="number">0</span></code></td>
-		<td>Maximum age of detected location. If less than this amount of milliseconds passed since last geolocation response, <code>locate</code> will return a cached location.</td>
-	</tr>
-	<tr>
-		<td><code><b>enableHighAccuracy</b></code></td>
-		<td><code>Boolean</code></td>
-		<td><code><span class="literal">false</span></code></td>
-		<td>Enables high accuracy, see <a href="http://dev.w3.org/geo/api/spec-source.html#high-accuracy">description in the W3C spec</a>.</td>
-	</tr>
-</table>
-
-
-<h3 id="map-properties">Properties</h3>
-
-<p>Map properties include interaction handlers that allow you to control interaction behavior in runtime, enabling or disabling certain features such as dragging or touch zoom (see <a href="#ihandler">IHandler</a> methods). Example:</p>
-
-<pre><code class="javascript">map.doubleClickZoom.disable();</code></pre>
-
-<p>You can also access default map controls like attribution control through map properties:</p>
-
-<pre><code class="javascript">map.attributionControl.addAttribution("Earthquake data &amp;copy; GeoNames");</code></pre>
-
-<table>
-	<tr>
-		<th class="minwidth">Property</th>
-		<th class="minwidth">Type</th>
-		<th>Description</th>
-	</tr>
-	<tr>
-		<td><code><b>dragging</b></code></td>
-		<td><a href="#ihandler"><code>IHandler</code></a></td>
-		<td>Map dragging handler (by both mouse and touch).</td>
-	</tr>
-	<tr>
-		<td><code><b>touchZoom</b></code></td>
-		<td><a href="#ihandler"><code>IHandler</code></a></td>
-		<td>Touch zoom handler.</td>
-	</tr>
-	<tr>
-		<td><code><b>doubleClickZoom</b></code></td>
-		<td><a href="#ihandler"><code>IHandler</code></a></td>
-		<td>Double click zoom handler.</td>
-	</tr>
-	<tr>
-		<td><code><b>scrollWheelZoom</b></code></td>
-		<td><a href="#ihandler"><code>IHandler</code></a></td>
-		<td>Scroll wheel zoom handler.</td>
-	</tr>
-	<tr>
-		<td><code><b>boxZoom</b></code></td>
-		<td><a href="#ihandler"><code>IHandler</code></a></td>
-		<td>Box (shift-drag with mouse) zoom handler.</td>
-	</tr>
-	<tr>
-		<td><code><b>keyboard</b></code></td>
-		<td><a href="#ihandler"><code>IHandler</code></a></td>
-		<td>Keyboard navigation handler.</td>
-	</tr>
-	<tr>
-		<td><code><b>zoomControl</b></code></td>
-		<td><a href="#control-zoom"><code>Control.Zoom</code></a></td>
-		<td>Zoom control.</td>
-	</tr>
-	<tr>
-		<td><code><b>attributionControl</b></code></td>
-		<td><a href="#control-attribution"><code>Control.Attribution</code></a></td>
-		<td>Attribution control.</td>
-	</tr>
-</table>
-
-
-<h3 id="map-panes">Map Panes</h3>
-
-<p>An object literal (returned by <a href="#map-getpanes">map.getPanes</a></code>) that contains different map panes that you can use to put your custom overlays in. The difference is mostly in zIndex order that such overlays get.</p>
-
-<table>
-	<tr>
-		<th class="width100">Property</th>
-		<th class="width100">Type</th>
-		<th>Description</th>
-	</tr>
-	<tr>
-		<td><code><b>mapPane</b></code></td>
-		<td><code>HTMLElement</code></td>
-		<td>Pane that contains all other map panes.</td>
-	</tr>
-	<tr>
-		<td><code><b>tilePane</b></code></td>
-		<td><code>HTMLElement</code></td>
-		<td>Pane for tile layers.</td>
-	</tr>
-	<tr>
-		<td><code><b>objectsPane</b></code></td>
-		<td><code>HTMLElement</code></td>
-		<td>Pane that contains all the panes except tile pane.</td>
-	</tr>
-	<tr>
-		<td><code><b>shadowPane</b></code></td>
-		<td><code>HTMLElement</code></td>
-		<td>Pane for overlay shadows (e.g. marker shadows).</td>
-	</tr>
-	<tr>
-		<td><code><b>overlayPane</b></code></td>
-		<td><code>HTMLElement</code></td>
-		<td>Pane for overlays like polylines and polygons.</td>
-	</tr>
-	<tr>
-		<td><code><b>markerPane</b></code></td>
-		<td><code>HTMLElement</code></td>
-		<td>Pane for marker icons.</td>
-	</tr>
-	<tr>
-		<td><code><b>popupPane</b></code></td>
-		<td><code>HTMLElement</code></td>
-		<td>Pane for popups.</td>
-	</tr>
-</table>
-
-
-<h2 id="marker">L.Marker</h2>
-
-<p>Used to put markers on the map.</p>
-
-<pre><code class="javascript">L.marker([50.5, 30.5]).addTo(map);</code></pre>
-
-<h3>Constructor</h3>
-
-<table>
-	<tr>
-		<th class="width200">Constructor</th>
-		<th>Usage</th>
-		<th>Description</th>
-	</tr>
-	<tr>
-		<td><code><b>L.Marker</b>(
-			<nobr>&lt;<a href="#latlng">LatLng</a>&gt; <i>latlng</i>,</nobr>
-			<nobr>&lt;<a href="#marker-options">Marker options</a>&gt; <i>options?</i> )</nobr>
-		</code></td>
-
-		<td class="factory-usage">
-			<code><span class='keyword'>new</span> L.Marker(<span class="comment">&hellip;</span>)</code><br />
-			<code>L.marker(<span class="comment">&hellip;</span>)</code>
-		</td>
-
-		<td>Instantiates a Marker object given a geographical point and optionally an options object.</td>
-	</tr>
-</table>
-
-<h3 id="marker-options">Options</h3>
-
-<table>
-	<tr>
-		<th>Option</th>
-		<th>Type</th>
-		<th>Default</th>
-		<th>Description</th>
-	</tr>
-	<tr>
-		<td><code><b>icon</b></code></td>
-		<td><code><a href="#icon">L.Icon</a></code></td>
-		<td>*</td>
-		<td>Icon class to use for rendering the marker. See <a href="#icon">Icon documentation</a> for details on how to customize the marker icon. Set to <code>new L.Icon.Default()</code> by default.</td>
-	</tr>
-	<tr>
-		<td><code><b>clickable</b></code></td>
-		<td><code>Boolean</code></td>
-		<td><code><span class="literal">true</span></code></td>
-		<td>If <code><span class="literal">false</span></code>, the marker will not emit mouse events and will act as a part of the underlying map.</td>
-	</tr>
-	<tr>
-		<td><code><b>draggable</b></code></td>
-		<td><code>Boolean</code></td>
-		<td><code><span class="literal">false</span></code></td>
-		<td>Whether the marker is draggable with mouse/touch or not.</td>
-	</tr>
-	<tr>
-		<td><code><b>title</b></code></td>
-		<td><code>String</code></td>
-		<td><code><span class="string">''</span></code></td>
-		<td>Text for the browser tooltip that appear on marker hover (no tooltip by default).</td>
-	</tr>
-	<tr id="marker-zindexoffset">
-		<td><code><b>zIndexOffset</b></code></td>
-		<td><code>Number</code></td>
-		<td><code><span class="number">0</span></code></td>
-		<td>By default, marker images zIndex is set automatically based on its latitude. Use this option if you want to put the marker on top of all others (or below), specifying a high value like <code>1000</code> (or high negative value, respectively).</td>
-	</tr>
-	<tr>
-		<td><code><b>opacity</b></code></td>
-		<td><code>Number</code></td>
-		<td><code><span class="number">1.0</span></code></td>
-		<td>The opacity of the marker.</td>
-	</tr>
-	<tr>
-		<td><code><b>riseOnHover</b></code></td>
-		<td><code>Boolean</code></td>
-		<td><code><span class="literal">false</span></code></td>
-		<td>If <code><span class="literal">true</span></code>, the marker will get on top of others when you hover the mouse over it.</td>
-	</tr>
-	<tr>
-		<td><code><b>riseOffset</b></code></td>
-		<td><code>Number</code></td>
-		<td><code><span class="number">250</span></code></td>
-		<td>The z-index offset used for the <code>riseOnHover</code> feature.</td>
-	</tr>
-</table>
-
-<h3>Events</h3>
-
-<p>You can subscribe to the following events using <a href="#events">these methods</a>.</p>
-
-<table>
-	<tr>
-		<th class="width100">Event</th>
-		<th class="width100">Data</th>
-		<th>Description</th>
-	</tr>
-	<tr>
-		<td><code><b>click</b></code></td>
-		<td><code><a href="#mouse-event">MouseEvent</a></code></td>
-		<td>Fired when the user clicks (or taps) the marker.</td>
-	</tr>
-	<tr>
-		<td><code><b>dblclick</b></code></td>
-		<td><code><a href="#mouse-event">MouseEvent</a></code></td>
-		<td>Fired when the user double-clicks (or double-taps) the marker.</td>
-	</tr>
-	<tr>
-		<td><code><b>mousedown</b></code></td>
-		<td><code><a href="#mouse-event">MouseEvent</a></code></td>
-		<td>Fired when the user pushes the mouse button on the marker.</td>
-	</tr>
-	<tr>
-		<td><code><b>mouseover</b></code></td>
-		<td><code><a href="#mouse-event">MouseEvent</a></code></td>
-		<td>Fired when the mouse enters the marker.</td>
-	</tr>
-	<tr>
-		<td><code><b>mouseout</b></code></td>
-		<td><code><a href="#mouse-event">MouseEvent</a></code></td>
-		<td>Fired when the mouse leaves the marker.</td>
-	</tr>
-	<tr>
-		<td><code><b>contextmenu</b></code></td>
-		<td><code><a href="#mouse-event">MouseEvent</a></code>
-		<td>Fired when the user right-clicks on the marker.</td>
-	</tr>
-	<tr>
-		<td><code><b>dragstart</b></code></td>
-		<td><code><a href="#event">Event</a></code></td>
-		<td>Fired when the user starts dragging the marker.</td>
-	</tr>
-	<tr>
-		<td><code><b>drag</b></code></td>
-		<td><code><a href="#event">Event</a></code></td>
-		<td>Fired repeatedly while the user drags the marker.</td>
-	</tr>
-	<tr>
-		<td><code><b>dragend</b></code></td>
-		<td><code><a href="#event">Event</a></code></td>
-		<td>Fired when the user stops dragging the marker.</td>
-	</tr>
-	<tr>
-		<td><code><b>move</b></code></td>
-		<td><code><a href="#event">Event</a></code></td>
-		<td>Fired when the marker is moved via setLatLng. New coordinate include in event arguments.</td>
-	</tr>
-	<tr>
-		<td><code><b>remove</b></code></td>
-		<td><code><a href="#event">Event</a></code></td>
-		<td>Fired when the marker is removed from the map.</td>
-	</tr>
-</table>
-
-<h3>Methods</h3>
-
-<table>
-	<tr>
-		<th>Method</th>
-		<th>Returns</th>
-		<th>Description</th>
-	</tr>
-	<tr>
-		<td><code><b>addTo</b>(
-			<nobr>&lt;<a href="#map">Map</a>&gt; <i>map</i> )</nobr>
-		</code></td>
-
-		<td><code><span class="keyword">this</span></code></td>
-		<td>Adds the marker to the map.</td>
-	</tr>
-	<tr>
-		<td><code><b>getLatLng</b>()</code></td>
-		<td><code><a href="#latlng">LatLng</a></code></td>
-		<td>Returns the current geographical position of the marker.</td>
-	</tr>
-	<tr>
-		<td><code><b>setLatLng</b>(
-			<nobr>&lt;<a href="#latlng">LatLng</a>&gt; <i>latlng</i> )</nobr>
-		</code></td>
-
-		<td><code><span class="keyword">this</span></code></td>
-		<td>Changes the marker position to the given point.</td>
-	</tr>
-	<tr>
-		<td><code><b>setIcon</b>(
-			<nobr>&lt;<a href="#icon">Icon</a>&gt; <i>icon</i> )</nobr>
-		</code></td>
-
-		<td><code><span class="keyword">this</span></code></td>
-		<td>Changes the marker icon.</td>
-	</tr>
-	<tr>
-		<td><code><b>setZIndexOffset</b>(
-			<nobr>&lt;Number&gt; <i>offset</i> )</nobr>
-		</code></td>
-
-		<td><code><span class="keyword">this</span></code></td>
-		<td>Changes the <a href="#marker-zindexoffset">zIndex offset</a> of the marker.</td>
-	</tr>
-	<tr>
-		<td><code><b>setOpacity</b>(
-			<nobr>&lt;Number&gt; <i>opacity</i> )</nobr>
-		</code></td>
-		<td><code><span class="keyword">this</span></code></td>
-		<td>Changes the opacity of the marker.</td>
-	</tr>
-	<tr>
-		<td><code><b>update</b>()</nobr>
-		</code></td>
-
-		<td><code><span class="keyword">this</span></code></td>
-		<td>Updates the marker position, useful if coordinates of its <code>latLng</code> object were changed directly.</td>
-	</tr>
-	<tr id="marker-bindpopup">
-		<td><code><b>bindPopup</b>(
-			<nobr>&lt;String&gt; <i>htmlContent</i>,</nobr>
-			<nobr>&lt;<a href="#popup-options">Popup options</a>&gt; <i>options?</i> )</nobr>
-		</code></td>
-
-		<td><code><span class="keyword">this</span></code></td>
-		<td>Binds a popup with a particular HTML content to a click on this marker. You can also open the bound popup with the Marker <a href="#marker-openpopup">openPopup</a> method.</td>
-	</tr>
-	<tr id="marker-unbindpopup">
-		<td><code><b>unbindPopup</b>()</code></td>
-		<td><code><span class="keyword">this</span></code></td>
-		<td>Unbinds the popup previously bound to the marker with <code>bindPopup</code>.</td>
-	</tr>
-	<tr id="marker-openpopup">
-		<td><code><b>openPopup</b>()</code></td>
-		<td><code><span class="keyword">this</span></code></td>
-		<td>Opens the popup previously bound by the <a href="#marker-bindpopup">bindPopup</a> method.</td>
-	</tr>
-	<tr id="marker-closepopup">
-		<td><code><b>closePopup</b>()</code></td>
-		<td><code><span class="keyword">this</span></code></td>
-		<td>Closes the bound popup of the marker if it's opened.</td>
-	</tr>
-</table>
-
-<h3 id="marker-interaction-handlers">Interaction handlers</h3>
-
-<p>Interaction handlers are properties of a marker instance that allow you to control interaction behavior in runtime, enabling or disabling certain features such as dragging (see <a href="#ihandler">IHandler</a> methods). Example:</p>
-
-<pre><code class="javascript">marker.dragging.disable();</code></pre>
-
-<table>
-	<tr>
-		<th class="width100">Property</th>
-		<th class="width100">Type</th>
-		<th>Description</th>
-	</tr>
-	<tr>
-		<td>dragging</td>
-		<td><a href="#ihandler"><code>IHandler</code></a></td>
-		<td>Marker dragging handler (by both mouse and touch).</td>
-	</tr>
-</table>
-
-
-
-<h2 id="popup">L.Popup</h2>
-
-<p>Used to open popups in certain places of the map. Use <a href="#map-openpopup">Map#openPopup</a> to open popups while making sure that only one popup is open at one time (recommended for usability), or use <a href="#map-addlayer">Map#addLayer</a> to open as many as you want.</p>
-
-<h3>Usage example</h3>
-<p>If you want to just bind a popup to marker click and then open it, it's really easy:</p>
-<pre><code class="javascript">marker.bindPopup(popupContent).openPopup();</code></pre>
-<p>Path overlays like polylines also have a <code>bindPopup</code> method. Here's a more complicated way to open a popup on a map:</p>
-
-<pre><code class="javascript">var popup = L.popup()
-	.setLatLng(latlng)
-	.setContent('&lt;p&gt;Hello world!&lt;br /&gt;This is a nice popup.&lt;/p&gt;')
-	.openOn(map);</code></pre>
-
-<h3>Constructor</h3>
-
-<table>
-	<tr>
-		<th>Constructor</th>
-		<th>Usage</th>
-		<th>Description</th>
-	</tr>
-	<tr>
-		<td><code><b>L.Popup</b>(
-			<nobr>&lt;<a href="#popup-options">Popup options</a>&gt; <i>options?</i>,</nobr>
-			<nobr>&lt;object&gt; <i>source?</i> )</nobr>
-		</code></td>
-
-		<td class="factory-usage">
-			<code><span class='keyword'>new</span> L.Popup(<span class="comment">&hellip;</span>)</code><br />
-			<code>L.popup(<span class="comment">&hellip;</span>)</code>
-		</td>
-
-		<td>Instantiates a Popup object given an optional options object that describes its appearance and location and an optional object that is used to tag the popup with a reference to the source object to which it refers.</td>
-	</tr>
-</table>
-
-<h3 id="popup-options">Options</h3>
-
-<table>
-	<tr>
-		<th>Option</th>
-		<th>Type</th>
-		<th>Default</th>
-		<th>Description</th>
-	</tr>
-	<tr>
-		<td><code><b>maxWidth</b></code></td>
-		<td><code>Number</code></td>
-		<td><code><span class="number">300</span></code></td>
-		<td>Max width of the popup.</td>
-	</tr>
-	<tr>
-		<td><code><b>minWidth</b></code></td>
-		<td><code>Number</code></td>
-		<td><code><span class="number">50</span></code></td>
-		<td>Min width of the popup.</td>
-	</tr>
-	<tr>
-		<td><code><b>maxHeight</b></code></td>
-		<td><code>Number</code></td>
-		<td><code><span class="literal">null</span></code></td>
-		<td>If set, creates a scrollable container of the given height inside a popup if its content exceeds it.</td>
-	</tr>
-	<tr>
-		<td><code><b>autoPan</b></code></td>
-		<td><code>Boolean</code></td>
-		<td><code><span class="literal">true</span></code></td>
-		<td>Set it to <code><span class="literal">false</span></code> if you don't want the map to do panning animation to fit the opened popup.</td>
-	</tr>
-	<tr>
-		<td><code><b>closeButton</b></code></td>
-		<td><code>Boolean</code></td>
-		<td><code><span class="literal">true</span></code></td>
-		<td>Controls the presense of a close button in the popup.</td>
-	</tr>
-	<tr>
-		<td><code><b>offset</b></code></td>
-		<td><code><a href="#point">Point</a></code></td>
-		<td><code><nobr>Point(<span class="number">0</span>, <span class="number">6</span>)</nobr>
-		</code></td>
-		<td>The offset of the popup position. Useful to control the anchor of the popup when opening it on some overlays.</td>
-	</tr>
-	<tr>
-		<td><code><b>autoPanPadding</b></code></td>
-		<td><code><a href="#point">Point</a></code></td>
-		<td><code><nobr>Point(<span class="number">5</span>, <span class="number">5</span>)</nobr>
-		</code></td>
-		<td>The margin between the popup and the edges of the map view after autopanning was performed.</td>
-	</tr>
-	<tr>
-		<td><code><b>zoomAnimation</b></code></td>
-		<td><code>Boolean</code></td>
-		<td><code><span class="literal">true</span></code></td>
-		<td>Whether to animate the popup on zoom. Disable it if you have problems with Flash content inside popups.</td>
-	</tr>
-</table>
-
-<h3>Methods</h3>
-
-<table>
-	<tr>
-		<th class="width250">Method</th>
-		<th class="minwidth">Returns</th>
-		<th>Description</th>
-	</tr>
-	<tr>
-		<td><code><b>addTo</b>(
-			<nobr>&lt;<a href="#map">Map</a>&gt; <i>map</i> )</nobr>
-		</code></td>
-
-		<td><code><span class="keyword">this</span></code></td>
-		<td>Adds the popup to the map.</td>
-	</tr>
-	<tr>
-		<td><code><b>openOn</b>(
-			<nobr>&lt;<a href="#map">Map</a>&gt; <i>map</i> )</nobr>
-		</code></td>
-
-		<td><code><span class="keyword">this</span></code></td>
-		<td>Adds the popup to the map and closes the previous one. The same as <code>map.openPopup(popup)</code>.</td>
-	</tr>
-	<tr>
-		<td><code><b>setLatLng</b>(
-			<nobr>&lt;<a href="#latlng">LatLng</a>&gt; <i>latlng</i> )</nobr>
-		</code></td>
-
-		<td><code><span class="keyword">this</span></code></td>
-		<td>Sets the geographical point where the popup will open.</td>
-	</tr>
-	<tr>
-		<td><code><b>setContent</b>(
-			<nobr>&lt;String|HTMLElement&gt; <i>htmlContent</i> )</nobr>
-		</code></td>
-
-		<td><code><span class="keyword">this</span></code></td>
-		<td>Sets the HTML content of the popup.</td>
-	</tr>
-</table>
-
-
-
-<h2 id="tilelayer">L.TileLayer</h2>
-
-<p>Used to load and display tile layers on the map, implements <a href="#ilayer">ILayer</a> interface.</p>
-
-<h3>Usage example</h3>
-
-<pre><code class="javascript">L.tileLayer('http://{s}.tile.cloudmade.com/{key}/{styleId}/256/{z}/{x}/{y}.png', {
-	key: 'API-key',
-	styleId: 997
-}).addTo(map);</code></pre>
-
-<h3>Constructor</h3>
-
-<table>
-	<tr>
-		<th class="width250">Constructor</th>
-		<th>Usage</th>
-		<th>Description</th>
-	</tr>
-	<tr>
-		<td><code><b>L.TileLayer</b>(
-			<nobr>&lt;String&gt; <i><a href="#url-template">urlTemplate</a></i>,</nobr>
-			<nobr>&lt;<a href="#tilelayer-options">TileLayer options</a>&gt; <i>options?</i> )</nobr>
-		</code></td>
-
-		<td class="factory-usage">
-			<code><span class='keyword'>new</span> L.TileLayer(<span class="comment">&hellip;</span>)</code><br />
-			<code>L.tileLayer(<span class="comment">&hellip;</span>)</code>
-		</td>
-
-		<td>Instantiates a tile layer object given a <a href="#url-template">URL template</a> and optionally an options object.</td>
-	</tr>
-</table>
-
-<h3 id="url-template">URL template</h3>
-
-<p>A string of the following form:</p>
-
-<pre><code class="javascript">'http://{s}.somedomain.com/blabla/{z}/{x}/{y}.png'</code></pre>
-
-<p><code>{s}</code> means one of the available subdomains (used sequentially to help with browser parallel requests per domain limitation; subdomain values are specified in options; <code>a</code>, <code>b</code> or <code>c</code> by default, can be omitted), <code>{z}</code> &mdash; zoom level, <code>{x}</code> and <code>{y}</code> &mdash; tile coordinates.</p>
-
-<p>You can use custom keys in the template, which will be evaluated from TileLayer options, like this:</p>
-
-<pre><code class="javascript">L.tileLayer('http://{s}.somedomain.com/{foo}/{z}/{x}/{y}.png', {foo: 'bar'});</code></pre>
-
-<h3 id="tilelayer-options">Options</h3>
-
-<table>
-	<tr>
-		<th>Option</th>
-		<th>Type</th>
-		<th>Default</th>
-		<th>Description</th>
-	</tr>
-	<tr>
-		<td><code><b>minZoom</b></code></td>
-		<td><code>Number</code></td>
-		<td><code><span class="number">0</span></code></td>
-		<td>Minimum zoom number.</td>
-	</tr>
-	<tr>
-		<td><code><b>maxZoom</b></code></td>
-		<td><code>Number</code></td>
-		<td><code><span class="number">18</span></code></td>
-		<td>Maximum zoom number.</td>
-	</tr>
-	<tr>
-		<td><code><b>tileSize</b></code></td>
-		<td><code>Number</code></td>
-		<td><code><span class="number">256</span></code></td>
-		<td>Tile size (width and height in pixels, assuming tiles are square).</td>
-	</tr>
-	<tr>
-		<td><code><b>subdomains</b></code></td>
-		<td><code>String</code> or <code>String[]</code></td>
-		<td><code><span class="string">'abc'</span></code></td>
-		<td>Subdomains of the tile service. Can be passed in the form of one string (where each letter is a subdomain name) or an array of strings.</td>
-	</tr>
-	<tr>
-		<td><code><b>errorTileUrl</b></code></td>
-		<td><code>String</code></td>
-		<td><code><span class="string">''</span></code></td>
-		<td>URL to the tile image to show in place of the tile that failed to load.</td>
-	</tr>
-	<tr>
-		<td><code><b>attribution</b></code></td>
-		<td><code>String</code></td>
-		<td><code><span class="string">''</span></code></td>
-		<td>e.g. "&copy; CloudMade" &mdash; the string used by the attribution control, describes the layer data.</td>
-	</tr>
-	<tr>
-		<td><code><b>tms</b></code></td>
-		<td><code>Boolean</code></td>
-		<td><code><span class="literal">false</span></code></td>
-		<td>If <code><span class="literal">true</span></code>, inverses Y axis numbering for tiles (turn this on for TMS services).</td>
-	</tr>
-	<tr>
-		<td><code><b>continuousWorld</b></code></td>
-		<td><code>Boolean</code></td>
-		<td><code><span class="literal">false</span></code></td>
-		<td>If set to <code><span class="literal">true</span></code>, the tile coordinates won't be wrapped by world width (-180 to 180 longitude) or clamped to lie within world height (-90 to 90). Use this if you use Leaflet for maps that don't reflect the real world (e.g. game, indoor or photo maps).</td>
-	</tr>
-	<tr>
-		<td><code><b>noWrap</b></code></td>
-		<td><code>Boolean</code></td>
-		<td><code><span class="literal">false</span></code></td>
-		<td>If set to <code><span class="literal">true</span></code>, the tiles just won't load outside the world width (-180 to 180 longitude) instead of repeating.</td>
-	</tr>
-	<tr>
-		<td><code><b>zoomOffset</b></code></td>
-		<td><code>Number</code></td>
-		<td><code><span class="number">0</span></code></td>
-		<td>The zoom number used in tile URLs will be offset with this value.</td>
-	</tr>
-	<tr>
-		<td><code><b>zoomReverse</b></code></td>
-		<td><code>Boolean</code></td>
-		<td><code><span class="literal">false</span></code></td>
-		<td>If set to <code><span class="literal">true</span></code>, the zoom number used in tile URLs will be reversed (<code>maxZoom - zoom</code> instead of <code>zoom</code>)</td>
-	</tr>
-	<tr>
-		<td><code><b>opacity</b></code></td>
-		<td><code>Number</code></td>
-		<td><code><span class="number">1.0</span></code></td>
-		<td>The opacity of the tile layer.</td>
-	</tr>
-	<tr>
-		<td><code><b>zIndex</b></code></td>
-		<td><code>Number</code></td>
-		<td><code><span class="literal">null</span></code></td>
-		<td>The explicit zIndex of the tile layer. Not set by default.</td>
-	</tr>
-	<tr>
-		<td><code><b>unloadInvisibleTiles</b></code></td>
-		<td><code>Boolean</code></td>
-		<td>depends</td>
-		<td>If <code><span class="literal">true</span></code>, all the tiles that are not visible after panning are removed (for better performance). <code><span class="literal">true</span></code> by default on mobile WebKit, otherwise <code><span class="literal">false</span></code>.</td>
-	</tr>
-	<tr>
-		<td><code><b>updateWhenIdle</b></code></td>
-		<td><code>Boolean</code></td>
-		<td>depends</td>
-		<td>If <code><span class="literal">false</span></code>, new tiles are loaded during panning, otherwise only after it (for better performance). <code><span class="literal">true</span></code> by default on mobile WebKit, otherwise <code><span class="literal">false</span></code>.</td>
-	</tr>
-	<tr>
-		<td><code><b>detectRetina</b></code></td>
-		<td><code><code>Boolean</code></code></td>
-		<td><code><span class="literal">false</span></code></td>
-		<td>If <code><span class="literal">true</span></code> and user is on a retina display, it will request four tiles of half the specified size and a bigger zoom level in place of one to utilize the high resolution.</td>
-	</tr>
-	<tr>
-		<td><code><b>reuseTiles</b></code></td>
-		<td><code><code>Boolean</code></code></td>
-		<td><code><span class="literal">false</span></code></td>
-		<td>If <code><span class="literal">true</span></code>, all the tiles that are not visible after panning are placed in a reuse queue from which they will be fetched when new tiles become visible (as opposed to dynamically creating new ones). This will in theory keep memory usage low and eliminate the need for reserving new memory whenever a new tile is needed.</td>
-	</tr>
-</table>
-
-<h3>Events</h3>
-
-<p>You can subscribe to the following events using <a href="#events">these methods</a>.</p>
-
-<table>
-	<tr>
-		<th class="width100">Event</th>
-		<th class="width100">Data</th>
-		<th>Description</th>
-	</tr>
-	<tr>
-		<td><code><b>loading</b></code></td>
-		<td><code><a href="#event">Event</a></code></td>
-		<td>Fired when the tile layer starts loading tiles.</td>
-	</tr>
-	<tr>
-		<td><code><b>load</b></code></td>
-		<td><code><a href="#event">Event</a></code></td>
-		<td>Fired when the tile layer loaded all visible tiles.</td>
-	</tr>
-	<tr>
-		<td><code><b>tileload</b></code></td>
-		<td><code><a href="#tile-event">TileEvent</a></code></td>
-		<td>Fired when a tile loads.</td>
-	</tr>
-	<tr>
-		<td><code><b>tileunload</b></code></td>
-		<td><code><a href="#tile-event">TileEvent</a></code></td>
-		<td>Fired when a tile is removed (e.g. when you have <code>unloadInvisibleTiles</code> on).</td>
-	</tr>
-</table>
-
-<h3>Methods</h3>
-
-<table>
-	<tr>
-		<th>Method</th>
-		<th>Returns</th>
-		<th>Description</th>
-	</tr>
-	<tr>
-		<td><code><b>addTo</b>(
-			<nobr>&lt;<a href="#map">Map</a>&gt; <i>map</i> )</nobr>
-		</code></td>
-
-		<td><code><span class="keyword">this</span></code></td>
-		<td>Adds the layer to the map.</td>
-	</tr>
-	<tr>
-		<td><code><b>bringToFront</b>()</code></td>
-		<td><code><span class="keyword">this</span></code></td>
-		<td>Brings the tile layer to the top of all tile layers.</td>
-	</tr>
-	<tr>
-		<td><code><b>bringToBack</b>()</code></td>
-		<td><code><span class="keyword">this</span></code></td>
-		<td>Brings the tile layer to the bottom of all tile layers.</td>
-	</tr>
-	<tr>
-		<td><code><b>setOpacity</b>(
-			<nobr>&lt;Number&gt; <i>opacity</i> )</nobr>
-		</code></td>
-
-		<td><code><span class="keyword">this</span></code></td>
-		<td>Changes the opacity of the tile layer.</td>
-	</tr>
-	<tr>
-		<td><code><b>setZIndex</b>(
-			<nobr>&lt;Number&gt; <i>zIndex</i> )</nobr>
-		</code></td>
-
-		<td><code><span class="keyword">this</span></code></td>
-		<td>Sets the zIndex of the tile layer.</td>
-	</tr>
-	<tr>
-		<td><code><b>redraw</b>()</code></td>
-		<td><code><span class="keyword">this</span></code></td>
-		<td>Causes the layer to clear all the tiles and request them again.</td>
-	</tr>
-	<tr>
-		<td><code><b>setUrl</b>(
-			<nobr>&lt;String&gt; <i><a href="#url-template">urlTemplate</a></i> )</nobr>
-		</code></td>
-		<td><code><span class="keyword">this</span></code></td>
-		<td>Updates the layer's URL template and redraws it.</td>
-	</tr>
-</table>
-
-
-
-<h2 id="tilelayer-wms">L.TileLayer.WMS</h2>
-
-<p>Used to display WMS services as tile layers on the map. Extends <a href="#tilelayer">TileLayer</a>.</p>
-
-<h3>Usage example</h3>
-
-<pre><code class="javascript">var nexrad = L.tileLayer.wms("http://mesonet.agron.iastate.edu/cgi-bin/wms/nexrad/n0r.cgi", {
-	layers: 'nexrad-n0r-900913',
-	format: 'image/png',
-	transparent: true,
-	attribution: "Weather data &copy; 2012 IEM Nexrad"
-});</code></pre>
-
-<h3>Constructor</h3>
-
-<table>
-	<tr>
-		<th class="width250">Constructor</th>
-		<th>Usage</th>
-		<th>Description</th>
-	</tr>
-	<tr>
-		<td><code><b>L.TileLayer.WMS</b>(
-			<nobr>&lt;String&gt; <i>baseUrl</i></nobr>,
-			<nobr>&lt;<a href="#tilelayer-wms-options">TileLayer.WMS options</a>&gt; <i>options</i> )</nobr>
-		</code></td>
-
-		<td class="factory-usage">
-			<code><span class='keyword'>new</span> L.TileLayer.WMS(<span class="comment">&hellip;</span>)</code><br />
-			<code>L.tileLayer.wms(<span class="comment">&hellip;</span>)</code>
-		</td>
-
-		<td>Instantiates a WMS tile layer object given a base URL of the WMS service and a WMS parameters/options object.</td>
-	</tr>
-</table>
-
-<h3 id="tilelayer-wms-options">Options</h3>
-
-<p>Includes all <a href="#tilelayer-options">TileLayer options</a> and additionally:</p>
-
-<table>
-	<tr>
-		<th class="width100">Option</th>
-		<th class="width100">Type</th>
-		<th class="width100">Default</th>
-		<th>Description</th>
-	</tr>
-	<tr>
-		<td><code><b>layers</b></code></td>
-		<td><code>String</code></td>
-		<td><code><span class="string">''</span></code></td>
-		<td><b>(required)</b> Comma-separated list of WMS layers to show.</td>
-	</tr>
-	<tr>
-		<td><code><b>styles</b></code></td>
-		<td><code>String</code></td>
-		<td><code><span class="string">''</span></code></td>
-		<td>Comma-separated list of WMS styles.</td>
-	</tr>
-	<tr>
-		<td><code><b>format</b></code></td>
-		<td><code>String</code></td>
-		<td><code><span class="string">'image/jpeg'</span></code></td>
-		<td>WMS image format (use <code><span class="string">'image/png'</span></code> for layers with transparency).</td>
-	</tr>
-	<tr>
-		<td><code><b>transparent</b></code></td>
-		<td><code>Boolean</code></td>
-		<td><code><span class="literal">false</span></code></td>
-		<td>If <code><span class="literal">true</span></code>, the WMS service will return images with transparency.</td>
-	</tr>
-	<tr>
-		<td><code><b>version</b></code></td>
-		<td><code>String</code></td>
-		<td><code><span class="string">'1.1.1'</span></code></td>
-		<td>Version of the WMS service to use.</td>
-	</tr>
-</table>
-
-<h3>Methods</h3>
-
-<table>
-	<tr>
-		<th>Method</th>
-		<th>Returns</th>
-		<th>Description</th>
-	</tr>
-	<tr>
-		<td><code><b>setParams</b>(
-			<nobr>&lt;<a href="#tilelayer-wms-options">WMS parameters</a>&gt; <i>params</i></nobr>,
-			<nobr>&lt;Boolean&gt; <i>noRedraw?</i> )</nobr>
-		</code></td>
-		<td><code><span class="keyword">this</span></code></td>
-		<td>Merges an object with the new parameters and re-requests tiles on the current screen (unless <code>noRedraw</code> was set to <code><span class="literal">true</span></code>).</td>
-	</tr>
-</table>
-
-
-<h2 id="tilelayer-canvas">L.TileLayer.Canvas</h2>
-
-<p>Used to create Canvas-based tile layers where tiles get drawn on the browser side. Extends <a href="#tilelayer">TileLayer</a>.</p>
-
-<h3>Usage example</h3>
-
-<pre><code class="javascript">var canvasTiles = L.tileLayer.canvas();
-
-canvasTiles.drawTile = function(canvas, tilePoint, zoom) {
-	var ctx = canvas.getContext('2d');
-	// draw something on the tile canvas
-}</code></pre>
-
-<h3>Constructor</h3>
-
-<table>
-	<tr>
-		<th class="width200">Constructor</th>
-		<th>Usage</th>
-		<th>Description</th>
-	</tr>
-	<tr>
-		<td><code><b>L.TileLayer.Canvas</b>(
-			<nobr>&lt;<a href="#tilelayer-options">TileLayer options</a>&gt; <i>options?</i> )</nobr>
-		</code></td>
-		<td class="factory-usage">
-			<code><span class='keyword'>new</span> L.TileLayer.Canvas(<span class="comment">&hellip;</span>)</code><br />
-			<code>L.tileLayer.canvas(<span class="comment">&hellip;</span>)</code>
-		</td>
-		<td>Instantiates a Canvas tile layer object given an options object (optionally).</td>
-	</tr>
-</table>
-
-<h3>Options</h3>
-<table>
-	<tr>
-		<th>Option</th>
-		<th>Type</th>
-		<th>Default</th>
-		<th>Description</th>
-	</tr>
-	<tr>
-		<td><code><b>async</b></code></td>
-		<td><code>Boolean</code></td>
-		<td><code><span class="literal">false</span></code></td>
-		<td>Indicates that tiles will be drawn asynchronously. <a href="#tilelayer-canvas-tiledrawn">tileDrawn</a> method should be called for each tile after drawing completion.</td>
-	</tr>
-</table>
-
-<h3>Methods</h3>
-
-<table>
-	<tr>
-		<th class="width200">Method</th>
-		<th>Returns</th>
-		<th>Description</th>
-	</tr>
-	<tr id = "tilelayer-canvas-drawtile">
-		<td><code><b>drawTile</b>(
-			<nobr>&lt;HTMLCanvasElement&gt; <i>canvas</i></nobr>,
-			<nobr>&lt;<a href="#point">Point</a>&gt; <i>tilePoint</i></nobr>,
-			<nobr>&lt;Number&gt; <i>zoom</i> )</nobr>
-		</code></td>
-		<td><code><span class="keyword">this</span></code></td>
-		<td>You need to define this method after creating the instance to draw tiles; <code>canvas</code> is the actual canvas tile on which you can draw, <code>tilePoint</code> represents the tile numbers, and <code>zoom</code> is the current zoom.</td>
-	</tr>
-	<tr id="tilelayer-canvas-tiledrawn">
-		<td><code><b>tileDrawn</b>( <nobr>&lt;HTMLCanvasElement&gt; <i>canvas</i></nobr> )</code></td>
-		<td>-</td>
-		<td>If <code>async</code> option is defined, this function should be called for each tile after drawing completion. <code>canvas</code> is the same canvas element, that was passed to <a href="#tilelayer-canvas-drawtile">drawTile</a>.</td>
-	</tr>
-</table>
-
-
-<h2 id="imageoverlay">L.ImageOverlay</h2>
-
-<p>Used to load and display a single image over specific bounds of the map, implements <a href="#ilayer">ILayer</a> interface.</p>
-
-<h3>Usage example</h3>
-
-<pre><code class="javascript">var imageUrl = 'http://www.lib.utexas.edu/maps/historical/newark_nj_1922.jpg',
-	imageBounds = [[40.712216, -74.22655], [40.773941, -74.12544]];
-
-L.imageOverlay(imageUrl, imageBounds).addTo(map);</code></pre>
-
-<h3>Constructor</h3>
-
-<table>
-	<tr>
-		<th class="width250">Constructor</th>
-		<th>Usage</th>
-		<th>Description</th>
-	</tr>
-	<tr>
-		<td><code><b>L.ImageOverlay</b>(
-			<nobr>&lt;String&gt; <i>imageUrl</i></nobr>,
-			<nobr>&lt;<a href="#latlngbounds">LatLngBounds</a>&gt; <i>bounds</i></nobr>,
-			<nobr>&lt;<a href="#imageoverlay-options">ImageOverlay options</a>&gt; <i>options?</i> )</nobr>
-		</code></td>
-
-		<td class="factory-usage">
-			<code><span class='keyword'>new</span> L.ImageOverlay(<span class="comment">&hellip;</span>)</code><br />
-			<code>L.imageOverlay(<span class="comment">&hellip;</span>)</code>
-		</td>
-
-		<td>Instantiates an image overlay object given the URL of the image and the geographical bounds it is tied to.</td>
-	</tr>
-</table>
-
-<h3 id="imageoverlay-options">Options</h3>
-<table>
-	<tr>
-		<th>Option</th>
-		<th>Type</th>
-		<th class="minwidth">Default</th>
-		<th>Description</th>
-	</tr>
-	<tr>
-		<td><code><b>opacity</b></code></td>
-		<td><code>Number</code></td>
-		<td><code><span class="number">1.0</span></code></td>
-		<td>The opacity of the image overlay.</td>
-	</tr>
-</table>
-
-<h3 id="imageoverlay-methods">Methods</h3>
-<table>
-	<tr>
-		<th class="width250">Method</th>
-		<th>Returns</th>
-		<th>Description</th>
-	</tr>
-	<tr>
-		<td><code><b>addTo</b>(
-			<nobr>&lt;<a href="#map">Map</a>&gt; <i>map</i> )</nobr>
-		</code></td>
-
-		<td><code><span class="keyword">this</span></code></td>
-		<td>Adds the overlay to the map.</td>
-	</tr>
-	<tr>
-		<td><code><b>setOpacity</b>(
-			<nobr>&lt;Number&gt; <i>opacity</i> )</nobr>
-		</code></td>
-
-		<td><code><span class="keyword">this</span></code></td>
-		<td>Sets the opacity of the overlay.</td>
-	</tr>
-	<tr>
-		<td><code><b>bringToFront</b>()</code></td>
-		<td><code><span class="keyword">this</span></code></td>
-		<td>Brings the layer to the top of all overlays.</td>
-	</tr>
-	<tr>
-		<td><code><b>bringToBack</b>()</code></td>
-		<td><code><span class="keyword">this</span></code></td>
-		<td>Brings the layer to the bottom of all overlays.</td>
-	</tr>
-</table>
-
-
-<h2 id="path">L.Path</h2>
-<p>An abstract class that contains options and constants shared between vector overlays (Polygon, Polyline, Circle). Do not use it directly.
-
-<h3 id="path-options">Options</h3>
-<table>
-	<tr>
-		<th>Option</th>
-		<th>Type</th>
-		<th class="minwidth">Default</th>
-		<th>Description</th>
-	</tr>
-	<tr>
-		<td><code><b>stroke</b></code></td>
-		<td><code>Boolean</code></td>
-		<td><code><span class="literal">true</span></code></td>
-		<td>Whether to draw stroke along the path. Set it to <code><span class="literal">false</span></code> to disable borders on polygons or circles.</td>
-	</tr>
-	<tr>
-		<td><code><b>color</b></code></td>
-		<td><code>String</code></td>
-		<td><code><span class="string">'#03f'</span></code></td>
-		<td>Stroke color.</td>
-	</tr>
-	<tr>
-		<td><code><b>weight</b></code></td>
-		<td><code>Number</code></td>
-		<td><code><span class="number">5</span></code></td>
-		<td>Stroke width in pixels.</td>
-	</tr>
-	<tr>
-		<td><code><b>opacity</b></code></td>
-		<td><code>Number</code></td>
-		<td><code><span class="number">0.5</span></code></td>
-		<td>Stroke opacity.</td>
-	</tr>
-	<tr>
-		<td><code><b>fill</b></code></td>
-		<td><code>Boolean</code></td>
-		<td>depends</td>
-		<td>Whether to fill the path with color. Set it to <code><span class="literal">false</span></code> to disable filling on polygons or circles.</td>
-	</tr>
-	<tr>
-		<td><code><b>fillColor</b></code></td>
-		<td><code>String</code></td>
-		<td>same as color</td>
-		<td>Fill color.</td>
-	</tr>
-	<tr>
-		<td><code><b>fillOpacity</b></code></td>
-		<td><code>Number</code></td>
-		<td><code><span class="number">0.2</span></code></td>
-		<td>Fill opacity.</td>
-	</tr>
-	<tr>
-		<td><code><b>dashArray</b></code></td>
-		<td><code>String</code></td>
-		<td><code><span class="literal">null</span></code></td>
-		<td>A string that defines the stroke <a href="https://developer.mozilla.org/en/SVG/Attribute/stroke-dasharray">dash pattern</a>. Doesn't work on canvas-powered layers (e.g. Android 2).</td>
-	</tr>
-	<tr>
-		<td><code><b>clickable</b></code></td>
-		<td><code>Boolean</code></td>
-		<td><code><span class="literal">true</span></code></td>
-		<td>If <code><span class="literal">false</span></code>, the vector will not emit mouse events and will act as a part of the underlying map.</td>
-	</tr>
-</table>
-
-<h3>Events</h3>
-
-<p>You can subscribe to the following events using <a href="#events">these methods</a>.</p>
-
-<table>
-	<tr>
-		<th class="width100">Event</th>
-		<th class="width100">Data</th>
-		<th>Description</th>
-	</tr>
-	<tr>
-		<td><code><b>click</b></code></td>
-		<td><code><a href="#mouse-event">MouseEvent</a></code></td>
-		<td>Fired when the user clicks (or taps) the object.</td>
-	</tr>
-	<tr>
-		<td><code><b>dblclick</b></code></td>
-		<td><code><a href="#mouse-event">MouseEvent</a></code></td>
-		<td>Fired when the user double-clicks (or double-taps) the object.</td>
-	</tr>
-	<tr>
-		<td><code><b>mousedown</b></code></td>
-		<td><code><a href="#mouse-event">MouseEvent</a></code></td>
-		<td>Fired when the user pushes the mouse button on the object.</td>
-	</tr>
-	<tr>
-		<td><code><b>mouseover</b></code></td>
-		<td><code><a href="#mouse-event">MouseEvent</a></code></td>
-		<td>Fired when the mouse enters the object.</td>
-	</tr>
-	<tr>
-		<td><code><b>mouseout</b></code></td>
-		<td><code><a href="#mouse-event">MouseEvent</a></code></td>
-		<td>Fired when the mouse leaves the object.</td>
-	</tr>
-	<tr>
-		<td><code><b>contextmenu</b></code></td>
-		<td><code><a href="#mouse-event">MouseEvent</a></code></td>
-		<td>Fired when the user pushes the right mouse button on the object, prevents default browser context menu from showing if there are listeners on this event.</td>
-	</tr>
-	<tr>
-		<td><code><b>add</b></code></td>
-		<td><code><a href="#event">Event</a></code>
-		<td>Fired when the path is added to the map.</td>
-	</tr>
-	<tr>
-		<td><code><b>remove</b></code></td>
-		<td><code><a href="#event">Event</a></code></td>
-		<td>Fired when the path is removed from the map.</td>
-	</tr>
-</table>
-
-<h3 id="path-methods">Methods</h3>
-<table>
-	<tr>
-		<th class="width250">Method</th>
-		<th>Returns</th>
-		<th>Description</th>
-	</tr>
-	<tr>
-		<td><code><b>addTo</b>(
-			<nobr>&lt;<a href="#map">Map</a>&gt; <i>map</i> )</nobr>
-		</code></td>
-
-		<td><code><span class="keyword">this</span></code></td>
-		<td>Adds the layer to the map.</td>
-	</tr>
-	<tr id="path-bindpopup">
-		<td><code><b>bindPopup</b>(
-			<nobr>&lt;String&gt; <i>htmlContent</i></nobr>,
-			<nobr>&lt;<a href="#popup-options">Popup options</a>&gt; <i>options?</i> )</nobr>
-		</code></td>
-
-		<td><code><span class="keyword">this</span></code></td>
-		<td>Binds a popup with a particular HTML content to a click on this path.</td>
-	</tr>
-	<tr id="path-unbindpopup">
-		<td><code><b>unbindPopup</b>()</code></td>
-		<td><code><span class="keyword">this</span></code></td>
-		<td>Unbinds the popup previously bound to the path with <code>bindPopup</code>.</td>
-	</tr>
-	<tr id="path-openpopup">
-		<td><code><b>openPopup</b>(
-			<nobr>&lt;<a href="#latlng">LatLng</a>&gt; <i>latlng?</i> )</nobr>
-		</code></td>
-
-		<td><code><span class="keyword">this</span></code></td>
-		<td>Opens the popup previously bound by the <a href="#path-bindpopup">bindPopup</a> method in the given point, or in one of the path's points if not specified.</td>
-	</tr>
-	<tr id="path-closepopup">
-		<td><code><b>closePopup</b>()</code></td>
-
-		<td><code><span class="keyword">this</span></code></td>
-		<td>Closes the path's bound popup if it is opened.</td>
-	</tr>
-	<tr id="path-setstyle">
-		<td><code><b>setStyle</b>(
-			<nobr>&lt;<a href="#path-options">Path options</a>&gt; <i>object</i> )</nobr>
-		</code></td>
-
-		<td><code><span class="keyword">this</span></code></td>
-		<td>Changes the appearance of a Path based on the options in the <a href="#path-options">Path options</a> object.</td>
-	</tr>
-	<tr id="path-getbounds">
-		<td><code><b>getBounds</b>()</code></td>
-		<td><code><a href="#latlngbounds">LatLngBounds</a></code></td>
-		<td>Returns the LatLngBounds of the path.</td>
-	</tr>
-	<tr>
-		<td><code><b>bringToFront</b>()</code></td>
-		<td><code><span class="keyword">this</span></code></td>
-		<td>Brings the layer to the top of all path layers.</td>
-	</tr>
-	<tr>
-		<td><code><b>bringToBack</b>()</code></td>
-		<td><code><span class="keyword">this</span></code></td>
-		<td>Brings the layer to the bottom of all path layers.</td>
-	</tr>
-	<tr>
-		<td><code><b>redraw</b>()</code></td>
-		<td><code><span class="keyword">this</span></code></td>
-		<td>Redraws the layer. Sometimes useful after you changed the coordinates that the path uses.</td>
-	</tr>
-</table>
-
-<h3>Static properties</h3>
-<table>
-	<tr>
-		<th>Constant</th>
-		<th>Type</th>
-		<th>Value</th>
-		<th>Description</th>
-	</tr>
-	<tr>
-		<td><code>SVG</code></td>
-		<td><code>Boolean</code></td>
-		<td>depends</td>
-		<td>True if SVG is used for vector rendering (true for most modern browsers).</td>
-	</tr>
-	<tr>
-		<td><code>VML</code></td>
-		<td><code>Boolean</code></td>
-		<td>depends</td>
-		<td>True if VML is used for vector rendering (IE 6-8).</td>
-	</tr>
-	<tr>
-		<td><code>CANVAS</code></td>
-		<td><code>Boolean</code></td>
-		<td>depends</td>
-		<td>True if Canvas is used for vector rendering (Android 2). You can also force this by setting global variable <code>L_PREFER_CANVAS</code> to <code><span class="literal">true</span></code> <em>before</em> the Leaflet include on your page — sometimes it can increase performance dramatically when rendering thousands of circle markers, but currently suffers from a bug that causes removing such layers to be extremely slow.</td>
-	</tr>
-	<tr>
-		<td><code>CLIP_PADDING</code></td>
-		<td><code>Number</code></td>
-		<td><nobr><code><span class="number">0.5</span></code> for SVG</nobr><br /><nobr><code><span class="number">0.02</span></code> for VML</nobr></td>
-		<td>How much to extend the clip area around the map view (relative to its size, e.g. 0.5 is half the screen in each direction). Smaller values mean that you will see clipped ends of paths while you're dragging the map, and bigger values decrease drawing performance.</td>
-	</tr>
-</table>
-
-
-<h2 id="polyline">L.Polyline</h2>
-
-<p>A class for drawing polyline overlays on a map. Extends <a href="#path">Path</a>. Use <a href="#map-addlayer">Map#addLayer</a> to add it to the map.</p>
-
-<h3>Usage example</h3>
-<pre><code class="javascript">// create a red polyline from an arrays of LatLng points
-var polyline = L.polyline(latlngs, {color: 'red'}).addTo(map);
-
-// zoom the map to the polyline
-map.fitBounds(polyline.getBounds());</code></pre>
-
-<h3>Constructor</h3>
-
-<table>
-	<tr>
-		<th class="width250">Constructor</th>
-		<th>Usage</th>
-		<th>Description</th>
-	</tr>
-	<tr>
-		<td><code><b>L.Polyline</b>(
-			<nobr>&lt;<a href="#latlng">LatLng</a>[]&gt; <i>latlngs</i></nobr>,
-			<nobr>&lt;<a href="#polyline-options">Polyline options</a>&gt; <i>options?</i> )</nobr>
-		</code></td>
-
-		<td class="factory-usage">
-			<code><span class='keyword'>new</span> L.Polyline(<span class="comment">&hellip;</span>)</code><br />
-			<code>L.polyline(<span class="comment">&hellip;</span>)</code>
-		</td>
-
-		<td>Instantiates a polyline object given an array of geographical points and optionally an options object.</td>
-	</tr>
-</table>
-
-<h3 id="polyline-options">Options</h3>
-
-<p>You can use <a href="#path-options">Path options</a> and additionally the following options:</p>
-
-<table>
-	<tr>
-		<th>Option</th>
-		<th>Type</th>
-		<th>Default</th>
-		<th>Description</th>
-	</tr>
-	<tr>
-		<td><code><b>smoothFactor</b></code></td>
-		<td><code>Number</code></td>
-		<td><code><span class="number">1.0</span></code></td>
-		<td>How much to simplify the polyline on each zoom level. More means better performance and smoother look, and less means more accurate representation.</td>
-	</tr>
-	<tr>
-		<td><code><b>noClip</b></code></td>
-		<td><code>Boolean</code></td>
-		<td><code><span class="literal">false</span></code></td>
-		<td>Disabled polyline clipping.</td>
-	</tr>
-</table>
-
-<h3>Methods</h3>
-
-<p>You can use <a href="#path-methods">Path methods</a> and additionally the following methods:</p>
-
-<table>
-	<tr>
-		<th class="width250">Method</th>
-		<th>Returns</th>
-		<th>Description</th>
-	</tr>
-	<tr>
-		<td><code><b>addLatLng</b>(
-			<nobr>&lt;<a href="#latlng">LatLng</a>&gt; <i>latlng</i> )</nobr>
-		</code></td>
-
-		<td><code><span class="keyword">this</span></code></td>
-		<td>Adds a given point to the polyline.</td>
-	</tr>
-	<tr>
-		<td><code><b>setLatLngs</b>(
-			<nobr>&lt;<a href="#latlng">LatLng</a>[]&gt; <i>latlngs</i> )</nobr>
-		</code></td>
-
-		<td><code><span class="keyword">this</span></code></td>
-		<td>Replaces all the points in the polyline with the given array of geographical points.</td>
-	</tr>
-	<tr>
-		<td><code><b>getLatLngs</b>()</code></td>
-		<td><code><a href="#latlng">LatLng</a>[]</code></td>
-		<td>Returns an array of the points in the path.</td>
-	</tr>
-	<tr>
-		<td><code><b>spliceLatLngs</b>(
-			<nobr>&lt;Number&gt; <i>index</i></nobr>,
-			<nobr>&lt;Number&gt; <i>pointsToRemove</i></nobr>,
-			<nobr>&lt;<a href="#latlng">LatLng</a>&gt; <i>latlng?</i>, &hellip; )</nobr>
-		</code></td>
-
-		<td><code><a href="#latlng">LatLng</a>[]</code></td>
-		<td>Allows adding, removing or replacing points in the polyline. Syntax is the same as in <a href="https://developer.mozilla.org/en/JavaScript/Reference/Global_Objects/Array/splice">Array#splice</a>. Returns the array of removed points (if any).</td>
-	</tr>
-	<tr id="path-getbounds">
-		<td><code><b>getBounds</b>()</code></td>
-		<td><code><a href="#latlngbounds">LatLngBounds</a></code></td>
-		<td>Returns the LatLngBounds of the polyline.</td>
-	</tr>
-</table>
-
-
-
-<h2 id="multipolyline">L.MultiPolyline</h2>
-
-<p>Extends <a href="#featuregroup">FeatureGroup</a> to allow creating multi-polylines (single layer that consists of several polylines that share styling/popup).</p>
-
-<h3>Constructor</h3>
-
-<table>
-	<tr>
-		<th>Constructor</th>
-		<th>Usage</th>
-		<th>Description</th>
-	</tr>
-	<tr>
-		<td><code><b>L.MultiPolyline</b>(
-			<nobr>&lt;<a href="#latlng">LatLng</a>[][]&gt; <i>latlngs</i></nobr>,
-			<nobr>&lt;<a href="#polyline-options">Polyline options</a>&gt; <i>options?</i> )</nobr>
-		</code></td>
-
-		<td class="factory-usage">
-			<code><span class='keyword'>new</span> L.MultiPolyline(<span class="comment">&hellip;</span>)</code><br />
-			<code>L.multiPolyline(<span class="comment">&hellip;</span>)</code>
-		</td>
-
-		<td>Instantiates a multi-polyline object given an array of arrays of geographical points (one for each individual polyline) and optionally an options object.</td>
-	</tr>
-</table>
-
-
-
-<h2 id="polygon">L.Polygon</h2>
-
-<p>A class for drawing polygon overlays on a map. Extends <a href="#polyline">Polyline</a>. Use <a href="#map-addlayer">Map#addLayer</a> to add it to the map.</p>
-
-<p>Note that points you pass when creating a polygon shouldn't have an additional last point equal to the first one &mdash; it's better to filter out such points.</p>
-
-<h3>Constructor</h3>
-
-<table>
-	<tr>
-		<th>Constructor</th>
-		<th>Usage</th>
-		<th>Description</th>
-	</tr>
-	<tr>
-		<td><code><b>L.Polygon</b>(
-			<nobr>&lt;<a href="#latlng">LatLng</a>[]&gt; <i>latlngs</i></nobr>,
-			<nobr>&lt;<a href="#polyline-options">Polyline options</a>&gt; <i>options?</i> )</nobr>
-		</code></td>
-
-		<td class="factory-usage">
-			<code><span class='keyword'>new</span> L.Polygon(<span class="comment">&hellip;</span>)</code><br />
-			<code>L.polygon(<span class="comment">&hellip;</span>)</code>
-		</td>
-
-		<td>Instantiates a polygon object given an array of geographical points and optionally an options object (the same as for Polyline). You can also create a polygon with holes by passing an array of arrays of latlngs, with the first latlngs array representing the exterior ring while the remaining represent the holes inside.</td>
-	</tr>
-</table>
-
-<p>Polygon the same options and methods as Polyline.</p>
-
-
-
-<h2 id="multipolygon">L.MultiPolygon</h2>
-
-<p>Extends <a href="#featuregroup">FeatureGroup</a> to allow creating multi-polygons (single layer that consists of several polygons that share styling/popup).</p>
-
-<h3>Constructor</h3>
-
-<table>
-	<tr>
-		<th>Constructor</th>
-		<th>Usage</th>
-		<th>Description</th>
-	</tr>
-	<tr>
-		<td><code><b>L.MultiPolygon</b>(
-			<nobr>&lt;<a href="#latlng">LatLng</a>[][]&gt; <i>latlngs</i></nobr>,
-			<nobr>&lt;<a href="#polyline-options">Polyline options</a>&gt; <i>options?</i> )</nobr>
-		</code></td>
-
-		<td class="factory-usage">
-			<code><span class='keyword'>new</span> L.MultiPolygon(<span class="comment">&hellip;</span>)</code><br />
-			<code>L.multiPolygon(<span class="comment">&hellip;</span>)</code>
-		</td>
-
-		<td>Instantiates a multi-polygon object given an array of latlngs arrays (one for each individual polygon) and optionally an options object (the same as for MultiPolyline).</td>
-	</tr>
-</table>
-
-<h2 id="rectangle">L.Rectangle</h2>
-
-<p>A class for drawing rectangle overlays on a map. Extends <a href="#polygon">Polygon</a>. Use <a href="#map-addlayer">Map#addLayer</a> to add it to the map.</p>
-
-<h3>Usage example</h3>
-<pre><code class="javascript">// define rectangle geographical bounds
-var bounds = [[54.559322, -5.767822], [56.1210604, -3.021240]];
-
-// create an orange rectangle
-L.rectangle(bounds, {color: "#ff7800", weight: 1}).addTo(map);
-
-// zoom the map to the rectangle bounds
-map.fitBounds(bounds);</code></pre>
-
-<h3>Constructor</h3>
-
-<table>
-	<tr>
-		<th class="width250">Constructor</th>
-		<th>Usage</th>
-		<th>Description</th>
-	</tr>
-	<tr>
-		<td><code><b>L.Rectangle</b>(
-			<nobr>&lt;<a href="#latlngbounds">LatLngBounds</a>&gt; <i>bounds</i></nobr>,
-			<nobr>&lt;<a href="#path-options">Path options</a>&gt; <i>options?</i> )</nobr>
-		</code></td>
-
-		<td class="factory-usage">
-			<code><span class='keyword'>new</span> L.Rectangle(<span class="comment">&hellip;</span>)</code><br />
-			<code>L.rectangle(<span class="comment">&hellip;</span>)</code>
-		</td>
-
-		<td>Instantiates a rectangle object with the given geographical bounds and optionally an options object.</td>
-	</tr>
-</table>
-
-<h3>Methods</h3>
-
-<p>You can use <a href="#path-methods">Path methods</a> and additionally the following methods:</p>
-
-<table>
-	<tr>
-		<th class="width250">Method</th>
-		<th>Returns</th>
-		<th>Description</th>
-	</tr>
-	<tr>
-		<td><code><b>setBounds</b>(
-			<nobr>&lt;<a href="#latlngbounds">LatLngBounds</a>&gt; <i>bounds</i> )</nobr>
-		</code></td>
-
-		<td><code><span class="keyword">this</span></code></td>
-		<td>Redraws the rectangle with the passed bounds.</td>
-	</tr>
-</table>
-
-
-<h2 id="circle">L.Circle</h2>
-
-<p>A class for drawing circle overlays on a map. Extends <a href="#path">Path</a>. Use <a href="#map-addlayer">Map#addLayer</a> to add it to the map.</p>
-
-<pre><code class="javascript">L.circle([50.5, 30.5], 200).addTo(map);</pre></code>
-
-<h3>Constructor</h3>
-
-<table>
-	<tr>
-		<th>Constructor</th>
-		<th>Usage</th>
-		<th>Description</th>
-	</tr>
-	<tr>
-		<td><code><b>L.Circle</b>(
-			<nobr>&lt;<a href="#latlng">LatLng</a>&gt; <i>latlng</i></nobr>,
-			<nobr>&lt;Number&gt; <i>radius</i></nobr>,
-			<nobr>&lt;<a href="#path-options">Path options</a>&gt; <i>options?</i> )</nobr>
-		</code></td>
-
-		<td class="factory-usage">
-			<code><span class='keyword'>new</span> L.Circle(<span class="comment">&hellip;</span>)</code><br />
-			<code>L.circle(<span class="comment">&hellip;</span>)</code>
-		</td>
-
-		<td>Instantiates a circle object given a geographical point, a radius in meters and optionally an options object.</td>
-	</tr>
-</table>
-
-<h3>Methods</h3>
-
-<table>
-	<tr>
-		<th class="width200">Method</th>
-		<th class="minwidth">Returns</th>
-		<th>Description</th>
-	</tr>
-	<tr>
-		<td><code><b>getLatLng</b>()</code></td>
-		<td><code><a href="#latlng">LatLng</a></code></td>
-		<td>Returns the current geographical position of the circle.</td>
-	</tr>
-	<tr>
-		<td><code><b>getRadius</b>()</code></td>
-		<td><code>Number</code></td>
-		<td>Returns the current radius of a circle. Units are in meters.</td>
-	</tr>
-	<tr>
-		<td><code><b>setLatLng</b>(
-			<nobr>&lt;<a href="#latlng">LatLng</a>&gt; <i>latlng</i> )</nobr>
-		</code></td>
-
-		<td><code><span class="keyword">this</span></code></td>
-		<td>Sets the position of a circle to a new location.</td>
-	</tr>
-	<tr>
-		<td><code><b>setRadius</b>(
-			<nobr>&lt;Number&gt; <i>radius</i> )</nobr>
-		</code></td>
-
-		<td><code><span class="keyword">this</span></code></td>
-		<td>Sets the radius of a circle. Units are in meters.</td>
-	</tr>
-</table>
-
-
-
-<h2 id="circlemarker">L.CircleMarker</h2>
-
-<p>A circle of a fixed size with radius specified in pixels. Extends <a href="#circle">Circle</a>. Use <a href="#map-addlayer">Map#addLayer</a> to add it to the map.</p>
-
-<h3>Constructor</h3>
-
-<table>
-	<tr>
-		<th class="width200">Constructor</th>
-		<th>Usage</th>
-		<th>Description</th>
-	</tr>
-	<tr>
-		<td><code><b>L.CircleMarker</b>(
-			<nobr>&lt;<a href="#latlng">LatLng</a>&gt; <i>latlng</i></nobr>,
-			<nobr>&lt;<a href="#path-options">Path options</a>&gt; <i>options?</i> )</nobr>
-		</code></td>
-
-		<td class="factory-usage">
-			<code><span class='keyword'>new</span> L.CircleMarker(<span class="comment">&hellip;</span>)</code><br />
-			<code>L.circleMarker(<span class="comment">&hellip;</span>)</code>
-		</td>
-
-		<td>Instantiates a circle marker given a geographical point and optionally an options object. The default radius is 10 and can be altered by passing a "radius" member in the path options object.</td>
-	</tr>
-</table>
-
-<h3>Methods</h3>
-
-<table>
-	<tr>
-		<th class="width200">Method</th>
-		<th class="minwidth">Returns</th>
-		<th>Description</th>
-	</tr>
-	<tr>
-		<td><code><b>setLatLng</b>(
-			<nobr>&lt;<a href="#latlng">LatLng</a>&gt; <i>latlng</i> )</nobr>
-		</code></td>
-
-		<td><code><span class="keyword">this</span></code></td>
-		<td>Sets the position of a circle marker to a new location.</td>
-	</tr>
-	<tr>
-		<td><code><b>setRadius</b>(
-			<nobr>&lt;Number&gt; <i>radius</i> )</nobr>
-		</code></td>
-
-		<td><code><span class="keyword">this</span></code></td>
-		<td>Sets the radius of a circle marker. Units are in pixels.</td>
-	</tr>
-</table>
-
-
-
-<h2 id="layergroup">L.LayerGroup</h2>
-
-<p>Used to group several layers and handle them as one. If you add it to the map, any layers added or removed from the group will be added/removed on the map as well. Implements <a href="#ilayer">ILayer</a> interface.</p>
-
-<pre><code class="javascript">L.layerGroup([marker1, marker2])
-	.addLayer(polyline)
-	.addTo(map);</code></pre>
-
-<h3>Constructor</h3>
-
-<table>
-	<tr>
-		<th class="width250">Constructor</th>
-		<th>Usage</th>
-		<th>Description</th>
-	</tr>
-	<tr>
-		<td><code><b>L.LayerGroup</b>(
-			<nobr>&lt;<a href="#ilayer">ILayer</a>[]&gt; <i>layers?</i> )</nobr>
-		</code></td>
-
-		<td class="factory-usage">
-			<code><span class='keyword'>new</span> L.LayerGroup(<span class="comment">&hellip;</span>)</code><br />
-			<code>L.layerGroup(<span class="comment">&hellip;</span>)</code>
-		</td>
-
-		<td>Create a layer group, optionally given an initial set of layers.</td>
-	</tr>
-</table>
-
-<h3>Methods</h3>
-
-<table>
-	<tr>
-		<th class="width200">Method</th>
-		<th class="minwidth">Returns</th>
-		<th>Description</th>
-	</tr>
-	<tr>
-		<td><code><b>addTo</b>(
-			<nobr>&lt;<a href="#map">Map</a>&gt; <i>map</i> )</nobr>
-		</code></td>
-
-		<td><code><span class="keyword">this</span></code></td>
-		<td>Adds the group of layers to the map.</td>
-	</tr>
-	<tr>
-		<td><code><b>addLayer</b>(
-			<nobr>&lt;<a href="#ilayer">ILayer</a>&gt; <i>layer</i> )</nobr>
-		</code></td>
-
-		<td><code><span class="keyword">this</span></code></td>
-		<td>Adds a given layer to the group.</td>
-	</tr>
-	<tr>
-		<td><code><b>removeLayer</b>(
-			<nobr>&lt;<a href="#ilayer">ILayer</a>&gt; <i>layer</i> )</nobr>
-		</code></td>
-
-		<td><code><span class="keyword">this</span></code></td>
-		<td>Removes a given layer from the group.</td>
-	</tr>
-	<tr>
-		<td><code><b>hasLayer</b>(
-			<nobr>&lt;<a href="#ilayer">ILayer</a>&gt; <i>layer</i> )</nobr>
-		</code></td>
-
-		<td><code>Boolean</code></td>
-		<td>Returns <code><span class="literal">true</span></code> if the given layer is currently added to the group.</td>
-	</tr>
-	<tr>
-		<td><code><b>clearLayers</b>()</code></td>
-		<td><code><span class="keyword">this</span></code></td>
-		<td>Removes all the layers from the group.</td>
-	</tr>
-	<tr>
-		<td><code><b>eachLayer</b>(
-			<nobr>&lt;Function&gt; <i>fn</i></nobr>,
-			<nobr>&lt;Object&gt; <i>context?</i> )</nobr>
-		</code></td>
-		<td><code><span class="keyword">this</span></code></td>
-		<td>Iterates over the layers of the group, optionally specifying context of the iterator function.
-<pre><code>group.eachLayer(function (layer) {
-	layer.bindPopup('Hello');
-});</code></pre>
-		</td>
-	</tr>
-</table>
-
-
-
-<h2 id="featuregroup">L.FeatureGroup</h2>
-
-<p>Extended <a href="#layergroup">LayerGroup</a> that also has mouse events (propagated from members of the group) and a shared bindPopup method. Implements <a href="#ilayer">ILayer</a> interface.</p>
-
-<pre><code class="javascript">L.featureGroup([marker1, marker2, polyline])
-	.bindPopup('Hello world!')
-	.on('click', function() { alert('Clicked on a group!'); })
-	.addTo(map);</code></pre>
-
-<h3>Constructor</h3>
-
-<table>
-	<tr>
-		<th class="width300">Constructor</th>
-		<th>Usage</th>
-		<th>Description</th>
-	</tr>
-	<tr>
-		<td><code><b>L.FeatureGroup</b>(
-			<nobr>&lt;<a href="#ilayer">ILayer</a>[]&gt; <i>layers?</i> )</nobr>
-		</code></td>
-
-		<td class="factory-usage">
-			<code><span class='keyword'>new</span> L.FeatureGroup(<span class="comment">&hellip;</span>)</code><br />
-			<code>L.featureGroup(<span class="comment">&hellip;</span>)</code>
-		</td>
-
-		<td>Create a layer group, optionally given an initial set of layers.</td>
-	</tr>
-</table>
-
-<h3>Methods</h3>
-
-<p>Has all <a href="#layergroup">LayerGroup</a> methods and additionally:</p>
-
-<table>
-	<tr>
-		<th class="width250">Method</th>
-		<th>Returns</th>
-		<th>Description</th>
-	</tr>
-	<tr>
-		<td><code><b>bindPopup</b>(
-			<nobr>&lt;String&gt; <i>htmlContent</i></nobr>,
-			<nobr>&lt;<a href="#popup-options">Popup options</a>&gt; <i>options?</i> )</nobr>
-		</code></td>
-
-		<td><code><span class="keyword">this</span></code></td>
-		<td>Binds a popup with a particular HTML content to a click on any layer from the group that has a <code>bindPopup</code> method.</td>
-	</tr>
-	<tr>
-		<td><code><b>getBounds</b>()</code></td>
-		<td><code><a href="#latlngbounds">LatLngBounds</a></code></td>
-		<td>Returns the LatLngBounds of the Feature Group (created from bounds and coordinates of its children).</td>
-	</tr>
-	<tr>
-		<td><code><b>setStyle</b>(
-			<nobr>&lt;<a href="#path-options">Path options</a>&gt; <i>style</i> )</nobr>
-		</code></td>
-		<td><code><span class="keyword">this</span></code></td>
-		<td>Sets the given path options to each layer of the group that has a <code>setStyle</code> method.</td>
-	</tr>
-	<tr>
-		<td><code><b>bringToFront</b>()</code></td>
-		<td><code><span class="keyword">this</span></code></td>
-		<td>Brings the layer group to the top of all other layers.</td>
-	</tr>
-	<tr>
-		<td><code><b>bringToBack</b>()</code></td>
-		<td><code><span class="keyword">this</span></code></td>
-		<td>Brings the layer group to the bottom of all other layers.</td>
-	</tr>
-</table>
-
-<h3>Events</h3>
-
-<p>You can subscribe to the following events using <a href="#events">these methods</a>.</p>
-
-<table>
-	<tr>
-		<th class="width100">Event</th>
-		<th class="width100">Data</th>
-		<th>Description</th>
-	</tr>
-	<tr>
-		<td><code><b>click</b></code></td>
-		<td><code><a href="#mouse-event">MouseEvent</a></code></td>
-		<td>Fired when the user clicks (or taps) the group.</td>
-	</tr>
-	<tr>
-		<td><code><b>dblclick</b></code></td>
-		<td><code><a href="#mouse-event">MouseEvent</a></code></td>
-		<td>Fired when the user double-clicks (or double-taps) the group.</td>
-	</tr>
-	<tr>
-		<td><code><b>mouseover</b></code></td>
-		<td><code><a href="#mouse-event">MouseEvent</a></code></td>
-		<td>Fired when the mouse enters the group.</td>
-	</tr>
-	<tr>
-		<td><code><b>mouseout</b></code></td>
-		<td><code><a href="#mouse-event">MouseEvent</a></code></td>
-		<td>Fired when the mouse leaves the group.</td>
-	</tr>
-	<tr>
-		<td><code><b>mousemove</b></code></td>
-		<td><code><a href="#mouse-event">MouseEvent</a></code></td>
-		<td>Fired while the mouse moves over the layers of the group.</td>
-	</tr>
-	<tr>
-		<td><code><b>contextmenu</b></code></td>
-		<td><code><a href="#mouse-event">MouseEvent</a></code></td>
-		<td>Fired when the user right-clicks on one of the layers.</td>
-	</tr>
-	<tr>
-		<td><code><b>layeradd</b></code></td>
-		<td><code><a href="#layer-event">LayerEvent</a></code>
-		<td>Fired when a layer is added to the group.</td>
-	</tr>
-	<tr>
-		<td><code><b>layerremove</b></code></td>
-		<td><code><a href="#layer-event">LayerEvent</a></code>
-		<td>Fired when a layer is removed from the map.</td>
-	</tr>
-</table>
-
-
-<h2 id="geojson">L.GeoJSON</h2>
-
-<p>Represents a <a href="http://geojson.org/geojson-spec.html">GeoJSON</a> layer. Allows you to parse GeoJSON data and display it on the map. Extends <a href="#featuregroup">FeatureGroup</a>.</p>
-
-<pre><code class="javascript">L.geoJson(data, {
-	style: function (feature) {
-		return {color: feature.properties.color};
-	},
-	onEachFeature: function (feature, layer) {
-		layer.bindPopup(feature.properties.description);
-	}
-}).addTo(map);</code></pre>
-
-<p>Each feature layer created by it gets a <code>feature</code> property that links to the GeoJSON feature data the layer was created from (so that you can access its properties later).</p>
-
-<h3>Constructor</h3>
-
-<table>
-	<tr>
-		<th>Constructor</th>
-		<th>Usage</th>
-		<th>Description</th>
-	</tr>
-	<tr>
-		<td><code><b>L.GeoJSON</b>(
-			<nobr>&lt;Object&gt; <i>geojson?</i></nobr>,
-			<nobr>&lt;<a href="#geojson-options">GeoJSON options</a>&gt; <i>options?</i> )</nobr>
-		</code></td>
-
-		<td class="factory-usage">
-			<code><span class='keyword'>new</span> L.GeoJSON(<span class="comment">&hellip;</span>)</code><br />
-			<code>L.geoJson(<span class="comment">&hellip;</span>)</code>
-		</td>
-
-		<td>Creates a GeoJSON layer. Optionally accepts an object in <a href="http://geojson.org/geojson-spec.html">GeoJSON format</a> to display on the map (you can alternatively add it later with <code>addData</code> method) and an options object.</td>
-	</tr>
-</table>
-
-<h3 id="geojson-options">Options</h3>
-
-<table>
-	<tr>
-		<th>Option</th>
-		<th>Description</th>
-	</tr>
-	<tr id="geojson-pointtolayer">
-		<td><code><b>pointToLayer</b>(
-			<nobr>&lt;GeoJSON&gt; <i>featureData</i></nobr>,
-			<nobr>&lt;<a href="#latlng">LatLng</a>&gt; <i>latlng</i> )</nobr>
-		</code></td>
-
-		<td>Function that will be used for creating layers for GeoJSON points (if not specified, simple markers will be created).</td>
-	</tr>
-	<tr id="geojson-style">
-		<td><code><b>style</b>(
-			<nobr>&lt;GeoJSON&gt; <i>featureData</i> )</nobr>
-		</code></td>
-
-		<td>Function that will be used to get style options for vector layers created for GeoJSON features.</td>
-	</tr>
-	<tr id="geojson-oneachfeature">
-		<td><code><b>onEachFeature</b>(
-			<nobr>&lt;GeoJSON&gt; <i>featureData</i></nobr>,
-			<nobr>&lt;<a href="#ilayer">ILayer</a>&gt; <i>layer</i> )</nobr>
-		</code></td>
-
-		<td>Function that will be called on each created feature layer. Useful for attaching events and popups to features.</td>
-	</tr>
-	<tr id="geojson-filter">
-		<td><code><b>filter</b>(
-			<nobr>&lt;GeoJSON&gt; <i>featureData</i></nobr>,
-			<nobr>&lt;<a href="#ilayer">ILayer</a>&gt; <i>layer</i> )</nobr>
-		</code></td>
-
-		<td>Function that will be used to decide whether to show a feature or not.</td>
-	</tr>
-</table>
-
-
-<h3>Methods</h3>
-
-<table>
-	<tr>
-		<th class="width250">Method</th>
-		<th class="minwidth">Returns</th>
-		<th>Description</th>
-	</tr>
-	<tr>
-		<td><code><b>addData</b>(
-			<nobr>&lt;GeoJSON&gt; <i>data</i> )</nobr>
-		</code></td>
-
-		<td><code>Boolean</code></td>
-		<td>Adds a GeoJSON object to the layer.</td>
-	</tr>
-	<tr id="geojson-setstyle">
-		<td><code><b>setStyle</b>(
-			<nobr>&lt;Function&gt; <i><a href="#geojson-style">style</a></i> )</nobr>
-		</code></td>
-
-		<td><code><span class="keyword">this</span></code></td>
-		<td>Changes styles of GeoJSON vector layers with the given style function.</td>
-	</tr>
-	<tr id="geojson-resetstyle">
-		<td><code><b>resetStyle</b>(
-			<nobr>&lt;<a href="#path">Path</a>&gt; <i>layer</i> )</nobr>
-		</code></td>
-
-		<td><code><span class="keyword">this</span></code></td>
-		<td>Resets the the given vector layer's style to the original GeoJSON style, useful for resetting style after hover events.</td>
-	</tr>
-</table>
-
-<h3>Static methods</h3>
-
-<table>
-	<tr>
-		<th>Method</th>
-		<th>Returns</th>
-		<th>Description</th>
-	</tr>
-	<tr>
-		<td><code><b>geometryToLayer</b>(
-			<nobr>&lt;GeoJSON&gt; <i>featureData</i></nobr>,
-			<nobr>&lt;<a href="#geojson-pointtolayer">Function</a>&gt; <i>pointToLayer?</i> )</nobr>
-		</code></td>
-
-		<td><code><a href="#ilayer">ILayer</a></code></td>
-		<td>Creates a layer from a given GeoJSON feature.</td>
-	</tr>
-	<tr>
-		<td><code><b>coordsToLatlng</b>(
-			<nobr>&lt;Array&gt; <i>coords</i></nobr>,
-			<nobr>&lt;Boolean&gt; <i>reverse?</i> )</nobr>
-		</code></td>
-
-		<td><code><a href="#latlng">LatLng</a></code></td>
-		<td>Creates a LatLng object from an array of 2 numbers (latitude, longitude) used in GeoJSON for points. If <code>reverse</code> is set to <code><span class="literal">true</span></code>, the numbers will be interpreted as (longitude, latitude).</td>
-	</tr>
-	<tr>
-		<td><code><b>coordsToLatlngs</b>(
-			<nobr>&lt;Array&gt; <i>coords</i></nobr>,
-			<nobr>&lt;Number&gt; <i>levelsDeep?</i></nobr>,
-			<nobr>&lt;Boolean&gt; <i>reverse?</i> )</nobr>
-		</code></td>
-
-		<td><code>Array</code></td>
-		<td>Creates a multidimensional array of LatLng objects from a GeoJSON coordinates array. <code>levelsDeep</code> specifies the nesting level (0 is for an array of points, 1 for an array of arrays of points, etc., 0 by default). If <code>reverse</code> is set to <code><span class="literal">true</span></code>, the numbers will be interpreted as (longitude, latitude).</td>
-	</tr>
-</table>
-
-
-
-
-<h2 id="latlng">L.LatLng</h2>
-
-<p>Represents a geographical point with a certain latitude and longitude.</p>
-<pre><code class="javascript">var latlng = new L.LatLng(50.5, 30.5);</code></pre>
-
-<p>All Leaflet methods that accept LatLng objects also accept them in a simple Array form (unless noted otherwise), so these lines are equivalent:</p>
-
-<pre><code>map.panTo([50, 30]);
-map.panTo(new L.LatLng(50, 30));</code></pre>
-
-<h3>Constructor</h3>
-
-<table>
-	<tr>
-		<th class="width200">Constructor</th>
-		<th>Usage</th>
-		<th>Description</th>
-	</tr>
-	<tr>
-		<td><code><b>L.LatLng</b>(
-			<nobr>&lt;Number&gt; <i>latitude</i></nobr>,
-			<nobr>&lt;Number&gt; <i>longitude</i> )</nobr>
-		</code></td>
-
-		<td class="factory-usage">
-			<code><span class='keyword'>new</span> L.LatLng(<span class="comment">&hellip;</span>)</code><br />
-			<code>L.latLng(<span class="comment">&hellip;</span>)</code><br />
-			<code>L.latLng([<span class="comment">&hellip;</span>])</code>
-		</td>
-
-		<td>Creates an object representing a geographical point with the given latitude and longitude.</td>
-	</tr>
-</table>
-
-<h3>Properties</h3>
-
-<table>
-	<tr>
-		<th class="width100">Property</th>
-		<th class="width100">Type</th>
-		<th>Description</th>
-	</tr>
-	<tr>
-		<td><code><b>lat</b></code></td>
-		<td><code>Number</code></td>
-		<td>Latitude in degrees.</td>
-	</tr>
-	<tr>
-		<td><code><b>lng</b></code></td>
-		<td><code>Number</code></td>
-		<td>Longitude in degrees.</td>
-	</tr>
-</table>
-
-<h3>Methods</h3>
-
-<table>
-	<tr>
-		<th>Method</th>
-		<th>Returns</th>
-		<th>Description</th>
-	</tr>
-	<tr>
-		<td><code><b>distanceTo</b>(
-			<nobr>&lt;<a href="#latlng">LatLng</a>&gt; <i>otherLatlng</i> )</nobr>
-		</code></td>
-
-		<td><code>Number</code></td>
-		<td>Returns the distance (in meters) to the given LatLng calculated using the Haversine formula. See <a href="http://en.wikipedia.org/wiki/Haversine_formula">description on wikipedia</a></td>
-	</tr>
-	<tr>
-		<td><code><b>equals</b>(
-			<nobr>&lt;<a href="#latlng">LatLng</a>&gt; <i>otherLatlng</i> )</nobr>
-		</code></td>
-
-		<td><code>Boolean</code></td>
-		<td>Returns <code><span class="literal">true</span></code> if the given LatLng point is at the same position (within a small margin of error).</td>
-	</tr>
-	<tr>
-		<td><code><b>toString</b>()</code></td>
-		<td><code>String</code></td>
-		<td>Returns a string representation of the point (for debugging purposes).</td>
-	</tr>
-	<tr>
-		<td><code><b>wrap</b>(
-			<nobr>&lt;Number&gt; <i>left</i></nobr>,
-			<nobr>&lt;Number&gt; <i>right</i> )</nobr>
-		</code></td>
-
-		<td><code><a href="#latlng">LatLng</a></code></td>
-		<td>Returns a new <code>LatLng</code> object with the longitude wrapped around <code>left</code> and <code>right</code> boundaries (<code><span class="number">-180</span></code> to <code><span class="number">180</span></code> by default).</td>
-	</tr>
-</table>
-
-<h3>Constants</h3>
-
-<table>
-	<tr>
-		<th class="width100">Constant</th>
-		<th class="width100">Type</th>
-		<th class="width100">Value</th>
-		<th>Description</th>
-	</tr>
-	<tr>
-		<td><code><b>DEG_TO_RAD</b></code></td>
-		<td><code>Number</code></td>
-		<td><code>Math.PI / <span class="number">180</span></code></td>
-		<td>A multiplier for converting degrees into radians.</td>
-	</tr>
-	<tr>
-		<td><code><b>RAD_TO_DEG</b></code></td>
-		<td><code>Number</code></td>
-		<td><code><span class="number">180</span> / Math.PI</code></td>
-		<td>A multiplier for converting radians into degrees.</td>
-	</tr>
-	<tr>
-		<td><code><b>MAX_MARGIN</b></code></td>
-		<td><code>Number</code></td>
-		<td><code><span class="number">1.0E-9</span></code></td>
-		<td>Max margin of error for the equality check.</td>
-	</tr>
-</table>
-
-
-
-
-<h2 id="latlngbounds">L.LatLngBounds</h2>
-
-<p>Represents a rectangular geographical area on a map.</p>
-<pre><code class="javascript">var southWest = new L.LatLng(40.712, -74.227),
-	northEast = new L.LatLng(40.774, -74.125),
-	bounds = new L.LatLngBounds(southWest, northEast);</code></pre>
-
-<p>All Leaflet methods that accept LatLngBounds objects also accept them in a simple Array form (unless noted otherwise), so the bounds example above can be passed like this:</p>
-
-<pre><code class="javascript">map.fitBounds([
-	[40.712, -74.227],
-	[40.774, -74.125]
-]);</code></pre>
-
-<h3>Constructor</h3>
-
-<table>
-	<tr>
-		<th class="width250">Constructor</th>
-		<th>Usage</th>
-		<th>Description</th>
-	</tr>
-	<tr>
-		<td>
-			<code><b>L.LatLngBounds</b>(
-			<nobr>&lt;<a href="#latlng">LatLng</a>&gt; <i>southWest</i></nobr>,
-			<nobr>&lt;<a href="#latlng">LatLng</a>&gt; <i>northEast</i></nobr> )</code>
-		</td>
-
-		<td class="factory-usage">
-			<code><span class='keyword'>new</span> L.LatLngBounds(<span class="comment">&hellip;</span>)</code><br />
-			<code>L.latLngBounds(<span class="comment">&hellip;</span>)</code><br />
-			<code>L.latLngBounds([<span class="comment">&hellip;</span>])</code>
-		</td>
-
-		<td>Creates a LatLngBounds object by defining south-west and north-east corners of the rectangle.</td>
-	</tr>
-	<tr>
-		<td><code><b>L.LatLngBounds</b>(
-			<nobr>&lt;<a href="#latlng">LatLng</a>[]&gt; <i>latlngs</i> )</nobr>
-		</code></td>
-		<td class="factory-usage">
-			<code><span class='keyword'>new</span> L.LatLngBounds(<span class="comment">&hellip;</span>)</code><br />
-			<code>L.latLngBounds(<span class="comment">&hellip;</span>)</code>
-		</td>
-		<td>Creates a LatLngBounds object defined by the geographical points it contains. Very useful for zooming the map to fit a particular set of locations with <a href="#map-fitbounds">fitBounds</a>.</td>
-	</tr>
-</table>
-
-<h3>Methods</h3>
-
-<table>
-	<tr>
-		<th class="width300">Method</th>
-		<th>Returns</th>
-		<th>Description</th>
-	</tr>
-	<tr>
-		<td><code><b>extend</b>(
-			<nobr>&lt;<a href="#latlng">LatLng</a>|<a href="#latlngbounds">LatLngBounds</a>&gt; <i>latlng</i> )</nobr>
-		</code></td>
-
-		<td><code><span class="keyword">this</span></code></td>
-		<td>Extends the bounds to contain the given point or bounds.</td>
-	</tr>
-	<tr>
-		<td><code><b>getSouthWest</b>()</code></td>
-		<td><code><a href="#latlng">LatLng</a></code></td>
-		<td>Returns the south-west point of the bounds.</td>
-	</tr>
-	<tr>
-		<td><code><b>getNorthEast</b>()</code></td>
-		<td><code><a href="#latlng">LatLng</a></code></td>
-		<td>Returns the north-east point of the bounds.</td>
-	</tr>
-	<tr>
-		<td><code><b>getNorthWest</b>()</code></td>
-		<td><code><a href="#latlng">LatLng</a></code></td>
-		<td>Returns the north-west point of the bounds.</td>
-	</tr>
-	<tr>
-		<td><code><b>getSouthEast</b>()</code></td>
-		<td><code><a href="#latlng">LatLng</a></code></td>
-		<td>Returns the south-east point of the bounds.</td>
-	</tr>
-	<tr>
-		<td><code><b>getWest</b>()</code></td>
-		<td><code>Number</code></td>
-		<td>Returns the west longitude of the bounds.</td>
-	</tr>
-	<tr>
-		<td><code><b>getSouth</b>()</code></td>
-		<td><code>Number</code></td>
-		<td>Returns the south latitude of the bounds.</td>
-	</tr>
-	<tr>
-		<td><code><b>getEast</b>()</code></td>
-		<td><code>Number</code></td>
-		<td>Returns the east longitude of the bounds.</td>
-	</tr>
-	<tr>
-		<td><code><b>getNorth</b>()</code></td>
-		<td><code>Number</code></td>
-		<td>Returns the north latitude of the bounds.</td>
-	</tr>
-	<tr>
-		<td><code><b>getCenter</b>()</code></td>
-		<td><code><a href="#latlng">LatLng</a></code></td>
-		<td>Returns the center point of the bounds.</td>
-	</tr>
-	<tr>
-		<td><code><b>contains</b>(
-			<nobr>&lt;<a href="#latlngbounds">LatLngBounds</a>&gt; <i>otherBounds</i> )</nobr>
-		</code></td>
-
-		<td><code>Boolean</code></td>
-		<td>Returns <code><span class="literal">true</span></code> if the rectangle contains the given one.</td>
-	</tr>
-	<tr>
-		<td><code><b>contains</b>(
-			<nobr>&lt;<a href="#latlng">LatLng</a>&gt; <i>latlng</i> )</nobr>
-		</code></td>
-
-		<td><code>Boolean</code></td>
-		<td>Returns <code><span class="literal">true</span></code> if the rectangle contains the given point.</td>
-	</tr>
-	<tr>
-		<td><code><b>intersects</b>(
-			<nobr>&lt;<a href="#latlngbounds">LatLngBounds</a>&gt; <i>otherBounds</i> )</nobr>
-		</code></td>
-
-		<td><code>Boolean</code></td>
-		<td>Returns <code><span class="literal">true</span></code> if the rectangle intersects the given bounds.</td>
-	</tr>
-	<tr>
-		<td><code><b>equals</b>(
-			<nobr>&lt;<a href="#latlngbounds">LatLngBounds</a>&gt; <i>otherBounds</i> )</nobr>
-		</code></td>
-
-		<td><code>Boolean</code></td>
-		<td>Returns <code><span class="literal">true</span></code> if the rectangle is equivalent (within a small margin of error) to the given bounds.</td>
-	</tr>
-	<tr>
-		<td><code><b>toBBoxString</b>()</code></td>
-		<td><code>String</code></td>
-		<td>Returns a string with bounding box coordinates in a <code><span class="string">'southwest_lng,southwest_lat,northeast_lng,northeast_lat'</span></code> format. Useful for sending requests to web services that return geo data.</td>
-	</tr>
-	<tr>
-		<td><code><b>pad</b>(
-			<nobr>&lt;Number&gt; <i>bufferRatio</i> )</nobr>
-		</code></td>
-
-		<td><code><a href="#latlngbounds">LatLngBounds</a></code></td>
-		<td>Returns bigger bounds created by extending the current bounds by a given percentage in each direction.</td>
-	</tr>
-	<tr>
-		<td><code><b>isValid</b>()</nobr>
-		</code></td>
-
-		<td><code>Boolean</code></td>
-		<td>Returns <code><span class="literal">true</span></code> if the bounds are properly initialized.</td>
-	</tr>
-</table>
-
-
-
-
-<h2 id="point">L.Point</h2>
-
-<p>Represents a point with x and y coordinates in pixels.</p>
-
-<pre><code>var point = new L.Point(200, 300);</code></pre>
-
-<p>All Leaflet methods and options that accept Point objects also accept them in a simple Array form (unless noted otherwise), so these lines are equivalent:</p>
-
-<pre><code>map.panBy([200, 300]);
-map.panBy(new L.Point(200, 300));</code></pre>
-
-<h3>Constructor</h3>
-
-<table>
-	<tr>
-		<th class="width250">Constructor</th>
-		<th>Usage</th>
-		<th>Description</th>
-	</tr>
-	<tr>
-		<td><code><b>L.Point</b>(
-			<nobr>&lt;Number&gt; <i>x</i>, &lt;Number&gt; <i>y</i></nobr>,
-			<nobr>&lt;Boolean&gt; <i>round?</i> )</nobr>
-		</code></td>
-
-		<td class="factory-usage">
-			<code><span class='keyword'>new</span> L.Point(<span class="comment">&hellip;</span>)</code><br />
-			<code>L.point(<span class="comment">&hellip;</span>)</code><br />
-			<code>L.point([<span class="comment">&hellip;</span>])</code>
-		</td>
-
-		<td>Creates a Point object with the given <code>x</code> and <code>y</code> coordinates. If optional <code>round</code> is set to <code><span class="literal">true</span></code>, rounds the <code>x</code> and <code>y</code> values.</td>
-	</tr>
-</table>
-
-<h3>Properties</h3>
-
-<table>
-	<tr>
-		<th class="width100">Property</th>
-		<th class="width100">Type</th>
-		<th>Description</th>
-	</tr>
-	<tr>
-		<td><code><b>x</b></code></td>
-		<td><code>Number</code></td>
-		<td>The x coordinate.</td>
-	</tr>
-	<tr>
-		<td><code><b>y</b></code></td>
-		<td><code>Number</code></td>
-		<td>The y coordinate.</td>
-	</tr>
-</table>
-
-<h3>Methods</h3>
-
-<table>
-	<tr>
-		<th>Method</th>
-		<th>Returns</th>
-		<th>Description</th>
-	</tr>
-	<tr>
-		<td><code><b>add</b>(
-			<nobr>&lt;<a href="#point">Point</a>&gt; <i>otherPoint</i> )</nobr>
-		</code></td>
-
-		<td><code><a href="#point">Point</a></code></td>
-		<td>Returns the result of addition of the current and the given points.</td>
-	</tr>
-	<tr>
-		<td><code><b>subtract</b>(
-			<nobr>&lt;<a href="#point">Point</a>&gt; <i>otherPoint</i> )</nobr>
-		</code></td>
-
-		<td><code><a href="#point">Point</a></code></td>
-		<td>Returns the result of subtraction of the given point from the current.</td>
-	</tr>
-	<tr>
-		<td><code><b>multiplyBy</b>(
-			<nobr>&lt;Number&gt; <i>number</i> )</nobr>
-		</code></td>
-
-		<td><code><a href="#point">Point</a></code></td>
-		<td>Returns the result of multiplication of the current point by the given number.</td>
-	</tr>
-	<tr>
-		<td><code><b>divideBy</b>(
-			<nobr>&lt;Number&gt; <i>number</i></nobr>,
-			<nobr>&lt;Boolean&gt; <i>round?</i> )</nobr>
-		</code></td>
-
-		<td><code><a href="#point">Point</a></code></td>
-		<td>Returns the result of division of the current point by the given number. If optional <code>round</code> is set to <code><span class="literal">true</span></code>, returns a rounded result.</td>
-	</tr>
-	<tr>
-		<td><code><b>distanceTo</b>(
-			<nobr>&lt;<a href="#point">Point</a>&gt; <i>otherPoint</i> )</nobr>
-		</code></td>
-
-		<td><code>Number</code></td>
-		<td>Returns the distance between the current and the given points.</td>
-	</tr>
-	<tr>
-		<td><code><b>clone</b>()</code></td>
-		<td><code><a href="#point">Point</a></code></td>
-		<td>Returns a copy of the current point.</td>
-	</tr>
-	<tr>
-		<td><code><b>round</b>()</code></td>
-		<td><code><a href="#point">Point</a></code></td>
-		<td>Returns a copy of the current point with rounded coordinates.</td>
-	</tr>
-	<tr>
-		<td><code><b>equals</b>(
-			<nobr>&lt;<a href="#point">Point</a>&gt; <i>otherPoint</i> )</nobr>
-		</code></td>
-
-		<td><code>Boolean</code></td>
-		<td>Returns <code><span class="literal">true</span></code> if the given point has the same coordinates.</td>
-	</tr>
-	<tr>
-		<td><code><b>toString</b>()</code></td>
-		<td><code>String</code></td>
-		<td>Returns a string representation of the point for debugging purposes.</td>
-	</tr>
-</table>
-
-
-
-<h2 id="bounds">L.Bounds</h2>
-
-<p>Represents a rectangular area in pixel coordinates.</p>
-<pre><code class="javascript">var p1 = new L.Point(10, 10),
-	p2 = new L.Point(40, 60),
-	bounds = new L.Bounds(p1, p2);</code></pre>
-
-<p>All Leaflet methods that accept Bounds objects also accept them in a simple Array form (unless noted otherwise), so the bounds example above can be passed like this:</p>
-
-<pre><code class="javascript">otherBounds.intersects([[10, 10], [40, 60]]);</code></pre>
-
-<h3>Constructor</h3>
-
-<table>
-	<tr>
-		<th class="width250">Constructor</th>
-		<th>Usage</th>
-		<th>Description</th>
-	</tr>
-	<tr>
-		<td><code><b>L.Bounds</b>(
-			<nobr>&lt;<a href="#point">Point</a>&gt; <i>topLeft</i></nobr>,
-			<nobr>&lt;<a href="#point">Point</a>&gt; <i>bottomRight</i> )</nobr>
-		</code></td>
-
-		<td class="factory-usage">
-			<code><span class='keyword'>new</span> L.Bounds(<span class="comment">&hellip;</span>)</code><br />
-			<code>L.bounds(<span class="comment">&hellip;</span>)</code><br />
-			<code>L.bounds([<span class="comment">&hellip;</span>])</code>
-		</td>
-
-		<td>Creates a Bounds object from two coordinates (usually top-left and bottom-right corners).</td>
-	</tr>
-	<tr>
-		<td><code><b>L.Bounds</b>(
-			<nobr>&lt;<a href="#point">Point</a>[]&gt; <i>points</i> )</nobr>
-		</code></td>
-
-		<td class="factory-usage">
-			<code><span class='keyword'>new</span> L.Bounds(<span class="comment">&hellip;</span>)</code><br />
-			<code>L.bounds(<span class="comment">&hellip;</span>)</code>
-		</td>
-
-		<td>Creates a Bounds object defined by the points it contains.</td>
-	</tr>
-</table>
-
-<h3>Properties</h3>
-
-<table>
-	<tr>
-		<th class="width100">Property</th>
-		<th class="width100">Type</th>
-		<th>Description</th>
-	</tr>
-	<tr>
-		<td><code><b>min</b></code></td>
-		<td><code><a href="#point">Point</a></code></td>
-		<td>The top left corner of the rectangle.</td>
-	</tr>
-	<tr>
-		<td><code><b>max</b></code></td>
-		<td><code><a href="#point">Point</a></code></td>
-		<td>The bottom right corner of the rectangle.</td>
-	</tr>
-</table>
-
-<h3>Methods</h3>
-
-<table>
-	<tr>
-		<th class="width250">Method</th>
-		<th>Returns</th>
-		<th>Description</th>
-	</tr>
-	<tr>
-		<td><code><b>extend</b>(
-			<nobr>&lt;<a href="#point">Point</a>&gt; <i>point</i> )</nobr>
-		</code></td>
-
-		<td>-</td>
-		<td>Extends the bounds to contain the given point.</td>
-	</tr>
-	<tr>
-		<td><code><b>getCenter</b>()</code></td>
-		<td><code><a href="#point">Point</a></code></td>
-		<td>Returns the center point of the bounds.</td>
-	</tr>
-	<tr>
-		<td><code><b>contains</b>(
-			<nobr>&lt;<a href="#bounds">Bounds</a>&gt; <i>otherBounds</i> )</nobr>
-		</code></td>
-
-		<td><code>Boolean</code></td>
-		<td>Returns <code><span class="literal">true</span></code> if the rectangle contains the given one.</td>
-	</tr>
-	<tr>
-		<td><code><b>contains</b>(
-			<nobr>&lt;<a href="#point">Point</a>&gt; <i>point</i> )</nobr>
-		</code></td>
-
-		<td><code>Boolean</code></td>
-		<td>Returns <code><span class="literal">true</span></code> if the rectangle contains the given point.</td>
-	</tr>
-	<tr>
-		<td><code><b>intersects</b>(
-			<nobr>&lt;<a href="#bounds">Bounds</a>&gt; <i>otherBounds</i> )</nobr>
-		</code></td>
-
-		<td><code>Boolean</code></td>
-		<td>Returns <code><span class="literal">true</span></code> if the rectangle intersects the given bounds.</td>
-	</tr>
-	<tr>
-		<td><code><b>isValid</b>()</code></td>
-
-		<td><code>Boolean</code></td>
-		<td>Returns <code><span class="literal">true</span></code> if the bounds are properly initialized.</td>
-	</tr>
-	<tr>
-		<td><code><b>getSize</b>()</code></td>
-
-		<td><code><a href="#point">Point</a></code></td>
-		<td>Returns the size of the given bounds.</td>
-	</tr>
-</table>
-
-
-<h2 id="icon">L.Icon</h2>
-
-<p>Represents an icon to provide when creating a marker.</p>
-
-<pre><code class="javascript">var myIcon = L.icon({
-	iconUrl: 'my-icon.png',
-	iconRetinaUrl: 'my-icon@2x.png',
-	iconSize: [38, 95],
-	iconAnchor: [22, 94],
-	popupAnchor: [-3, -76],
-	shadowUrl: 'my-icon-shadow.png',
-	shadowRetinaUrl: 'my-icon-shadow@2x.png',
-	shadowSize: [68, 95],
-	shadowAnchor: [22, 94]
-});
-
-L.marker([50.505, 30.57], {icon: myIcon}).addTo(map);</code></pre>
-
-<p><code>L.Icon.Default</code> extends <code>L.Icon</code> and is the blue icon Leaflet uses for markers by default.</p>
-
-<h3>Constructor</h3>
-
-<table>
-	<tr>
-		<th class="width250">Constructor</th>
-		<th>Usage</th>
-		<th>Description</th>
-	</tr>
-	<tr>
-		<td><code><b>L.Icon</b>(
-			<nobr>&lt;<a href="#icon-options">Icon options</a>&gt; <i>options</i> )</nobr>
-		</code></td>
-
-		<td class="factory-usage">
-			<code><span class='keyword'>new</span> L.Icon(<span class="comment">&hellip;</span>)</code><br />
-			<code>L.icon(<span class="comment">&hellip;</span>)</code>
-		</td>
-
-		<td>Creates an icon instance with the given options.</td>
-	</tr>
-</table>
-
-<h3 id="icon-options">Options</h3>
-
-<table>
-	<tr>
-		<th>Option</th>
-		<th>Type</th>
-		<th>Description</th>
-	</tr>
-	<tr>
-		<td><code><b>iconUrl</b></code></td>
-		<td><code>String</code>
-		<td>(required) The URL to the icon image (absolute or relative to your script path).</td>
-	</tr>
-	<tr>
-		<td><code><b>iconRetinaUrl</b></code></td>
-		<td><code>String</code>
-		<td>The URL to a retina sized version of the icon image (absolute or relative to your script path). Used for Retina screen devices.</td>
-	</tr>
-	<tr>
-		<td><code><b>iconSize</b></code></td>
-		<td><code><a href="#point">Point</a></code></td>
-		<td>Size of the icon image in pixels.</td>
-	</tr>
-	<tr>
-		<td><code><b>iconAnchor</b></code></td>
-		<td><code><a href="#point">Point</a></code></td>
-		<td>The coordinates of the "tip" of the icon (relative to its top left corner). The icon will be aligned so that this point is at the marker's geographical location. Centered by default if size is specified, also can be set in CSS with negative margins.</td>
-	</tr>
-	<tr>
-		<td><code><b>shadowUrl</b></code></td>
-		<td><code>String</code>
-		<td>The URL to the icon shadow image. If not specified, no shadow image will be created.</td>
-	</tr>
-	<tr>
-		<td><code><b>shadowRetinaUrl</b></code></td>
-		<td><code>String</code>
-		<td>The URL to the retina sized version of the icon shadow image. If not specified, no shadow image will be created. Used for Retina screen devices.</td>
-	</tr>
-	<tr>
-		<td><code><b>shadowSize</b></code></td>
-		<td><code><a href="#point">Point</a></code></td>
-		<td>Size of the shadow image in pixels.</td>
-	</tr>
-	<tr>
-		<td><code><b>shadowAnchor</b></code></td>
-		<td><code><a href="#point">Point</a></code></td>
-		<td>The coordinates of the "tip" of the shadow (relative to its top left corner) (the same as <code>iconAnchor</code> if not specified).</td>
-	</tr>
-	<tr>
-		<td><code><b>popupAnchor</b></code></td>
-		<td><code><a href="#point">Point</a></code></td>
-		<td>The coordinates of the point from which popups will "open", relative to the icon anchor.</td>
-	</tr>
-	<tr>
-		<td><code><b>className</b></code></td>
-		<td><code>String</code>
-		<td>A custom class name to assign to both icon and shadow images. Empty by default.</td>
-	</tr>
-</table>
-
-
-<h2 id="divicon">L.DivIcon</h2>
-
-<p>Represents a lightweight icon for markers that uses a simple <code>div</code> element instead of an image.</p>
-
-<pre><code class="javascript">var myIcon = L.divIcon({className: 'my-div-icon'});
-// you can set .my-div-icon styles in CSS
-
-L.marker([50.505, 30.57], {icon: myIcon}).addTo(map);</code></pre>
-
-<p>By default, it has a <code><span class="string">'leaflet-div-icon'</span></code> class and is styled as a little white square with a shadow.</p>
-
-<h3>Constructor</h3>
-
-<table>
-	<tr>
-		<th class="width250">Constructor</th>
-		<th>Usage</th>
-		<th>Description</th>
-	</tr>
-	<tr>
-		<td><code><b>L.DivIcon</b>(
-			<nobr>&lt;<a href="#divicon-options">DivIcon options</a>&gt; <i>options</i> )</nobr>
-		</code></td>
-
-		<td class="factory-usage">
-			<code><span class='keyword'>new</span> L.DivIcon(<span class="comment">&hellip;</span>)</code><br />
-			<code>L.divIcon(<span class="comment">&hellip;</span>)</code>
-		</td>
-
-		<td>Creates a div icon instance with the given options.</td>
-	</tr>
-</table>
-
-<h3 id="divicon-options">Options</h3>
-
-<table>
-	<tr>
-		<th>Option</th>
-		<th>Type</th>
-		<th>Description</th>
-	</tr>
-	<tr>
-		<td><code><b>iconSize</b></code></td>
-		<td><code><a href="#point">Point</a></code></td>
-		<td>Size of the icon in pixels. Can be also set through CSS.</td>
-	</tr>
-	<tr>
-		<td><code><b>iconAnchor</b></code></td>
-		<td><code><a href="#point">Point</a></code></td>
-		<td>The coordinates of the "tip" of the icon (relative to its top left corner). The icon will be aligned so that this point is at the marker's geographical location. Centered by default if size is specified, also can be set in CSS with negative margins.</td>
-	</tr>
-	<tr>
-		<td><code><b>className</b></code></td>
-		<td><code>String</code>
-		<td>A custom class name to assign to the icon. <code><span class="string">'leaflet-div-icon'</span></code> by default.</td>
-	</tr>
-	<tr>
-		<td><code><b>html</b></code></td>
-		<td><code>String</code>
-		<td>A custom HTML code to put inside the div element, empty by default.</td>
-	</tr>
-</table>
-
-
-
-
-<h2 id="control">L.Control</h2>
-
-<p>The base class for all Leaflet controls. Implements <a href="#icontrol">IControl</a> interface. You can add controls to the map like this:</p>
-
-<pre><code>control.addTo(map);
-// the same as
-map.addControl(control);</code></pre>
-
-<h3>Constructor</h3>
-<table>
-	<tr>
-		<th class="width300">Constructor</th>
-		<th class="minwidth">Usage</th>
-		<th>Description</th>
-	</tr>
-	<tr>
-		<td><code><b>L.Control</b>(
-			<nobr>&lt;<a href="#control-options">Control options</a>&gt; <i>options?</i> )</nobr>
-		</code></td>
-
-		<td class="factory-usage">
-			<code><span class='keyword'>new</span> L.Control(<span class="comment">&hellip;</span>)</code><br />
-			<code>L.control(<span class="comment">&hellip;</span>)</code>
-		</td>
-
-		<td>Creates a control with the given options.</td>
-	</tr>
-</table>
-
-<h3>Options</h3>
-<table>
-	<tr>
-		<th>Option</th>
-		<th>Type</th>
-		<th>Default</th>
-		<th>Description</th>
-	</tr>
-	<tr>
-		<td><code><b>position</b></code></td>
-		<td><code>String</code></td>
-		<td><code><span class="string">'topright'</span></td>
-		<td>The initial position of the control (one of the map corners). See <a href="#control-positions">control positions</a>.</td>
-	</tr>
-</table>
-
-<h3>Methods</h3>
-<table>
-	<tr>
-		<th>Method</th>
-		<th>Returns</th>
-		<th>Description</th>
-	</tr>
-	<tr>
-		<td><code><b>setPosition</b>(
-			<nobr>&lt;String&gt; <i>position</i> )</nobr>
-		</code></td>
-
-		<td><code><span class="keyword">this</span></code></td>
-		<td>Sets the position of the control. See <a href="#control-positions">control positions</a>.</td>
-	</tr>
-	<tr>
-		<td><code><b>getPosition</b>()</code></td>
-		<td><code>String</code></td>
-		<td>Returns the current position of the control.</td>
-	</tr>
-	<tr>
-		<td><code><b>addTo</b>(
-			<nobr>&lt;<a href="#map">Map</a>&gt; <i>map</i> )</nobr>
-		</code></td>
-
-		<td><code><span class="keyword">this</span></code></td>
-		<td>Adds the control to the map.</td>
-	</tr>
-	<tr>
-		<td><code><b>removeFrom</b>(
-			<nobr>&lt;<a href="#map">Map</a>&gt; <i>map</i> )</nobr>
-		</code></td>
-
-		<td><code><span class="keyword">this</span></code></td>
-		<td>Removes the control from the map.</td>
-	</tr>
-</table>
-
-<h3 id="control-positions">Control Positions</h3>
-
-<p>Control positions (map corner to put a control to) are set using strings. Margins between controls and the map border are set with CSS, so that you can easily override them.</p>
-
-<table>
-	<tr>
-		<th class="minwidth">Position</th>
-		<th>Description</th>
-	</tr>
-	<tr>
-		<td><code><span class="string">'topleft'</span></code></td>
-		<td>Top left of the map.</td>
-	</tr>
-	<tr>
-		<td><code><span class="string">'topright'</span></code></td>
-		<td>Top right of the map.</td>
-	</tr>
-	<tr>
-		<td><code><span class="string">'bottomleft'</span></code></td>
-		<td>Bottom left of the map.</td>
-	</tr>
-	<tr>
-		<td><code><span class="string">'bottomright'</span></code></td>
-		<td>Bottom right of the map.</td>
-	</tr>
-</table>
-
-
-<h2 id="control-zoom">L.Control.Zoom</h2>
-
-<p>A basic zoom control with two buttons (zoom in and zoom out). It is put on the map by default unless you set its <code>zoomControl</code> option to <code><span class="literal">false</span></code>. Extends <a href="#control">Control</a>.</p>
-
-<h3>Constructor</h3>
-<table>
-	<tr>
-		<th>Constructor</th>
-		<th>Usage</th>
-		<th class="width200">Description</th>
-	</tr>
-	<tr>
-		<td><code><b>L.Control.Zoom</b>(
-			<nobr>&lt;<a href="#control-zoom-options">Control.Zoom options</a>&gt; <i>options?</i> )</nobr>
-		</code></td>
-
-		<td class="factory-usage">
-			<code><span class='keyword'>new</span> L.Control.Zoom(<span class="comment">&hellip;</span>)</code><br />
-			<code>L.control.zoom(<span class="comment">&hellip;</span>)</code>
-		</td>
-
-		<td>Creates a zoom control.</td>
-	</tr>
-</table>
-
-<h3 id="control-zoom-options">Options</h3>
-<table>
-	<tr>
-		<th>Option</th>
-		<th>Type</th>
-		<th>Default</th>
-		<th>Description</th>
-	</tr>
-	<tr>
-		<td><code><b>position</b></code></td>
-		<td><code>String</code></td>
-		<td><code><span class="string">'topleft'</span></td>
-		<td>The position of the control (one of the map corners). See <a href="#control-positions">control positions</a>.</td>
-	</tr>
-</table>
-
-
-
-<h2 id="control-attribution">L.Control.Attribution</h2>
-
-<p>The attribution control allows you to display attribution data in a small text box on a map. It is put on the map by default unless you set its <code>attributionControl</code> option to <code><span class="literal">false</span></code>, and it fetches attribution texts from layers with <code>getAttribution</code> method automatically. Extends <a href="#control">Control</a>.</p>
-
-<h3>Constructor</h3>
-<table>
-	<tr>
-		<th class="width200">Constructor</th>
-		<th>Usage</th>
-		<th>Description</th>
-	</tr>
-	<tr>
-		<td><code><b>L.Control.Attribution</b>(
-			<nobr>&lt;<a href="#control-attribution-options">Control.Attribution options</a>&gt; <i>options?</i> )</nobr>
-		</code></td>
-
-		<td class="factory-usage">
-			<code><span class='keyword'>new</span> L.Control.Attribution(<span class="comment">&hellip;</span>)</code><br />
-			<code>L.control.attribution(<span class="comment">&hellip;</span>)</code>
-		</td>
-
-		<td>Creates an attribution control.</td>
-	</tr>
-</table>
-
-<h3 id="control-attribution-options">Options</h3>
-<table>
-	<tr>
-		<th>Option</th>
-		<th>Type</th>
-		<th>Default</th>
-		<th>Description</th>
-	</tr>
-	<tr>
-		<td><code><b>position</b></code></td>
-		<td><code>String</code></td>
-		<td><code><span class="string">'bottomright'</span></td>
-		<td>The position of the control (one of the map corners). See <a href="#control-positions">control positions</a>.</td>
-	</tr>
-	<tr>
-		<td><code><b>prefix</b></code></td>
-		<td><code>String</code></td>
-		<td><code><span class="string">'Powered by Leaflet'</span></td>
-		<td>The HTML text shown before the attributions. Pass <code><span class="literal">false</span></code> to disable.</td>
-	</tr>
-</table>
-
-<h3>Methods</h3>
-<table>
-	<tr>
-		<th>Method</th>
-		<th>Returns</th>
-		<th>Description</th>
-	</tr>
-	<tr>
-		<td><code><b>setPrefix</b>(
-			<nobr>&lt;String&gt; <i>prefix</i> )</nobr>
-		</code></td>
-		<td><code><span class="keyword">this</span></code></td>
-		<td>Sets the text before the attributions.</td>
-	</tr>
-	<tr>
-		<td><code><b>addAttribution</b>(
-			<nobr>&lt;String&gt; <i>text</i> )</nobr>
-		</code></td>
-		<td><code><span class="keyword">this</span></code></td>
-		<td>Adds an attribution text (e.g. <code><span class="string">'Vector data &amp;copy; CloudMade'</span></code>).</td>
-	</tr>
-	<tr>
-		<td><code><b>removeAttribution</b>(
-			<nobr>&lt;String&gt; <i>text</i> )</nobr>
-		</code></td>
-		<td><code><span class="keyword">this</span></code></td>
-		<td>Removes an attribution text.</td>
-	</tr>
-</table>
-
-
-<h2 id="control-layers">L.Control.Layers</h2>
-
-<p>The layers control gives users the ability to switch between different base layers and switch overlays on/off (check out the <a href="examples/layers-control.html">detailed example</a>). Extends <a href="#control">Control</a>.</p>
-
-<pre><code>var baseLayers = {
-	"CloudMade": cloudmade,
-	"OpenStreetMap": osm
-};
-
-var overlays = {
-	"Marker": marker,
-	"Roads": roadsLayer
-};
-
-L.control.layers(baseLayers, overlays).addTo(map);</code></pre>
-
-<h3>Constructor</h3>
-<table>
-	<tr>
-		<th>Constructor</th>
-		<th>Usage</th>
-		<th>Description</th>
-	</tr>
-	<tr>
-		<td><code><b>L.Control.Layers</b>(
-			<nobr>&lt;<a href="#control-layers-config">Layer Config</a>&gt; <i>baseLayers?</i></nobr>,
-			<nobr>&lt;<a href="#control-layers-config">Layer Config</a>&gt; <i>overlays?</i></nobr>,
-			<nobr>&lt;<a href="#control-layers-options">Control.Layers options</a>&gt; <i>options?</i> )</nobr>
-		</code></td>
-		<td class="factory-usage">
-			<code><span class='keyword'>new</span> L.Control.Layers(<span class="comment">&hellip;</span>)</code><br />
-			<code>L.control.layers(<span class="comment">&hellip;</span>)</code>
-		</td>
-		<td>Creates an attribution control with the given layers. Base layers will be switched with radio buttons, while overlays will be switched with checkboxes.</td>
-	</tr>
-</table>
-
-<h3>Methods</h3>
-<table>
-	<tr>
-		<th>Method</th>
-		<th>Returns</th>
-		<th>Description</th>
-	</tr>
-	<tr>
-		<td><code><b>addBaseLayer</b>(
-			<nobr>&lt;<a href="#ilayer">ILayer</a>&gt; <i>layer</i></nobr>,
-			<nobr>&lt;String&gt; <i>name</i> )</nobr>
-		</code></td>
-		<td><code><span class="keyword">this</span></code></td>
-		<td>Adds a base layer (radio button entry) with the given name to the control.</td>
-	</tr>
-	<tr>
-		<td><code><b>addOverlay</b>(
-			<nobr>&lt;<a href="#ilayer">ILayer</a>&gt; <i>layer</i></nobr>,
-			<nobr>&lt;String&gt; <i>name</i> )</nobr>
-		</code></td>
-		<td><code><span class="keyword">this</span></code></td>
-		<td>Adds an overlay (checkbox entry) with the given name to the control.</td>
-	</tr>
-	<tr>
-		<td><code><b>removeLayer</b>(
-			<nobr>&lt;<a href="#ilayer">ILayer</a>&gt; <i>layer</i> )</nobr>
-		</code></td>
-		<td><code><span class="keyword">this</span></code></td>
-		<td>Remove the given layer from the control.</td>
-	</tr>
-</table>
-
-<h3 id="control-layers-options">Options</h3>
-
-<table>
-	<tr>
-		<th>Option</th>
-		<th>Type</th>
-		<th>Default</th>
-		<th>Description</th>
-	</tr>
-	<tr>
-		<td><code><b>position</b></code></td>
-		<td><code>String</code></td>
-		<td><code><span class="string">'topright'</span></td>
-		<td>The position of the control (one of the map corners). See <a href="#control-positions">control positions</a>.</td>
-	</tr>
-	<tr>
-		<td><code><b>collapsed</b></code></td>
-		<td><code>Boolean</code></td>
-		<td><code><span class="literal">true</span></code></td>
-		<td>If <code><span class="literal">true</span></code>, the control will be collapsed into an icon and expanded on mouse hover or touch.</td>
-	</tr>
-	<tr>
-		<td><code><b>autoZIndex</b></code></td>
-		<td><code>Boolean</code></td>
-		<td><code><span class="literal">true</span></code></td>
-		<td>If <code><span class="literal">true</span></code>, the control will assign zIndexes in increasing order to all of its layers so that the order is preserved when switching them on/off.</td>
-	</tr>
-</table>
-
-
-<h3 id="control-layers-config">Layer Config</h3>
-
-<p>An object literal with layer names as keys and layer objects as values:</p>
-
-<pre><code>{
-	"&lt;someName1&gt;": layer1,
-	"&lt;someName2&gt;": layer2
-}</code></pre>
-
-<p>The layer names can contain HTML, which allows you to add additional styling to the items:</p>
-
-<pre><code>{"&lt;img src='my-layer-icon' /&gt; &lt;span class='my-layer-item'&gt;My Layer&lt;/span&gt;": myLayer}</code></pre>
-
-
-<h3>Events</h3>
-
-<p>You can subscribe to the following events on the map object using <a href="#events">these methods</a>.</p>
-
-<table>
-	<tr>
-		<th class="width100">Event</th>
-		<th class="width100">Data</th>
-		<th>Description</th>
-	</tr>
-	<tr>
-		<td><code><b>baselayerchange</b></code></td>
-		<td><code><a href="#layer-event">LayerEvent</a></code>
-		<td>Fired when the base layer is changed through the control.</td>
-	</tr>
-	<tr>
-		<td><code><b>overlayadd</b></code></td>
-		<td><code><a href="#layer-event">LayerEvent</a></code>
-		<td>Fired when an overlay is selected through the control.</td>
-	</tr>
-	<tr>
-		<td><code><b>overlayremove</b></code></td>
-		<td><code><a href="#layer-event">LayerEvent</a></code>
-		<td>Fired when an overlay is deselected through the control.</td>
-	</tr>
-</table>
-
-
-<h2 id="control-scale">L.Control.Scale</h2>
-
-<p>A simple scale control that shows the scale of the current center of screen in metric (m/km) and imperial (mi/ft) systems. Implements <a href="#icontrol">IControl</a> interface.</p>
-
-<pre><code>L.control.scale().addTo(map);</code></pre>
-
-<h3>Constructor</h3>
-<table>
-	<tr>
-		<th class="width200">Constructor</th>
-		<th>Usage</th>
-		<th>Description</th>
-	</tr>
-	<tr>
-		<td><code><b>L.Control.Scale</b>(
-			<nobr>&lt;<a href="#control-scale-options">Control.Scale options</a>&gt; <i>options?</i> )</nobr>
-		</code></td>
-
-		<td class="factory-usage">
-			<code><span class='keyword'>new</span> L.Control.Scale(<span class="comment">&hellip;</span>)</code><br />
-			<code>L.control.scale(<span class="comment">&hellip;</span>)</code>
-		</td>
-
-		<td>Creates an scale control with the given options.</td>
-	</tr>
-</table>
-
-<h3 id="control-scale-options">Options</h3>
-
-<table>
-	<tr>
-		<th>Option</th>
-		<th>Type</th>
-		<th>Default</th>
-		<th>Description</th>
-	</tr>
-	<tr>
-		<td><code><b>position</b></code></td>
-		<td><code>String</code></td>
-		<td><code><span class="string">'bottomleft'</span></td>
-		<td>The position of the control (one of the map corners). See <a href="#control-positions">control positions</a>.</td>
-	</tr>
-	<tr>
-		<td><code><b>maxWidth</b></code></td>
-		<td><code>Number</code></td>
-		<td><code><span class="number">100</span></code></td>
-		<td>Maximum width of the control in pixels. The width is set dynamically to show round values (e.g. 100, 200, 500).</td>
-	</tr>
-	<tr>
-		<td><code><b>metric</b></code></td>
-		<td><code>Boolean</code></td>
-		<td><code><span class="literal">true</span></code></td>
-		<td>Whether to show the metric scale line (m/km).</td>
-	</tr>
-	<tr>
-		<td><code><b>imperial</b></code></td>
-		<td><code>Boolean</code></td>
-		<td><code><span class="literal">true</span></code></td>
-		<td>Whether to show the imperial scale line (mi/ft).</td>
-	</tr>
-	<tr>
-		<td><code><b>updateWhenIdle</b></code></td>
-		<td><code>Boolean</code></td>
-		<td><code><span class="literal">false</span></code></td>
-		<td>If <code><span class="literal">true</span></code>, the control is updated on <code>moveend</code>, otherwise it's always up-to-date (updated on <code>move</code>).</td>
-	</tr>
-</table>
-
-
-
-<h2 id="events">Events methods</h2>
-
-<p>A set of methods shared between event-powered classes (like Map). Generally, events allow you to execute some function when something happens with an object (e.g. the user clicks on the map, causing the map <code><span class="string">'fire'</span></code> event).</p>
-
-<h3>Example</h3>
-
-<pre><code class="javascript">map.on('click', function(e) {
-	alert(e.latlng);
-});</code></pre>
-
-<p>Leaflet deals with event listeners by reference, so if you want to add a listener and then remove it, define it as a function:</p>
-
-<pre><code>function onClick(e) { ... }
-
-map.on('click', onClick);
-map.off('click', onClick);</code></pre>
-
-<h3>Methods</h3>
-<table>
-	<tr>
-		<th>Method</th>
-		<th>Returns</th>
-		<th>Description</th>
-	</tr>
-	<tr>
-		<td><code><b>addEventListener</b>(
-			<nobr>&lt;String&gt; <i>type</i></nobr>,
-			<nobr>&lt;Function&gt; <i>fn</i></nobr>,
-			<nobr>&lt;Object&gt; <i>context?</i> )</nobr>
-		</code></td>
-
-		<td><code><span class="keyword">this</span></code></td>
-		<td>Adds a listener function (<code>fn</code>) to a particular event type of the object. You can optionally specify the context of the listener (object the <code><span class="keyword">this</span></code> keyword will point to). You can also pass several space-separated types (e.g. <code><span class="string">'click dblclick'</span></code>).</td>
-	</tr>
-	<tr>
-		<td><code><b>addEventListener</b>(
-			<nobr>&lt;Object&gt; <i>eventMap</i></nobr>,
-			<nobr>&lt;Object&gt; <i>context?</i> )</nobr>
-		</code></td>
-
-		<td><code><span class="keyword">this</span></code></td>
-		<td>Adds a set of type/listener pairs, e.g. <code>{click: onClick, mousemove: onMouseMove}</code></td>
-	</tr>
-	<tr>
-		<td><code><b>removeEventListener</b>(
-			<nobr>&lt;String&gt; <i>type</i></nobr>,
-			<nobr>&lt;Function&gt; <i>fn?</i></nobr>,
-			<nobr>&lt;Object&gt; <i>context?</i> )</nobr>
-		</code></td>
-
-		<td><code><span class="keyword">this</span></code></td>
-		<td>Removes a previously added listener function. If no function is specified, it will remove all the listeners of that particular event from the object.</td>
-	</tr>
-	<tr>
-		<td><code><b>removeEventListener</b>(
-			<nobr>&lt;Object&gt; <i>eventMap</i></nobr>,
-			<nobr>&lt;Object&gt; <i>context?</i> )</nobr>
-		</code></td>
-
-		<td><code><span class="keyword">this</span></code></td>
-		<td>Removes a set of type/listener pairs.</code></td>
-	</tr>
-	<tr>
-		<td><code><b>hasEventListeners</b>(
-			<nobr>&lt;String&gt; <i>type</i> )</nobr>
-		</code></td>
-
-		<td><code>Boolean</code></td>
-		<td>Returns <code><span class="literal">true</span></code> if a particular event type has some listeners attached to it.</td>
-	</tr>
-	<tr>
-		<td><code><b>fireEvent</b>(
-			<nobr>&lt;String&gt; <i>type</i></nobr>,
-			<nobr>&lt;Object&gt; <i>data?</i> )</nobr>
-		</code></td>
-
-		<td><code><span class="keyword">this</span></code></td>
-		<td>Fires an event of the specified type. You can optionally provide an data object &mdash; the first argument of the listener function will contain its properties.</td>
-	</tr>
-	<tr>
-		<td><code><b>on</b>( &hellip; )</code></td>
-		<td><code><span class="keyword">this</span></code></td>
-		<td>Alias to <code>addEventListener</code>.</td>
-	</tr>
-	<tr>
-		<td><code><b>off</b>( &hellip; )</code></td>
-		<td><code><span class="keyword">this</span></code></td>
-		<td>Alias to <code>removeEventListener</code>.</td>
-	</tr>
-	<tr>
-		<td><code><b>fire</b>( &hellip; )</code></td>
-		<td><code><span class="keyword">this</span></code></td>
-		<td>Alias to <code>fireEvent</code>.</td>
-	</tr>
-</table>
-
-
-<h2 id="event-objects">Event objects</h2>
-
-<p>Event object is an object that you recieve as an argument in a listener function when some event is fired, containing useful information about that event. For example:</p>
-
-<pre><code class="javascript">map.on('click', function(e) {
-	alert(e.latlng); // e is an event object (MouseEvent in this case)
-});</code></pre>
-
-<h3 id="event">Event</h3>
-
-<p>The base event object. All other event objects contain these properties too.</p>
-
-<table>
-	<tr>
-		<th class="width100">property</th>
-		<th class="width100">type</th>
-		<th>description</th>
-	</tr>
-	<tr>
-		<td><code><b>type</b></code></td>
-		<td><code>String</code></td>
-		<td>The event type (e.g. <code><span class="string">'click'</span></code>).</td>
-	</tr>
-	<tr>
-		<td><code><b>target</b></code></td>
-		<td><code>Object</code></td>
-		<td>The object that fired the event.</td>
-	</tr>
-</table>
-
-<h3 id="mouse-event">MouseEvent</h3>
-
-<table>
-	<tr>
-		<th class="width100">property</th>
-		<th>type</th>
-		<th>description</th>
-	</tr>
-	<tr>
-		<td><code><b>latlng</b></code></td>
-		<td><code><a href="#latlng">LatLng</a></code></td>
-		<td>The geographical point where the mouse event occured.</td>
-	</tr>
-	<tr>
-		<td><code><b>layerPoint</b></code></td>
-		<td><code><a href="#point">Point</a></code></td>
-		<td>Pixel coordinates of the point where the mouse event occured relative to the map layer.</td>
-	</tr>
-	<tr>
-		<td><code><b>containerPoint</b></code></td>
-		<td><code><a href="#point">Point</a></code></td>
-		<td>Pixel coordinates of the point where the mouse event occured relative to the map сontainer.</td>
-	</tr>
-	<tr>
-		<td><code><b>originalEvent</b></code></td>
-		<td><code>DOMMouseEvent</code></td>
-		<td>The original DOM mouse event fired by the browser.</td>
-	</tr>
-</table>
-
-<h3 id="location-event">LocationEvent</h3>
-
-<table>
-	<tr>
-		<th class="width100">property</th>
-		<th>type</th>
-		<th>description</th>
-	</tr>
-	<tr>
-		<td><code><b>latlng</b></code></td>
-		<td><code><a href="#latlng">LatLng</a></code></td>
-		<td>Detected geographical location of the user.</td>
-	</tr>
-	<tr>
-		<td><code><b>bounds</b></code></td>
-		<td><code><a href="#latlngbounds">LatLngBounds</a></code></td>
-		<td>Geographical bounds of the area user is located in (with respect to the accuracy of location).</td>
-	</tr>
-	<tr>
-		<td><code><b>accuracy</b></code></td>
-		<td><code>Number</code></td>
-		<td>Accuracy of location in meters.</td>
-	</tr>
-	<tr>
-		<td><code><b>altitude</b></code></td>
-		<td><code>Number</code></td>
-		<td>Height of the position above the WGS84 ellipsoid in meters.</td>
-	</tr>
-	<tr>
-		<td><code><b>altitudeAccuracy</b></code></td>
-		<td><code>Number</code></td>
-		<td>Accuracy of altitude in meters.</td>
-	</tr>
-	<tr>
-		<td><code><b>heading</b></code></td>
-		<td><code>Number</code></td>
-		<td>The direction of travel in degrees counting clockwise from true North.</td>
-	</tr>
-	<tr>
-		<td><code><b>altitude</b></code></td>
-		<td><code>Number</code></td>
-		<td>Height in meters of the position above the WGS84 ellipsoid.</td>
-	</tr>
-	<tr>
-		<td><code><b>speed</b></code></td>
-		<td><code>Number</code></td>
-		<td>Current velocity in meters per second.</td>
-	</tr>
-	<tr>
-		<td><code><b>timestamp</b></code></td>
-		<td><code>Number</code></td>
-		<td>The time when the position was acquired.</td>
-	</tr>
-</table>
-
-<h3 id="error-event">ErrorEvent</h3>
-
-<table>
-	<tr>
-		<th class="width100">property</th>
-		<th class="width100">type</th>
-		<th>description</th>
-	</tr>
-	<tr>
-		<td><code><b>message</b></code></td>
-		<td><code>String</code></td>
-		<td>Error message.</td>
-	</tr>
-	<tr>
-		<td><code><b>code</b></code></td>
-		<td><code>Number</code></td>
-		<td>Error code (if applicable).</td>
-	</tr>
-</table>
-
-<h3 id="layer-event">LayerEvent</h3>
-
-<table>
-	<tr>
-		<th class="width100">property</th>
-		<th class="width100">type</th>
-		<th>description</th>
-	</tr>
-	<tr>
-		<td><code><b>layer</b></code></td>
-		<td><code><a href="#ilayer">ILayer</a></code></td>
-		<td>The layer that was added or removed.</td>
-	</tr>
-</table>
-
-<h3 id="tile-event">TileEvent</h3>
-
-<table>
-	<tr>
-		<th class="width100">property</th>
-		<th class="width100">type</th>
-		<th>description</th>
-	</tr>
-	<tr>
-		<td><code><b>tile</b></code></td>
-		<td><code>HTMLElement</code></td>
-		<td>The tile element (image).</td>
-	</tr>
-	<tr>
-		<td><code><b>url</b></code></td>
-		<td><code>String</code></td>
-		<td>The source URL of the tile.</td>
-	</tr>
-</table>
-
-<h3 id="geojson-event">GeoJSON event</h3>
-
-<table>
-	<tr>
-		<th class="width100">property</th>
-		<th class="width100">type</th>
-		<th>description</th>
-	</tr>
-	<tr>
-		<td><code><b>layer</b></code></td>
-		<td><code><a href="#ilayer">ILayer</a></code></td>
-		<td>The layer for the GeoJSON feature that is being added to the map.</td>
-	</tr>
-	<tr>
-		<td><code><b>properties</b></code></td>
-		<td><code>Object</code></td>
-		<td>GeoJSON properties of the feature.</td>
-	</tr>
-	<tr>
-		<td><code><b>geometryType</b></code></td>
-		<td><code>String</code></td>
-		<td>GeoJSON geometry type of the feature.</td>
-	</tr>
-	<tr>
-		<td><code><b>id</b></code></td>
-		<td><code>String</code></td>
-		<td>GeoJSON ID of the feature (if present).</td>
-	</tr>
-</table>
-
-<h3 id="popup-event">Popup event</h3>
-
-<table>
-	<tr>
-		<th class="width100">property</th>
-		<th class="width100">type</th>
-		<th>description</th>
-	</tr>
-	<tr>
-		<td><code><b>popup</b></code></td>
-		<td><code><a href="#popup">Popup</a></code></td>
-		<td>The popup that was opened or closed.</td>
-	</tr>
-</table>
-
-<!-- <h3>TileEvent</h3> -->
-
-
-
-<h2 id="class">L.Class</h2>
-
-<p><code>L.Class</code> powers the OOP facilities of Leaflet and is used to create almost all of the Leaflet classes documented here.</p>
-<p>In addition to implementing a simple classical inheritance model, it introduces several special properties for convenient code organization &mdash; <code>options</code>, <code>includes</code> and <code>statics</code>.</p>
-
-<pre><code>var MyClass = L.Class.extend({
-	initialize: function (greeter) {
-		this.greeter = greeter;
-		// class constructor
-	},
-
-	greet: function (name) {
-		alert(this.greeter + ', ' + name)
-	}
-});
-
-// create instance of MyClass, passing "Hello" to the constructor
-var a = new MyClass("Hello");
-
-// call greet method, alerting "Hello, World"
-a.greet("World");
-</code></pre>
-
-<h3>Inheritance</h3>
-
-<p>You use <code>L.Class.extend</code> to define new classes, but you can use the same method on any class to inherit from it:</p>
-
-<pre><code>var MyChildClass = MyClass.extend({
-	// ... new properties and methods
-});</code></pre>
-
-<p>This will create a class that inherits all methods and properties of the parent class (through a proper prototype chain), adding or overriding the ones you pass to <code>extend</code>. It will also properly react to <code>instanceof</code>:</p>
-
-<pre><code>var a = new MyChildClass();
-a instanceof MyChildClass; // true
-a instanceof MyClass; // true
-</code></pre>
-
-<p>You can call parent methods (including constructor) from corresponding child ones (as you do with <code>super</code> calls in other languages) by accessing parent class prototype and using JavaScript's <code>call</code> or <code>apply</code>:</p>
-
-<pre><code>var MyChildClass = MyClass.extend({
-	initialize: function () {
-		MyClass.prototype.initialize.call("Yo");
-	},
-
-	greet: function (name) {
-		MyClass.prototype.greet.call(this, 'bro ' + name + '!');
-	}
-});
-
-var a = new MyChildClass();
-a.greet('Jason'); // alerts "Yo, bro Jason!"</code></pre>
-
-<h3 id="class-options">Options</h3>
-
-<p><code>options</code> is a special property that unlike other objects that you pass to <code>extend</code> will be merged with the parent one instead of overriding it completely, which makes managing configuration of objects and default values convenient:</p>
-
-<pre><code>var MyClass = L.Class.extend({
-	options: {
-		myOption1: 'foo',
-		myOption2: 'bar'
-	}
-});
-
-var MyChildClass = L.Class.extend({
-	options: {
-		myOption1: 'baz',
-		myOption3: 5
-	}
-});
-
-var a = new MyChildClass();
-a.options.myOption1; // 'baz'
-a.options.myOption2; // 'bar'
-a.options.myOption3; // 5</code></pre>
-
-<p>There's also <code>L.Util.setOptions</code>, a method for conveniently merging options passed to constructor with the defauls defines in the class:</p>
-
-<pre><code>var MyClass = L.Class.extend({
-	options: {
-		foo: 'bar',
-		bla: 5
-	},
-
-	initialize: function (options) {
-		L.Util.setOptions(this, options);
-		...
-	}
-});
-
-var a = new MyClass({bla: 10});
-a.options; // {foo: 'bar', bla: 10}</code></pre>
-
-<h3>Includes</h3>
-
-<p><code>includes</code> is a special class property that merges all specified objects into the class (such objects are called mixins). A good example of this is <code>L.Mixin.Events</code> that <a href="#events">event-related methods</a> like <code>on</code>, <code>off</code> and <code>fire</code> to the class.</p>
-
-<pre><code> var MyMixin = {
-	foo: function () { ... },
-	bar: 5
-};
-
-var MyClass = L.Class.extend({
-	includes: MyMixin
-});
-
-var a = new MyClass();
-a.foo();</code></pre>
-
-<p>You can also do such includes in runtime with the <code>include</code> method:</p>
-
-<pre><code><b>MyClass.include</b>(MyMixin);</code></pre>
-
-<h3>Statics</h3>
-
-<p><code>statics</code> is just a convenience property that injects specified object properties as the static properties of the class, useful for defining constants:</p>
-
-<pre><code>var MyClass = L.Class.extend({
-	statics: {
-		FOO: 'bar',
-		BLA: 5
-	}
-});
-
-MyClass.FOO; // 'bar'</code></pre>
-
-
-<h3>Class Factories</h3>
-
-<p>You may have noticed that you can create Leaflet class instances in two ways — using the <code>new</code> keyword, or using lowercase factory method:</p>
-
-<pre><code>new L.Map('map');
-L.map('map');</code></pre>
-
-<p>The second way is implemented very easily, and you can do this for your own classes:</p>
-
-<pre><code>L.map = function (id, options) {
-	return new L.Map(id, options);
-};</code></pre>
-
-
-<h3>Constructor Hooks</h3>
-
-<p>If you're a plugin developer, you often need to add additional initialization code to existing classes (e.g. editing hooks for <code>L.Polyline</code>). Leaflet comes with a way to do it easily using the <code>addInitHook</code> method:</p>
-
-<pre><code>MyClass.addInitHook(function () {
-	// ... do something in constructor additionally
-	// e.g. add event listeners, set custom properties etc.
-});</code></pre>
-
-<p>You can also use the following shortcut when you just need to make one additional method call:</p>
-
-<pre><code>MyClass.addInitHook('methodName', arg1, arg2, &hellip;);</code></pre>
-
-
-<h2 id="browser">L.Browser</h2>
-
-<p>A namespace with properties for browser/feature detection used by Leaflet internally.</p>
-
-<pre><code>if (L.Browser.ie6) {
-	alert('Upgrade your browser, dude!');
-}</code></pre>
-
-<table>
-	<tr>
-		<th class="width100">property</th>
-		<th class="width100">type</th>
-		<th>description</th>
-	</tr>
-	<tr>
-		<td><code><b>ie</b></code></td>
-		<td><code>Boolean</code></td>
-		<td><code><span class="literal">true</span></code> for all Internet Explorer versions.</td>
-	</tr>
-	<tr>
-		<td><code><b>ie6</b></code></td>
-		<td><code>Boolean</code></td>
-		<td><code><span class="literal">true</span></code> for Internet Explorer 6.</td>
-	</tr>
-	<tr>
-		<td><code><b>ie7</b></code></td>
-		<td><code>Boolean</code></td>
-		<td><code><span class="literal">true</span></code> for Internet Explorer 7.</td>
-	</tr>
-	<tr>
-		<td><code><b>webkit</b></code></td>
-		<td><code>Boolean</code></td>
-		<td><code><span class="literal">true</span></code> for webkit-based browsers like Chrome and Safari (including mobile versions).</td>
-	</tr>
-	<tr>
-		<td><code><b>webkit3d</b></code></td>
-		<td><code>Boolean</code></td>
-		<td><code><span class="literal">true</span></code> for webkit-based browsers that support CSS 3D transformations.</td>
-	</tr>
-	<!--<tr>
-		<td><code><b>gecko</b></code></td>
-		<td><code>Boolean</code></td>
-		<td><code><span class="literal">true</span></code> for Gecko-based browsers like Firefox and Mozilla.</td>
-	</tr>
-	<tr>
-		<td><code><b>opera</b></code></td>
-		<td><code>Boolean</code></td>
-		<td><code><span class="literal">true</span></code> for Opera.</td>
-	</tr>-->
-	<tr>
-		<td><code><b>android</b></code></td>
-		<td><code>Boolean</code></td>
-		<td><code><span class="literal">true</span></code> for Android mobile browser.</td>
-	</tr>
-	<tr>
-		<td><code><b>android23</b></code></td>
-		<td><code>Boolean</code></td>
-		<td><code><span class="literal">true</span></code> for old Android stock browsers (2 and 3).</td>
-	</tr>
-	<tr>
-		<td><code><b>mobile</b></code></td>
-		<td><code>Boolean</code></td>
-		<td><code><span class="literal">true</span></code> for modern mobile browsers (including iOS Safari and different Android browsers).</td>
-	</tr>
-	<tr>
-		<td><code><b>mobileWebkit</b></code></td>
-		<td><code>Boolean</code></td>
-		<td><code><span class="literal">true</span></code> for mobile webkit-based browsers.</td>
-	</tr>
-	<tr>
-		<td><code><b>mobileOpera</b></code></td>
-		<td><code>Boolean</code></td>
-		<td><code><span class="literal">true</span></code> for mobile Opera.</td>
-	</tr>
-	<tr>
-		<td><code><b>touch</b></code></td>
-		<td><code>Boolean</code></td>
-		<td><code><span class="literal">true</span></code> for all browsers on touch devices.</td>
-	</tr>
-	<tr>
-		<td><code><b>msTouch</b></code></td>
-		<td><code>Boolean</code></td>
-		<td><code><span class="literal">true</span></code> for browsers with Microsoft touch model (e.g. IE10).</td>
-	</tr>
-	<tr>
-		<td><code><b>retina</b></code></td>
-		<td><code>Boolean</code></td>
-		<td><code><span class="literal">true</span></code> for devices with Retina screens.</td>
-	</tr>
-</table>
-
-
-<h2 id="util">L.Util</h2>
-
-<p>Various utility functions, used by Leaflet internally.</p>
-
-<h3>Methods</h3>
-
-<table>
-	<tr>
-		<th>Method</th>
-		<th>Returns</th>
-		<th>Description</th>
-	</tr>
-	<tr>
-		<td><code><b>extend</b>(
-			<nobr>&lt;Object&gt; <i>dest</i></nobr>,
-			<nobr>&lt;Object&gt; <i>src?..</i> )</nobr>
-		</code></td>
-
-		<td><code>Object</code></td>
-		<td>Merges the properties of the <code>src</code> object (or multiple objects) into <code>dest</code> object and returns the latter. Has an <code>L.extend</code> shortcut.</td>
-	</tr>
-	<tr>
-		<td><code><b>bind</b>(
-			<nobr>&lt;Function&gt; <i>fn</i></nobr>,
-			<nobr>&lt;Object&gt; <i>obj</i> )</nobr>
-		</code></td>
-
-		<td><code>Function</code></td>
-		<td>Returns a function which executes function <code>fn</code> with the given scope <code>obj</code> (so that <code><span class="keyword">this</span></code> keyword refers to <code>obj</code> inside the function code). Has an <code>L.bind</code> shortcut.</td>
-	</tr>
-	<tr>
-		<td><code><b>stamp</b>( &lt;Object&gt; <i>obj</i></nobr> )<nobr></code></td>
-		<td><code>String</code></td>
-		<td>Applies a unique key to the object and returns that key. Has an <code>L.stamp</code> shortcut.</td>
-	</tr>
-	<!-- TODO Commented out for the time being:
-	https://github.com/Leaflet/Leaflet/pull/793#discussion_r1134904
-	<tr>
-		<td><code><b>requestAnimFrame</b>()</code></td>
-		<td></td>
-		<td></td>
-	</tr>
-	<tr>
-		<td><code><b>cancelAnimFrame</b>()</code></td>
-		<td></td>
-		<td></td>
-	</tr>
-	-->
-	<tr>
-		<td><code><b>limitExecByInterval</b>(
-			<nobr>&lt;Function&gt; <i>fn</i></nobr>,
-			<nobr>&lt;Number&gt; <i>time</i></nobr>,
-			<nobr>&lt;Object&gt; <i>context?</i> )</nobr>
-		</code></td>
-
-		<td><code>Function</code></td>
-		<td>Returns a wrapper around the function <code>fn</code> that makes sure it's called not more often than a certain time interval <code>time</code>, but as fast as possible otherwise (for example, it is used for checking and requesting new tiles while dragging the map), optionally passing the scope (<code>context</code>) in which the function will be called.</td>
-	</tr>
-
-	<tr>
-		<td><code><b>falseFn</b>()</code></td>
-		<td><code>Function</code></td>
-		<td>Returns a function which always returns <code><span class="literal">false</span></code>.</td>
-	</tr>
-	<tr>
-		<td><code><b>formatNum</b>(
-			<nobr>&lt;Number&gt; <i>num</i></nobr>,
-			<nobr>&lt;Number&gt; <i>digits</i> )</nobr>
-		</code></td>
-
-		<td><code>Number</code></td>
-		<td>Returns the number <code>num</code> rounded to <code>digits</code> decimals.</td>
-	</tr>
-	<tr>
-		<td><code><b>splitWords</b>(
-			<nobr>&lt;String&gt; <i>str</i> )</nobr>
-		</code></td>
-
-		<td><code>String[]</code></td>
-		<td>Trims and splits the string on whitespace and returns the array of parts.</code></td>
-	</tr>
-	<tr>
-		<td><code><b>setOptions</b>(
-			<nobr>&lt;Object&gt; <i>obj</i></nobr>,
-			<nobr>&lt;Object&gt; <i>options</i> )</nobr>
-		</code></td>
-
-		<td><code>Object</code></td>
-		<td>Merges the given properties to the <code>options</code> of the <code>obj</code> object, returning the resulting options. See <a href="#class-options">Class options</a>. Has an <code>L.setOptions</code> shortcut.</td>
-	</tr>
-	<tr>
-		<td><code><b>getParamString</b>(
-			<nobr>&lt;Object&gt; <i>obj</i> )</nobr>
-		</code></td>
-
-		<td><code>String</code></td>
-		<td>Converts an object into a parameter URL string, e.g. <nobr><code>{a: "foo", b: "bar"}</code></nobr> translates to <code><span class="string">'?a=foo&amp;b=bar'</span></code>.</td>
-	</tr>
-	<tr>
-		<td><code><b>template</b>(
-			<nobr>&lt;String&gt; <i>str</i>, &lt;Object&gt; <i>data</i> )</nobr>
-		</code></td>
-
-		<td><code>String</code></td>
-		<td>Simple templating facility, creates a string by applying the values of the <code>data</code> object of a form <code>{a: 'foo', b: 'bar', &hellip;}</code> to a template string of the form <code><span class="string">'Hello {a}, {b}'</span></code> &mdash; in this example you will get <code><span class="string">'Hello foo, bar'</span></code>.</td>
-	</tr>
-	<tr>
-		<td><code><b>isArray</b>(
-			<nobr>&lt;Object&gt; <i>obj</i> )</nobr>
-		</code></td>
-
-		<td><code>Boolean</code></td>
-		<td>Returns <code><span class="literal">true</span></code> if the given object is an array.</td>
-	</tr>
-</table>
-
-<h3>Properties</h3>
-
-<table>
-	<tr>
-		<th>Property</th>
-		<th>Type</th>
-		<th>Description</th>
-	</tr>
-	<tr>
-		<td><code><b>emptyImageUrl</b></code></td>
-		<td><code>String</code></td>
-		<td>Data URI string containing a base64-encoded empty GIF image. Used as a hack to free memory from unused images on WebKit-powered mobile devices (by setting image <code>src</code> to this string).</td>
-	</tr>
-</table>
-
-
-
-<h2 id="transformation">L.Transformation</h2>
-
-<p>Represents an affine transformation: a set of coefficients <code>a</code>, <code>b</code>, <code>c</code>, <code>d</code> for transforming a point of a form <code>(x, y)</code> into <code>(a*x + b, c*y + d)</code> and doing the reverse. Used by Leaflet in its projections code.</p>
-
-<pre><code>var transformation = new L.Transformation(2, 5, -1, 10),
-	p = new L.Point(1, 2),
-	p2 = transformation.transform(p), // new L.Point(7, 8)
-	p3 = transformation.untransform(p2); // new L.Point(1, 2)
-</code></pre>
-
-<h3>Constructor</h3>
-
-<table>
-	<tr>
-		<th class="width250">Constructor</th>
-		<th>Usage</th>
-		<th>Description</th>
-	</tr>
-	<tr>
-		<td><code><b>L.Transformation</b>(
-			<nobr>&lt;Number&gt; <i>a</i></nobr>,
-			<nobr>&lt;Number&gt; <i>b</i></nobr>,
-			<nobr>&lt;Number&gt; <i>c</i></nobr>,
-			<nobr>&lt;Number&gt; <i>d</i> )</nobr>
-		</code></td>
-
-		<td class="factory-usage">
-			<code><span class='keyword'>new</span> L.Transformation(<span class="comment">&hellip;</span>)</code><br />
-			<!--<code>L.point(<span class="comment">&hellip;</span>)</code><br />
-			<code>L.point([<span class="comment">&hellip;</span>])</code>-->
-		</td>
-
-		<td>Creates a transformation object with the given coefficients.</td>
-	</tr>
-</table>
-
-<h3>Methods</h3>
-
-<table>
-	<tr>
-		<th>Method</th>
-		<th>Returns</th>
-		<th>Description</th>
-	</tr>
-	<tr>
-		<td><code><b>transform</b>(
-			<nobr>&lt;<a href="#point">Point</a>&gt; <i>point</i></nobr>,
-			<nobr>&lt;Number&gt; <i>scale?</i> )</nobr>
-		</code></td>
-
-		<td><code><a href="#point">Point</a></code></td>
-		<td>Returns a transformed point, optionally multiplied by the given scale. Only accepts real <code>L.Point</code> instances, not arrays.</td>
-	</tr>
-	<tr>
-		<td><code><b>untransform</b>(
-			<nobr>&lt;<a href="#point">Point</a>&gt; <i>point</i></nobr>,
-			<nobr>&lt;Number&gt; <i>scale?</i> )</nobr>
-		</code></td>
-
-		<td><code><a href="#point">Point</a></code></td>
-		<td>Returns the reverse transformation of the given point, optionally divided by the given scale. Only accepts real <code>L.Point</code> instances, not arrays.</td>
-	</tr>
-</table>
-
-
-
-
-<h2 id="lineutil">L.LineUtil</h2>
-
-<p>Various utility functions for polyine points processing, used by Leaflet internally to make polylines lightning-fast.</p>
-
-<h3>Methods</h3>
-
-<table>
-	<tr>
-		<th>Method</th>
-		<th>Returns</th>
-		<th>Description</th>
-	</tr>
-	<tr>
-		<td><code><b>simplify</b>(
-			<nobr>&lt;<a href="#point">Point</a>[]&gt; <i>points</i></nobr>,
-			<nobr>&lt;Number&gt; <i>tolerance</i> )</nobr>
-		</code></td>
-
-		<td><code><a href="#point">Point</a>[]</code></td>
-
-		<td>Dramatically reduces the number of points in a polyline while retaining its shape and returns a new array of simplified points. Used for a huge performance boost when processing/displaying Leaflet polylines for each zoom level and also reducing visual noise. <code>tolerance</code> affects the amount of simplification (lesser value means higher quality but slower and with more points). Also released as a separated micro-library <a href="http://mourner.github.com/simplify-js/">Simplify.js</a>.</td>
-	</tr>
-	<tr>
-		<td><code><b>pointToSegmentDistance</b>(
-			<nobr>&lt;<a href="#point">Point</a>&gt; <i>p</i></nobr>,
-			<nobr>&lt;<a href="#point">Point</a>&gt; <i>p1</i></nobr>,
-			<nobr>&lt;<a href="#point">Point</a>&gt; <i>p2</i> )</nobr>
-		</code></td>
-
-		<td><code>Number</code></td>
-
-		<td>Returns the distance between point <code>p</code> and segment <code>p1</code> to <code>p2</code>.</td>
-	</tr>
-	<tr>
-		<td><code><b>closestPointOnSegment</b>(
-			<nobr>&lt;<a href="#point">Point</a>&gt; <i>p</i></nobr>,
-			<nobr>&lt;<a href="#point">Point</a>&gt; <i>p1</i></nobr>,
-			<nobr>&lt;<a href="#point">Point</a>&gt; <i>p2</i> )</nobr>
-		</code></td>
-
-		<td><code><a href="#point">Point</a></code></td>
-
-		<td>Returns the closest point from a point <code>p</code> on a segment <code>p1</code> to <code>p2</code>.</td>
-	</tr>
-	<tr>
-		<td><code><b>clipSegment</b>(
-			<nobr>&lt;<a href="#point">Point</a>&gt; <i>a</i></nobr>,
-			<nobr>&lt;<a href="#point">Point</a>&gt; <i>b</i></nobr>,
-			<nobr>&lt;<a href="#bounds">Bounds</a>&gt; <i>bounds</i> )</nobr>
-		</code></td>
-
-		<td><code>-</code></td>
-
-		<td>Clips the segment <code>a</code> to <code>b</code> by rectangular bounds (modifying the segment points directly!). Used by Leaflet to only show polyline points that are on the screen or near, increasing performance.</td>
-	</tr>
-</table>
-
-
-
-<h2 id="polyutil">L.PolyUtil</h2>
-
-<p>Various utility functions for polygon geometries.</p>
-
-<h3>Methods</h3>
-
-<table>
-	<tr>
-		<th>Method</th>
-		<th>Returns</th>
-		<th>Description</th>
-	</tr>
-	<tr>
-		<td><code><b>clipPolygon</b>(
-			<nobr>&lt;<a href="#point">Point</a>[]&gt; <i>points</i></nobr>,
-			<nobr>&lt;<a href="#bounds">Bounds</a>&gt; <i>bounds</i> )</nobr>
-		</code></td>
-
-		<td><code><a href="#point">Point</a>[]</code></td>
-
-		<td>Clips the polygon geometry defined by the given points by rectangular bounds. Used by Leaflet to only show polygon points that are on the screen or near, increasing performance. Note that polygon points needs different algorithm for clipping than polyline, so there's a seperate method for it.</td>
-	</tr>
-</table>
-
-
-
-
-<h2 id="domevent">L.DomEvent</h2>
-
-<p>Utility functions to work with the DOM events, used by Leaflet internally.</p>
-
-<h3>Methods</h3>
-
-<table>
-	<tr>
-		<th>Method</th>
-		<th>Returns</th>
-		<th>Description</th>
-	</tr>
-	<tr>
-		<td><code><b>addListener</b>(
-			<nobr>&lt;HTMLElement&gt; <i>el</i></nobr>,
-			<nobr>&lt;String&gt; <i>type</i></nobr>,
-			<nobr>&lt;Function&gt; <i>fn</i></nobr>,
-			<nobr>&lt;Object&gt; <i>context?</i> )</nobr>
-		</code></td>
-
-		<td><code><span class="keyword">this</span></code></td>
-		<td>Adds a listener <code>fn</code> to the element's DOM event of the specified type. <code><span class="keyword">this</span></code> keyword inside the listener will point to <code>context</code>, or to the element if not specified.</td>
-	</tr>
-	<tr>
-		<td><code><b>removeListener</b>(
-			<nobr>&lt;HTMLElement&gt; <i>el</i></nobr>,
-			<nobr>&lt;String&gt; <i>type</i></nobr>,
-			<nobr>&lt;Function&gt; <i>fn</i> )</nobr>
-		</code></td>
-
-		<td><code><span class="keyword">this</span></code></td>
-		<td>Removes an event listener from the element.</td>
-	</tr>
-	<tr>
-		<td><code><b>stopPropagation</b>(
-			<nobr>&lt;DOMEvent&gt; <i>e</i> )</nobr>
-		</code></td>
-
-		<td><code><span class="keyword">this</span></code></td>
-		<td>Stop the given event from propagation to parent elements. Used inside the listener functions:
-<pre><code>L.DomEvent.addListener(div, 'click', function (e) {
-	L.DomEvent.stopPropagation(e);
-});</code></pre>
-		</td>
-	</tr>
-	<tr>
-		<td><code><b>preventDefault</b>(
-			<nobr>&lt;DOMEvent&gt; <i>e</i> )</nobr>
-		</code></td>
-
-		<td><code><span class="keyword">this</span></code></td>
-		<td>Prevents the default action of the event from happening (such as following a link in the <code>href</code> of the <code>a</code> element, or doing a <code>POST</code> request with page reload when <code>form</code> is submitted). Use it inside listener functions.</pre>
-		</td>
-	</tr>
-	<tr>
-		<td><code><b>stop</b>(
-			<nobr>&lt;DOMEvent&gt; <i>e</i> )</nobr>
-		</code></td>
-
-		<td><code><span class="keyword">this</span></code></td>
-		<td>Does <code>stopPropagation</code> and <code>preventDefault</code> at the same time.</td>
-	</tr>
-	<tr>
-		<td><code><b>disableClickPropagation</b>(
-			<nobr>&lt;HTMLElement&gt; <i>el</i> )</nobr>
-		</code></td>
-
-		<td><code><span class="keyword">this</span></code></td>
-		<td>Adds <code>stopPropagation</code> to the element's <code><span class="string">'click'</span></code>, <code><span class="string">'doubleclick'</span></code>, <code><span class="string">'mousedown'</span></code> and <code><span class="string">'touchstart'</span></code> events.</td>
-	</tr>
-	<tr>
-		<td><code><b>getMousePosition</b>(
-			<nobr>&lt;DOMEvent&gt; <i>e</i></nobr>,
-			<nobr>&lt;HTMLElement&gt; <i>container?</i> )</nobr>
-		</code></td>
-
-		<td><code><a href="#point">Point</a></code></td>
-		<td>Gets normalized mouse position from a DOM event relative to the container or to the whole page if not specified.</td>
-	</tr>
-	<tr>
-		<td><code><b>getWheelDelta</b>(
-			<nobr>&lt;DOMEvent&gt; <i>e</i> )</nobr>
-		</code></td>
-
-		<td><code>Number</code></td>
-		<td>Gets normalized wheel delta from a <code>mousewheel</code> DOM event.</td>
-	</tr>
-</table>
-
-
-
-
-<h2 id="domutil">L.DomUtil</h2>
-
-<p>Utility functions to work with the DOM tree, used by Leaflet internally.</p>
-
-<h3>Methods</h3>
-
-<table>
-	<tr>
-		<th>Method</th>
-		<th>Returns</th>
-		<th>Description</th>
-	</tr>
-	<tr>
-		<td><code><b>get</b>(
-			<nobr>&lt;String or HTMLElement&gt; <i>id</i> )</nobr>
-		</code></td>
-
-		<td><code>HTMLElement</code></td>
-		<td>Returns an element with the given id if a string was passed, or just returns the element if it was passed directly.</td>
-	</tr>
-	<tr>
-		<td><code><b>getStyle</b>(
-			<nobr>&lt;HTMLElement&gt; <i>el</i></nobr>,
-			<nobr>&lt;String&gt; <i>style</i> )</nobr>
-		</code></td>
-
-		<td><code>String</code></td>
-		<td>Returns the value for a certain style attribute on an element, including computed values or values set through CSS.</td>
-	</tr>
-	<tr>
-		<td><code><b>getViewportOffset</b>(
-			<nobr>&lt;HTMLElement&gt; <i>el</i> )</nobr>
-		</code></td>
-
-		<td><a href="#point"><code>Point</code></a></td>
-		<td>Returns the offset to the viewport for the requested element.</td>
-	</tr>
-	<tr>
-		<td><code><b>create</b>(
-			<nobr>&lt;String&gt; <i>tagName</i></nobr>,
-			<nobr>&lt;String&gt; <i>className</i></nobr>,
-			<nobr>&lt;HTMLElement&gt; <i>container?</i> )</nobr>
-		</code></td>
-
-		<td><code>HTMLElement</code></td>
-
-		<td>Creates an element with <code>tagName</code>, sets the <code>className</code>, and optionally appends it to <code>container</code> element.</td>
-	</tr>
-	<tr>
-		<td><code><b>disableTextSelection</b>()</code></td>
-		<td>-</td>
-		<td>Makes sure text cannot be selected, for example during dragging.</td>
-	</tr>
-	<tr>
-		<td><code><b>enableTextSelection</b>()</code></td>
-		<td>-</td>
-		<td>Makes text selection possible again.</td>
-	</tr>
-	<tr>
-		<td><code><b>hasClass</b>(
-			<nobr>&lt;HTMLElement&gt; <i>el</i></nobr>,
-			<nobr>&lt;String&gt; <i>name</i> )</nobr>
-		</code></td>
-
-		<td><code>Boolean</code></td>
-
-		<td>Returns <code><span class="literal">true</span></code> if the element class attribute contains <code>name</code>.</td>
-	</tr>
-	<tr>
-		<td><code><b>addClass</b>(
-			<nobr>&lt;HTMLElement&gt; <i>el</i></nobr>,
-			<nobr>&lt;String&gt; <i>name</i> )</nobr>
-		</code></td>
-
-		<td>-</td>
-
-		<td>Adds <code>name</code> to the element's class attribute.</td>
-	</tr>
-	<tr>
-		<td><code><b>removeClass</b>(
-			<nobr>&lt;HTMLElement&gt; <i>el</i></nobr>,
-			<nobr>&lt;String&gt; <i>name</i> )</nobr>
-		</code></td>
-
-		<td>-</td>
-
-		<td>Removes <code>name</code> from the element's class attribute.</td>
-	</tr>
-	<tr>
-		<td><code><b>setOpacity</b>(
-			<nobr>&lt;HTMLElement&gt; <i>el</i></nobr>,
-			<nobr>&lt;Number&gt; <i>value</i> )</nobr>
-		</code></td>
-
-		<td>-</td>
-		<td>Set the opacity of an element (including old IE support). Value must be from <code>0</code> to <code>1</code>.</td>
-	</tr>
-	<tr>
-		<td><code><b>testProp</b>(
-			<nobr>&lt;String[]&gt; <i>props</i> )</nobr>
-		</code></td>
-
-		<td><code>String</code> or <code><span class="literal">false</span></code></td>
-		<td>Goes through the array of style names and returns the first name that is a valid style name for an element. If no such name is found, it returns <code><span class="literal">false</span></code>. Useful for vendor-prefixed styles like <code>transform</code>.</td>
-	</tr>
-	<tr>
-		<td><code><b>getTranslateString</b>(
-			<nobr>&lt;<a href="#point">Point</a>&gt; <i>point</i> )</nobr>
-		</code></td>
-
-		<td><code>String</code></td>
-		<td>Returns a CSS transform string to move an element by the offset provided in the given point. Uses 3D translate on WebKit for hardware-accelerated transforms and 2D on other browsers.</td>
-	</tr>
-	<tr>
-		<td><code><b>getScaleString</b>(
-			<nobr>&lt;Number&gt; <i>scale</i></nobr>,
-			<nobr>&lt;<a href="#point">Point</a>&gt; <i>origin</i> )</nobr>
-		</code></td>
-
-		<td><code>String</code></td>
-		<td>Returns a CSS transform string to scale an element (with the given scale origin).</td>
-	</tr>
-	<tr>
-		<td><code><b>setPosition</b>(
-			<nobr>&lt;HTMLElement&gt; <i>el</i></nobr>,
-			<nobr>&lt;<a href="#point">Point</a>&gt; <i>point</i></nobr>,
-			<nobr>&lt;Boolean&gt; <i>disable3D?</i> )</nobr>
-		</code></td>
-
-		<td>-</td>
-		<td>Sets the position of an element to coordinates specified by <code>point</code>, using CSS translate or top/left positioning depending on the browser (used by Leaflet internally to position its layers). Forces top/left positioning if <code>disable3D</code> is <code><span class="literal">true</span></code>.</td>
-	</tr>
-	<tr>
-		<td><code><b>getPosition</b>(
-			<nobr>&lt;HTMLElement&gt; <i>el</i> )</nobr>
-		</code></td>
-
-		<td><a href="#point">Point</a></td>
-		<td>Returns the coordinates of an element previously positioned with <code>setPosition</code>.</td>
-	</tr>
-</table>
-
-<h3>Properties</h3>
-
-<table>
-	<tr>
-		<th>Property</th>
-		<th>Type</th>
-		<th>Description</th>
-	</tr>
-	<tr>
-		<td><code><b>TRANSITION</b></nobr>
-		</code></td>
-		<td><code>String</code></td>
-		<td>Vendor-prefixed transition style name (e.g. <code><span class="string">'webkitTransition'</span></code> for WebKit).</td>
-	</tr>
-	<tr>
-		<td><code><b>TRANSFORM</b></nobr>
-		</code></td>
-		<td><code>String</code></td>
-		<td>Vendor-prefixed transform style name.</td>
-	</tr>
-</table>
-
-
-
-<h2 id="posanimation">L.PosAnimation</h2>
-
-<p>Used internally for panning animations, utilizing CSS3 Transitions for modern browsers and a timer fallback for IE6-9.</p>
-
-<pre><code class="javascript">var fx = new L.PosAnimation();
-fx.run(el, [300, 500], 0.5);</code></pre>
-
-<h3>Constructor</h3>
-
-<table>
-	<tr>
-		<th class="width200">Constructor</th>
-		<th>Usage</th>
-		<th>Description</th>
-	</tr>
-	<tr>
-		<td><code><b>L.PosAnimation</b>()</code></td>
-
-		<td class="factory-usage">
-			<code><span class='keyword'>new</span> L.PosAnimation()</code>
-		</td>
-
-		<td>Creates a PosAnimation object.</td>
-	</tr>
-</table>
-
-<h3>Methods</h3>
-
-<table>
-	<tr>
-		<th>Method</th>
-		<th>Returns</th>
-		<th>Description</th>
-	</tr>
-	<tr>
-		<td><code><b>run</b>(
-			<nobr>&lt;HTMLElement&gt; <i>element</i>,</nobr>
-			<nobr>&lt;<a href="#point">Point</a>&gt; <i>newPos</i></nobr>,
-			<nobr>&lt;Number&gt; <i>duration?</i></nobr>,
-			<nobr>&lt;Number&gt; <i>easeLinearity?</i> )</nobr>
-		</code></td>
-
-		<td><code><span class="keyword">this</span></code></td>
-		<td>Run an animation of a given element to a new position, optionally setting duration in seconds (<code><span class="number">0.25</span></code> by default) and easing linearity factor (3rd argument of the <a href="http://cubic-bezier.com/#0,0,.5,1">cubic bezier curve</a>, <code><span class="number">0.5</span></code> by default)</td>
-	</tr>
-</table>
-
-<h3>Events</h3>
-
-<p>You can subscribe to the following events using <a href="#events">these methods</a>.</p>
-
-<table>
-	<tr>
-		<th class="width100">Event</th>
-		<th class="width100">Data</th>
-		<th>Description</th>
-	</tr>
-	<tr>
-		<td><code><b>start</b></code></td>
-		<td><code><a href="#event">Event</a></code></td>
-		<td>Fired when the animation starts.</td>
-	</tr>
-	<tr>
-		<td><code><b>step</b></code></td>
-		<td><code><a href="#event">Event</a></code></td>
-		<td>Fired continuously during the animation.</td>
-	</tr>
-	<tr>
-		<td><code><b>end</b></code></td>
-		<td><code><a href="#event">Event</a></code></td>
-		<td>Fired when the animation ends.</td>
-	</tr>
-</table>
-
-
-
-<h2 id="draggable">L.Draggable</h2>
-
-<p>A class for making DOM elements draggable (including touch support). Used internally for map and marker dragging.</p>
-
-<pre><code class="javascript">var draggable = new L.Draggable(elementToDrag);
-draggable.enable();
-</code></pre>
-
-<h3>Constructor</h3>
-
-<table>
-	<tr>
-		<th class="width200">Constructor</th>
-		<th>Usage</th>
-		<th>Description</th>
-	</tr>
-	<tr>
-		<td><code><b>L.Draggable</b>(
-			<nobr>&lt;HTMLElement&gt; <i>element</i>,</nobr>
-			<nobr>&lt;HTMLElement&gt; <i>dragHandle?</i> )</nobr>
-		</code></td>
-
-		<td class="factory-usage">
-			<code><span class='keyword'>new</span> L.Draggable(<span class="comment">&hellip;</span>)</code><!--<br />
-			<code>L.draggable(<span class="comment">&hellip;</span>)</code>-->
-		</td>
-
-		<td>Creates a Draggable object for moving the given element when you start dragging the <code>dragHandle</code> element (equals the element itself by default).</td>
-	</tr>
-</table>
-
-<h3>Events</h3>
-
-<p>You can subscribe to the following events using <a href="#events">these methods</a>.</p>
-
-<table>
-	<tr>
-		<th class="width100">Event</th>
-		<th class="width100">Data</th>
-		<th>Description</th>
-	</tr>
-	<tr>
-		<td><code><b>dragstart</b></code></td>
-		<td><code><a href="#event">Event</a></code></td>
-		<td>Fired when the dragging starts.</td>
-	</tr>
-	<tr>
-		<td><code><b>predrag</b></code></td>
-		<td><code><a href="#event">Event</a></code></td>
-		<td>Fired continuously during dragging <em>before</em> each corresponding update of the element position.</td>
-	</tr>
-	<tr>
-		<td><code><b>drag</b></code></td>
-		<td><code><a href="#event">Event</a></code></td>
-		<td>Fired continuously during dragging.</td>
-	</tr>
-	<tr>
-		<td><code><b>dragend</b></code></td>
-		<td><code><a href="#event">Event</a></code></td>
-		<td>Fired when the dragging ends.</td>
-	</tr>
-</table>
-
-<h3>Methods</h3>
-
-<table>
-	<tr>
-		<th class="width100">Method</th>
-		<th class="width100">Returns</th>
-		<th>Description</th>
-	</tr>
-	<tr>
-		<td><code><b>enable</b>()</code></td>
-		<td><code>-</code></td>
-		<td>Enables the dragging ability.</td>
-	</tr>
-	<tr>
-		<td><code><b>disable</b>()</code></td>
-		<td><code>-</code></td>
-		<td>Disables the dragging ability.</td>
-	</tr>
-</table>
-
-<!--<h3>Static Properties</h3>
-
-<table>
-	<tr>
-		<th>Property</th>
-		<th>Type</th>
-		<th>Description</th>
-	</tr>
-	<tr>
-		<td><code><b>START</b></code></td>
-		<td><code>String</code></td>
-		<td>Name of the DOM event that initiates dragging. <code><span class="string">'mousedown'</span></code> for desktop browsers, <code><span class="string">'touchstart'</span></code> for mobile devices.</td>
-	</tr>
-	<tr>
-		<td><code><b>MOVE</b></code></td>
-		<td><code>String</code></td>
-		<td>Name of the DOM event for drag moving. <code><span class="string">'mousemove'</span></code> for desktop browsers, <code><span class="string">'touchmove'</span></code> for mobile devices.</td>
-	</tr>
-	<tr>
-		<td><code><b>END</b></code></td>
-		<td><code>String</code></td>
-		<td>Name of the DOM event that ends dragging. <code><span class="string">'mouseup'</span></code> for desktop browsers, <code><span class="string">'touchend'</span></code> for mobile devices.</td>
-	</tr>
-</table>-->
-
-
-
-<h2 id="ihandler">IHandler</h2>
-<p>An interface implemented by <a href="#map-interaction-handlers">interaction handlers</a>.</p>
-
-<table>
-	<tr>
-		<th class="width100">Method</th>
-		<th class="width100">Returns</th>
-		<th>Description</th>
-	</tr>
-	<tr>
-		<td><code><b>enable</b>()</code></td>
-		<td>-</td>
-		<td>Enables the handler.</td>
-	</tr>
-	<tr>
-		<td><code><b>disable</b>()</code></td>
-		<td>-</td>
-		<td>Disables the handler.</td>
-	</tr>
-	<tr>
-		<td><code><b>enabled</b>()</code></td>
-		<td><code>Boolean</code></td>
-		<td>Returns <code><span class="literal">true</span></code> if the handler is enabled.</td>
-	</tr>
-</table>
-
-
-<h2 id="ilayer">ILayer</h2>
-
-<p>Represents an object attached to a particular location (or a set of locations) on a map. Implemented by <a href="#tilelayer">tile layers</a>, <a href="#marker">markers</a>, <a href="#popup">popups</a>, <a href="#imageoverlay">image overlays</a>, <a href="#path">vector layers</a> and <a href="#layergroup">layer groups</a>.</p>
-
-<h3>Methods</h3>
-
-<table>
-	<tr>
-		<th>Method</th>
-		<th>Returns</th>
-		<th>Description</th>
-	</tr>
-	<tr>
-		<td><code><b>onAdd</b>(
-			<nobr>&lt;<a href="#map">Map</a>&gt; <i>map</i> )</nobr>
-		</code></td>
-
-		<td>-</td>
-		<td>Should contain code that creates DOM elements for the overlay, adds them to <a href="#map-panes">map panes</a> where they should belong and puts listeners on relevant map events. Called on <code>map.addLayer(layer)</code>.</td>
-	</tr>
-	<tr>
-		<td><code><b>onRemove</b>(
-			<nobr>&lt;<a href="#map">Map</a>&gt; <i>map</i> )</nobr>
-		</code></td>
-
-		<td>-</td>
-		<td>Should contain all clean up code that removes the overlay's elements from the DOM and removes listeners previously added in <code>onAdd</code>. Called on <code>map.removeLayer(layer)</code>.</td>
-	</tr>
-</table>
-
-<h3>Implementing Custom Layers</h3>
-
-<p>The most important things know about when implementing custom layers are Map <a href="#map-viewreset">viewreset</a> event and <a href="#map-latlngtolayerpoint">latLngToLayerPoint</a> method. <code>viewreset</code> is fired when the map needs to reposition its layers (e.g. on zoom), and <code>latLngToLayerPoint</code> is used to get coordinates for the layer's new position.</p>
-
-<p>Another event often used in layer implementations is <a href="#map-moveend">moveend</a> which fires after any movement of the map (panning, zooming, etc.).</p>
-
-<p>Another thing to note is that you'll usually need to add <code>leaflet-zoom-hide</code> class to the DOM elements you create for the layer so that it hides during zoom animation. Implementing zoom animation for custom layers is a complex topic and will be documented separately in future, but meanwhile you can take a look at how it's done for Leaflet layers (e.g. <code>ImageOverlay</code>) in the source.</p>
-
-<h3>Custom Layer Example</h3>
-
-<p>Here's how a custom layer implementation usually looks:</p>
-
-<pre><code>var MyCustomLayer = L.Class.extend({
-
-	initialize: function (latlng) {
-		// save position of the layer or any options from the constructor
-		this._latlng = latlng;
-	},
-
-	onAdd: function (map) {
-		this._map = map;
-
-		// create a DOM element and put it into one of the map panes
-		this._el = L.DomUtil.create('div', 'my-custom-layer leaflet-zoom-hide');
-		map.getPanes().overlayPane.appendChild(this._el);
-
-		// add a viewreset event listener for updating layer's position, do the latter
-		map.on('viewreset', this._reset, this);
-		this._reset();
-	},
-
-	onRemove: function (map) {
-		// remove layer's DOM elements and listeners
-		map.getPanes().overlayPane.removeChild(this._el);
-		map.off('viewreset', this._reset, this);
-	},
-
-	_reset: function () {
-		// update layer's position
-		var pos = this._map.latLngToLayerPoint(this._latlng);
-		L.DomUtil.setPosition(this._el, pos);
-	}
-});
-
-map.addLayer(new MyCustomLayer(latlng));
-</code></pre>
-
-
-
-<h2 id="icontrol">IControl</h2>
-
-<p>Represents a UI element in one of the corners of the map. Implemented by <a href="#control-zoom">zoom</a>, <a href="#control-attribution">attribution</a>, <a href="#control-scale">scale</a> and <a href="#control-layers">layers</a> controls.</p>
-
-<h3>Methods</h3>
-
-<p>Every control in Leaflet should extend from <a href="#control">Control</a> class and additionally have the following methods:</p>
-
-<table>
-	<tr>
-		<th>Method</th>
-		<th>Returns</th>
-		<th>Description</th>
-	</tr>
-	<tr>
-		<td><code><b>onAdd</b>(
-			<nobr>&lt;<a href="#map">Map</a>&gt; <i>map</i> )</nobr>
-		</code></td>
-
-		<td><code>HTMLElement</code></td>
-		<td>Should contain code that creates all the neccessary DOM elements for the control, adds listeners on relevant map events, and returns the element containing the control. Called on <code>map.addControl(control)</code> or <code>control.addTo(map)</code>.</td>
-	</tr>
-	<tr>
-		<td><code><b>onRemove</b>(
-			<nobr>&lt;<a href="#map">Map</a>&gt; <i>map</i> )</nobr>
-		</code></td>
-
-		<td>-</td>
-		<td>Optional, should contain all clean up code (e.g. removes control's event listeners). Called on <code>map.removeControl(control)</code> or <code>control.removeFrom(map)</code>. The control's DOM container is removed automatically.</td>
-	</tr>
-</table>
-
-<h3>Custom Control Example</h3>
-
-<pre><code>var MyControl = L.Control.extend({
-	options: {
-		position: 'topright'
-	},
-
-	onAdd: function (map) {
-		// create the control container with a particular class name
-		var container = L.DomUtil.create('div', 'my-custom-control');
-
-		// ... initialize other DOM elements, add listeners, etc.
-
-		return container;
-	}
-});
-
-map.addControl(new MyControl());
-</code></pre>
-
-<p>If specify your own constructor for the control, you'll also probably want to process options properly:</p>
-
-<pre><code>var MyControl = L.Control.extend({
-	initialize: function (foo, options) {
-		// ...
-		L.Util.setOptions(this, options);
-	},
-	// ...
-});</code></pre>
-
-<p>This will allow you to pass options like <code>position</code> when creating the control instances:</p>
-
-<pre><code>map.addControl(new MyControl('bar', {position: 'bottomleft'}));</code></pre>
-
-
-
-
-<h2 id="iprojection">IProjection</h2>
-
-<p>An object with methods for projecting geographical coordinates of the world onto a flat surface (and back). See <a href="http://en.wikipedia.org/wiki/Map_projection">Map projection</a>.</p>
-
-<h3>Methods</h3>
-
-<table>
-	<tr>
-		<th>Method</th>
-		<th>Returns</th>
-		<th>Description</th>
-	</tr>
-	<tr>
-		<td><code><b>project</b>(
-			<nobr>&lt;<a href="#latlng">LatLng</a>&gt; <i>latlng</i> )</nobr>
-		</code></td>
-
-		<td><code><a href="#point">Point</a></code></td>
-		<td>Projects geographical coordinates into a 2D point.</td>
-	</tr>
-	<tr>
-		<td><code><b>unproject</b>(
-			<nobr>&lt;<a href="#point">Point</a>&gt; <i>point</i> )</nobr>
-		</code></td>
-
-		<td><code><a href="#latlng">LatLng</a></code></td>
-		<td>The inverse of <code>project</code>. Projects a 2D point into geographical location.</td>
-	</tr>
-</table>
-
-<h3>Defined Projections</h3>
-
-<p>Leaflet comes with a set of already defined projections out of the box:</p>
-
-<table>
-	<tr>
-		<th>Projection</th>
-		<th>Description</th>
-	</tr>
-	<tr>
-		<td><code><b>L.Projection.SphericalMercator</b></code></td>
-
-		<td>Spherical Mercator projection &mdash; the most common projection for online maps, used by almost all free and commercial tile providers. Assumes that Earth is a sphere. Used by the <code>EPSG:3857</code> CRS.</td>
-	</tr>
-	<tr>
-		<td><code><b>L.Projection.Mercator</b></code></td>
-
-		<td>Elliptical Mercator projection &mdash; more complex than Spherical Mercator. Takes into account that Earth is a geoid, not a perfect sphere. Used by the <code>EPSG:3395</code> CRS.</td>
-	</tr>
-	<tr>
-		<td><code><b>L.Projection.LonLat</b></code></td>
-
-		<td>Equirectangular, or Plate Carree projection &mdash; the most simple projection, mostly used by GIS enthusiasts. Directly maps <code>x</code> as longitude, and <code>y</code> as latitude. Also suitable for flat worlds, e.g. game maps. Used by the <code>EPSG:3395</code> and <code>Simple</code> CRS.</td>
-	</tr>
-</table>
-
-
-
-
-<h2 id="icrs">ICRS</h2>
-
-<p>Defines coordinate reference systems for projecting geographical points into pixel (screen) coordinates and back (and to coordinates in other units for WMS services). See <a href="http://en.wikipedia.org/wiki/Coordinate_reference_system">Spatial reference system</a>.</p>
-
-<h3>Methods</h3>
-
-<table>
-	<tr>
-		<th>Method</th>
-		<th>Returns</th>
-		<th>Description</th>
-	</tr>
-	<tr>
-		<td><code><b>latLngToPoint</b>(
-			<nobr>&lt;<a href="#latlng">LatLng</a>&gt; <i>latlng</i></nobr>,
-			<nobr>&lt;Number&gt; <i>zoom</i> )</nobr>
-		</code></td>
-
-		<td><code><a href="#point">Point</a></code></td>
-		<td>Projects geographical coordinates on a given zoom into pixel coordinates.</td>
-	</tr>
-	<tr>
-		<td><code><b>pointToLatLng</b>(
-			<nobr>&lt;<a href="#point">Point</a>&gt; <i>point</i></nobr>,
-			<nobr>&lt;Number&gt; <i>zoom</i> )</nobr>
-		</code></td>
-
-		<td><code><a href="#latlng">LatLng</a></code></td>
-		<td>The inverse of <code>latLngToPoint</code>. Projects pixel coordinates on a given zoom into geographical coordinates.</td>
-	</tr>
-	<tr>
-		<td><code><b>project</b>(
-			<nobr>&lt;<a href="#latlng">LatLng</a>&gt; <i>latlng</i> )</nobr>
-		</code></td>
-
-		<td><code><a href="#point">Point</a></code></td>
-		<td>Projects geographical coordinates into coordinates in units accepted for this CRS (e.g. meters for <code>EPSG:3857</code>, for passing it to WMS services).</td>
-	</tr>
-	<tr>
-		<td><code><b>scale</b>(
-			<nobr>&lt;Number&gt; <i>zoom</i> )</nobr>
-		</code></td>
-
-		<td><code>Number</code></td>
-		<td>Returns the scale used when transforming projected coordinates into pixel coordinates for a particular zoom. For example, it returns <code>256 * 2^zoom</code> for Mercator-based CRS.</td>
-	</tr>
-</table>
-
-<h3>Properties</h3>
-
-<table>
-	<tr>
-		<th>Property</th>
-		<th>Type</th>
-		<th>Description</th>
-	</tr>
-	<tr>
-		<td><code><b>projection</b></code></td>
-
-		<td><code><a href="#iprojection">IProjection</a></code></td>
-		<td>Projection that this CRS uses.</td>
-	</tr>
-	<tr>
-		<td><code><b>transformation</b></code></td>
-
-		<td><code><a href="#transformation">Transformation</a></code></td>
-		<td>Transformation that this CRS uses to turn projected coordinates into screen coordinates for a particular tile service.</td>
-	</tr>
-
-	<tr>
-		<td><code><b>code</b></code></td>
-
-		<td><code>String</code></td>
-		<td>Standard code name of the CRS passed into WMS services (e.g. <code><span class="string">'EPSG:3857'</span></code>).</td>
-	</tr>
-</table>
-
-<h3>Defined CRS</h3>
-
-<p>Leaflet comes with a set of already defined CRS to use out of the box:</p>
-
-<table>
-	<tr>
-		<th>Projection</th>
-		<th>Description</th>
-	</tr>
-	<tr>
-		<td><code><b>L.CRS.EPSG3857</b></code></td>
-
-		<td>The most common CRS for online maps, used by almost all free and commercial tile providers. Uses Spherical Mercator projection. Set in by default in Map's <code>crs</code> option.</td>
-	</tr>
-	<tr>
-		<td><code><b>L.CRS.EPSG4326</b></code></td>
-
-		<td>A common CRS among GIS enthusiasts. Uses simple Equirectangular projection.</td>
-	</tr>
-	<tr>
-		<td><code><b>L.CRS.EPSG3395</b></code></td>
-
-		<td>Rarely used by some commercial tile providers. Uses Elliptical Mercator projection.</td>
-	</tr>
-	<tr>
-		<td><code><b>L.CRS.Simple</b></code></td>
-
-		<td>A simple CRS that maps longitude and latitude into <code>x</code> and <code>y</code> directly. May be used for maps of flat surfaces (e.g. game maps). Note that the <code>y</code> axis should still be inverted (going from bottom to top).</td>
-	</tr>
-</table>
-
-<p>If you want to use some obscure CRS not listed here, take a look at the <a href="https://github.com/kartena/Proj4Leaflet">Proj4Leaflet</a> plugin.</p>
-
-
-<h2 id="global">Global Switches</h2>
-
-<p>Global switches are created for rare cases and generally make Leaflet to not detect a particular browser feature even if it's there. You need to set the switch as a global variable to <code><span class="literal">true</span></code> <em>before</em> including Leaflet on the page, like this:</p>
-
-<pre><code>&lt;script&gt;L_PREFER_CANVAS = true;&lt;/script&gt;
-&lt;script src="leaflet.js"&gt;&lt;/script&gt;</code></pre>
-
-<table>
-	<tr>
-		<th>Switch</th>
-		<th>Description</th>
-	</tr>
-	<tr>
-		<td><code><b>L_PREFER_CANVAS</b></code></td>
-		<td>Forces Leaflet to use the Canvas back-end (if available) for vector layers instead of SVG. This can increase performance considerably in some cases (e.g. many thousands of circle markers on the map).</td>
-	</tr>
-	<tr>
-		<td><code><b>L_NO_TOUCH</b></code></td>
-		<td>Forces Leaflet to not use touch events even if it detects them.</td>
-	</tr>
-	<tr>
-		<td><code><b>L_DISABLE_3D</b></code></td>
-		<td>Forces Leaflet to not use hardware-accelerated CSS 3D transforms for positioning (which may cause glitches in some rare environments) even if they're supported.</td>
-	</tr>
-</table>
-
-<h2 id="noconflict">L.noConflict()</h2>
-
-<p>This method restores the L global variable to the original value it had before Leaflet inclusion, and returns the real Leaflet namespace so you can put it elsewhere, like this:<p>
-
-<pre><code>// L points to some other library
-...
-// you include Leaflet, it replaces the L variable to Leaflet namespace
-
-var Leaflet = L.noConflict();
-// now L points to that other library again, and you can use Leaflet.Map etc.</code></pre>
-
-
-<h2 id="version">L.version</h2>
-
-<p>A constant that represents the Leaflet version in use.<p>
-
-<pre><code>L.version // returns "0.5" (or whatever version is currently in use)</code></pre>
+---
+layout: default
+title: Documentation
+bodyclass: api-page
+---
+
+<div id="toc" class="clearfix">
+	<div class="span-4 colborder">
+		<h4>Map</h4>
+		<ul>
+			<li><a href="#map-usage">Usage example</a></li>
+			<li><a href="#map-constructor">Constructor</a></li>
+			<li><a href="#map-options">Options</a></li>
+			<li><a href="#map-events">Events</a></li>
+		</ul>
+		<h4>Map Methods</h4>
+		<ul>
+			<li><a href="#map-set-methods">For modifying map state</a></li>
+			<li><a href="#map-get-methods">For getting map state</a></li>
+			<li><a href="#map-stuff-methods">For layers and controls</a></li>
+			<li><a href="#map-conversion-methods">Conversion methods</a></li>
+			<li><a href="#map-misc-methods">Other methods</a></li>
+		</ul>
+		<h4>Map Misc</h4>
+		<ul>
+			<li><a href="#map-properties">Properties</a></li>
+			<li><a href="#map-panes">Panes</a></li>
+		</ul>
+	</div>
+	<div class="span-3">
+		<h4>UI Layers</h4>
+		<ul>
+			<li><a href="#marker">Marker</a></li>
+			<li><a href="#popup">Popup</a></li>
+		</ul>
+		<h4>Raster Layers</h4>
+		<ul>
+			<li><a href="#tilelayer">TileLayer</a></li>
+			<li><a href="#tilelayer-wms">TileLayer.WMS</a></li>
+			<li><a href="#tilelayer-canvas">TileLayer.Canvas</a></li>
+			<li><a href="#imageoverlay">ImageOverlay</a></li>
+		</ul>
+		<h4>Vector Layers</h4>
+		<ul>
+			<li><a href="#path">Path</a></li>
+			<li><a href="#polyline">Polyline</a></li>
+			<li><a href="#multipolyline">MultiPolyline</a></li>
+			<li><a href="#polygon">Polygon</a></li>
+			<li><a href="#multipolygon">MultiPolygon</a></li>
+			<li><a href="#rectangle">Rectangle</a></li>
+			<li><a href="#circle">Circle</a></li>
+			<li><a href="#circlemarker">CircleMarker</a></li>
+		</ul>
+	</div>
+	<div class="span-3">
+		<h4>Other Layers</h4>
+		<ul>
+			<li><a href="#layergroup">LayerGroup</a></li>
+			<li><a href="#featuregroup">FeatureGroup</a></li>
+			<li><a href="#geojson">GeoJSON</a></li>
+		</ul>
+		<h4>Basic Types</h4>
+		<ul>
+			<li><a href="#latlng">LatLng</a></li>
+			<li><a href="#latlngbounds">LatLngBounds</a></li>
+			<li><a href="#point">Point</a></li>
+			<li><a href="#bounds">Bounds</a></li>
+			<li><a href="#icon">Icon</a></li>
+			<li><a href="#divicon">DivIcon</a></li>
+		</ul>
+		<h4>Controls</h4>
+		<ul>
+			<li><a href="#control">Control</a></li>
+			<li><a href="#control-zoom">Zoom</a></li>
+			<li><a href="#control-attribution">Attribution</a></li>
+			<li><a href="#control-layers">Layers</a></li>
+			<li><a href="#control-scale">Scale</a></li>
+		</ul>
+	</div>
+	<div class="span-3">
+		<h4>Events</h4>
+		<ul>
+			<li><a href="#events">Events methods</a></li>
+			<li><a href="#event-objects">Event objects</a></li>
+		</ul>
+		<h4>Utility</h4>
+		<ul>
+			<li><a href="#class">Class</a></li>
+			<li><a href="#browser">Browser</a></li>
+			<li><a href="#util">Util</a></li>
+			<li><a href="#transformation">Transformation</a></li>
+			<li><a href="#lineutil">LineUtil</a></li>
+			<li><a href="#polyutil">PolyUtil</a></li>
+		</ul>
+		<h4>DOM Utility</h4>
+		<ul>
+			<li><a href="#domevent">DomEvent</a></li>
+			<li><a href="#domutil">DomUtil</a></li>
+			<li><a href="#posanimation">PosAnimation</a></li>
+			<li><a href="#draggable">Draggable</a></li>
+		</ul>
+	</div>
+	<div class="span-3 last">
+		<h4>Interfaces</h4>
+		<ul>
+			<li><a href="#ihandler">IHandler</a></li>
+			<li><a href="#ilayer">ILayer</a></li>
+			<!--<li><a class="nodocs" href="#">IFeature</a></li>-->
+			<li><a href="#icontrol">IControl</a></li>
+			<li><a href="#iprojection">IProjection</a></li>
+			<li><a href="#icrs">ICRS</a></li>
+		</ul>
+
+		<h4>Misc</h4>
+		<ul>
+			<li><a href="#global">global switches</a></li>
+			<li><a href="#noconflict">noConflict</a></li>
+			<li><a href="#version">version</a></li>
+		</ul>
+	</div>
+</div>
+
+<!--<a href="#toc" id="back-to-top">&uarr;</a>-->
+
+<hr />
+<p>This reference reflects <strong>Leaflet 0.5</strong>. You can find docs for the in-progress master version in <code>reference.html</code> of <a href="https://github.com/Leaflet/Leaflet/zipball/gh-pages-master">gh-pages-master branch</a>.<!--<br />Older docs for version 0.3 can be <a href="https://github.com/Leaflet/Leaflet/zipball/7fde9938fa36070191f939c9948285d7ddc07368">downloaded here</a>--></p>
+
+<h2 id="map-class">L.Map</h2>
+
+<p>The central class of the API &mdash; it is used to create a map on a page and manipulate it.</p>
+
+<h3 id="map-usage">Usage example</h3>
+
+<pre><code class="javascript">// initialize the map on the "map" div with a given center and zoom
+var map = L.map('map', {
+	center: [51.505, -0.09],
+	zoom: 13
+});</code></pre>
+
+<h3 id="map-constructor" class="left">Constructor</h3>
+
+<table>
+	<tr>
+		<th>Constructor</th>
+		<th>Usage</th>
+		<th>Description</th>
+	</tr>
+	<tr>
+		<td><code><b>L.Map</b>(
+			<nobr>&lt;HTMLElement|String&gt; <i>id</i>,</nobr>
+			<nobr>&lt;<a href="#map-options">Map options</a>&gt; <i>options?</i> )</nobr>
+		</code></td>
+
+		<td class="factory-usage">
+			<code><span class='keyword'>new</span> L.Map(<span class="comment">&hellip;</span>)</code><br />
+			<code>L.map(<span class="comment">&hellip;</span>)</code>
+		</td>
+
+		<td>Instantiates a map object given a div element (or its id) and optionally an object literal with map options described below.</td>
+	</tr>
+</table>
+
+
+
+
+<h3 id="map-options">Options</h3>
+
+<h4>Map State Options</h4>
+
+<table>
+	<tr>
+		<th>Option</th>
+		<th>Type</th>
+		<th>Default</th>
+		<th>Description</th>
+	</tr>
+	<tr>
+		<td><code><b>center</b></code></td>
+		<td><code><a href="#latlng">LatLng</a></code></td>
+		<td><code><span class="literal">null</span></code></td>
+		<td>Initial geographical center of the map.</td>
+	</tr>
+	<tr>
+		<td><code><b>zoom</b></code></td>
+		<td><code>Number</code></td>
+		<td><code><span class="literal">null</span></code></td>
+		<td>Initial map zoom.</td>
+	</tr>
+	<tr>
+		<td><code><b>layers</b></code></td>
+		<td><code><a href="#ilayer">ILayer</a>[]</code></td>
+		<td><code><span class="literal">null</span></code></td>
+		<td>Layers that will be added to the map initially.</td>
+	</tr>
+	<tr>
+		<td><code><b>minZoom</b></code></td>
+		<td><code>Number</code></td>
+		<td><code><span class="literal">null</span></code></td>
+		<td>Minimum zoom level of the map. Overrides any <code>minZoom</code> set on map layers.</td>
+	</tr>
+	<tr>
+		<td><code><b>maxZoom</b></code></td>
+		<td><code>Number</code></td>
+		<td><code><span class="literal">null</span></code></td>
+		<td>Maximum zoom level of the map. This overrides any <code>maxZoom</code> set on map layers.</td>
+	</tr>
+	<tr id="map-maxbounds">
+		<td><code><b>maxBounds</b></code></td>
+		<td><code><a href="#latlngbounds">LatLngBounds</a></code></td>
+		<td><code><span class="literal">null</span></code></td>
+		<td>When this option is set, the map restricts the view to the given geographical bounds, bouncing the user back when he tries to pan outside the view, and also not allowing to zoom out to a view that's larger than the given bounds (depending on the map size). To set the restriction dynamically, use <a href="#map-setmaxbounds">setMaxBounds</a> method</td>
+	</tr>
+	<tr>
+		<td><code><b>crs</b></code></td>
+		<td><code><a href="#icrs">CRS</a></code></td>
+		<td><code>L.CRS.<br/>EPSG3857</code></td>
+		<td>Coordinate Reference System to use. Don't change this if you're not sure what it means.</td>
+	</tr>
+</table>
+
+<h4>Interaction Options</h4>
+
+<table>
+	<tr>
+		<th class="width140">Option</th>
+		<th>Type</th>
+		<th>Default</th>
+		<th>Description</th>
+	</tr>
+	<tr>
+		<td><code><b>dragging</b></code></td>
+		<td><code>Boolean</code></td>
+		<td><code><span class="literal">true</span></code></td>
+		<td>Whether the map be draggable with mouse/touch or not.</td>
+	</tr>
+	<tr>
+		<td><code><b>touchZoom</b></code></td>
+		<td><code>Boolean</code></td>
+		<td><code><span class="literal">true</span></code></td>
+		<td>Whether the map can be zoomed by touch-dragging with two fingers.</td>
+	</tr>
+	<tr>
+		<td><code><b>scrollWheelZoom</b></code></td>
+		<td><code>Boolean</code></td>
+		<td><code><span class="literal">true</span></code></td>
+		<td>Whether the map can be zoomed by using the mouse wheel.</td>
+	</tr>
+	<tr>
+		<td><code><b>doubleClickZoom</b></code></td>
+		<td><code>Boolean</code></td>
+		<td><code><span class="literal">true</span></code></td>
+		<td>Whether the map can be zoomed in by double clicking on it.</td>
+	</tr>
+	<tr>
+		<td><code><b>boxZoom</b></code></td>
+		<td><code>Boolean</code></td>
+		<td><code><span class="literal">true</span></code></td>
+		<td>Whether the map can be zoomed to a rectangular area specified by dragging the mouse while pressing shift.</td>
+	</tr>
+	<tr>
+		<td><code><b>trackResize</b></code></td>
+		<td><code>Boolean</code></td>
+		<td><code><span class="literal">true</span></code></td>
+		<td>Whether the map automatically handles browser window resize to update itself.</td>
+	</tr>
+	<tr>
+		<td><code><b>worldCopyJump</b></code></td>
+		<td><code>Boolean</code></td>
+		<td><code><span class="literal">false</span></code></td>
+		<td>With this option enabled, the map tracks when you pan to another "copy" of the world and seamlessly jumps to the original one so that all overlays like markers and vector layers are still visible.</td>
+	</tr>
+	<tr>
+		<td><code><b>closePopupOnClick</b></code></td>
+		<td><code>Boolean</code></td>
+		<td><code><span class="literal">true</span></code></td>
+		<td>Set it to <code><span class="literal">false</span></code> if you don't want popups to close when user clicks the map.</td>
+	</tr>
+</table>
+
+<h4>Keyboard Navigation Options</h4>
+
+<table>
+	<tr>
+		<th class="width140">Option</th>
+		<th>Type</th>
+		<th>Default</th>
+		<th>Description</th>
+	</tr>
+	<tr>
+		<td><code><b>keyboard</b></code></td>
+		<td><code>Boolean</code></td>
+		<td><code><span class="literal">true</span></code></td>
+		<td>Makes the map focusable and allows users to navigate the map with keyboard arrows and <code>+</code>/<code>-</code> keys.</td>
+	</tr>
+	<tr>
+		<td><code><b>keyboardPanOffset</b></code></td>
+		<td><code>Number</code></td>
+		<td><code><span class="number">80</span></code></td>
+		<td>Amount of pixels to pan when pressing an arrow key.</td>
+	</tr>
+	<tr>
+		<td><code><b>keyboardZoomOffset</b></code></td>
+		<td><code>Number</code></td>
+		<td><code><span class="number">1</span></code></td>
+		<td>Number of zoom levels to change when pressing <code>+</code> or <code>-</code> key.</td>
+	</tr>
+</table>
+
+<h4>Panning Inertia Options</h4>
+
+<table>
+	<tr>
+		<th class="width140">Option</th>
+		<th>Type</th>
+		<th>Default</th>
+		<th>Description</th>
+	</tr>
+	<tr>
+		<td><code><b>inertia</b></code></td>
+		<td><code>Boolean</code></td>
+		<td><code><span class="literal">true</span></code></td>
+		<td>If enabled, panning of the map will have an inertia effect where the map builds momentum while dragging and continues moving in the same direction for some time. Feels especially nice on touch devices.</td>
+	</tr>
+	<tr>
+		<td><code><b>inertiaDeceleration</b></code></td>
+		<td><code>Number</code></td>
+		<td><code><span class="number">3000</span></code></td>
+		<td>The rate with which the inertial movement slows down, in pixels/second<sup>2</sup>.</td>
+	</tr>
+	<tr>
+		<td><code><b>inertiaMaxSpeed</b></code></td>
+		<td><code>Number</code></td>
+		<td><code><span class="number">1500</span></code></td>
+		<td>Max speed of the inertial movement, in pixels/second.</td>
+	</tr>
+	<tr>
+		<td><code><b>inertiaThreshold</b></code></td>
+		<td><code>Number</code></td>
+		<td><code>depends</code></td>
+		<td>Amount of milliseconds that should pass between stopping the movement and releasing the mouse or touch to prevent inertial movement. <code><span class="number">32</span></code> for touch devices and <code><span class="number">14</span></code> for the rest by default.</td>
+	</tr>
+</table>
+
+<h4>Control options</h4>
+
+<table>
+	<tr>
+		<th class="width140">Option</th>
+		<th>Type</th>
+		<th>Default</th>
+		<th>Description</th>
+	</tr>
+	<tr>
+		<td><code><b>zoomControl</b></code></td>
+		<td><code>Boolean</code></td>
+		<td><code><span class="literal">true</span></code></td>
+		<td>Whether the <a href="#control-zoom">zoom control</a> is added to the map by default.</td>
+	</tr>
+	<tr>
+		<td><code><b>attributionControl</b></code></td>
+		<td><code>Boolean</code></td>
+		<td><code><span class="literal">true</span></code></td>
+		<td>Whether the <a href="#control-attribution">attribution control</a> is added to the map by default.</td>
+	</tr>
+</table>
+
+<h4>Animation options</h4>
+
+<table>
+	<tr>
+		<th class="width140">Option</th>
+		<th>Type</th>
+		<th>Default</th>
+		<th>Description</th>
+	</tr>
+	<tr>
+		<td><code><b>fadeAnimation</b></code></td>
+		<td><code>Boolean</code></td>
+		<td>depends</td>
+		<td>Whether the tile fade animation is enabled. By default it's enabled in all browsers that support CSS3 Transitions except Android.</td>
+	</tr>
+	<tr>
+		<td><code><b>zoomAnimation</b></code></td>
+		<td><code>Boolean</code></td>
+		<td>depends</td>
+		<td>Whether the tile zoom animation is enabled. By default it's enabled in all browsers that support CSS3 Transitions except Android.</td>
+	</tr>
+	<tr>
+		<td><code><b>markerZoomAnimation</b></code></td>
+		<td><code>Boolean</code></td>
+		<td>depends</td>
+		<td>Whether markers animate their zoom with the zoom animation, if disabled they will disappear for the length of the animation. By default it's enabled in all browsers that support CSS3 Transitions except Android.</td>
+	</tr>
+</table>
+
+
+<h3 id="map-events">Events</h3>
+
+<p>You can subscribe to the following events using <a href="#events">these methods</a>.</p>
+
+<table>
+	<tr>
+		<th>Event</th>
+		<th>Data</th>
+		<th>Description</th>
+	</tr>
+	<tr>
+		<td><code><b>click</b></code></td>
+		<td><code><a href="#mouse-event">MouseEvent</a></code></td>
+		<td>Fired when the user clicks (or taps) the map.</td>
+	</tr>
+	<tr>
+		<td><code><b>dblclick</b></code></td>
+		<td><code><a href="#mouse-event">MouseEvent</a></code></td>
+		<td>Fired when the user double-clicks (or double-taps) the map.</td>
+	</tr>
+	<tr>
+		<td><code><b>mousedown</b></code></td>
+		<td><code><a href="#mouse-event">MouseEvent</a></code></td>
+		<td>Fired when the user pushes the mouse button on the map.</td>
+	</tr>
+	<tr>
+		<td><code><b>mouseup</b></code></td>
+		<td><code><a href="#mouse-event">MouseEvent</a></code></td>
+		<td>Fired when the user pushes the mouse button on the map.</td>
+	</tr>
+	<tr>
+		<td><code><b>mouseover</b></code></td>
+		<td><code><a href="#mouse-event">MouseEvent</a></code></td>
+		<td>Fired when the mouse enters the map.</td>
+	</tr>
+	<tr>
+		<td><code><b>mouseout</b></code></td>
+		<td><code><a href="#mouse-event">MouseEvent</a></code></td>
+		<td>Fired when the mouse leaves the map.</td>
+	</tr>
+	<tr>
+		<td><code><b>mousemove</b></code></td>
+		<td><code><a href="#mouse-event">MouseEvent</a></code></td>
+		<td>Fired while the mouse moves over the map.</td>
+	</tr>
+	<tr>
+		<td><code><b>contextmenu</b></code></td>
+		<td><code><a href="#mouse-event">MouseEvent</a></code></td>
+		<td>Fired when the user pushes the right mouse button on the map, prevents default browser context menu from showing if there are listeners on this event.</td>
+	</tr>
+	<tr>
+		<td><code><b>focus</b></code></td>
+		<td><code><a href="#event">Event</a></code></td>
+		<td>Fired when the user focuses the map either by tabbing to it or clicking/panning.</td>
+	</tr>
+	<tr>
+		<td><code><b>blur</b></code></td>
+		<td><code><a href="#event">Event</a></code></td>
+		<td>Fired when the map looses focus.</td>
+	</tr>
+	<tr>
+		<td><code><b>preclick</b></code></td>
+		<td><code><a href="#mouse-event">MouseEvent</a></code></td>
+		<td>Fired before mouse click on the map (sometimes useful when you want something to happen on click before any existing click handlers start running).</td>
+	</tr>
+	<tr>
+		<td><code><b>load</b></code></td>
+		<td><code><a href="#event">Event</a></code></td>
+		<td>Fired when the map is initialized (when its center and zoom are set for the first time).</td>
+	</tr>
+	<tr id="map-viewreset">
+		<td><code><b>viewreset</b></code></td>
+		<td><code><a href="#event">Event</a></code></td>
+		<td>Fired when the map needs to redraw its content (this usually happens on map zoom or load). Very useful for creating custom overlays.</td>
+	</tr>
+	<tr>
+		<td><code><b>movestart</b></code></td>
+		<td><code><a href="#event">Event</a></code></td>
+		<td>Fired when the view of the map starts changing (e.g. user starts dragging the map).</td>
+	</tr>
+	<tr>
+		<td><code><b>move</b></code></td>
+		<td><code><a href="#event">Event</a></code></td>
+		<td>Fired on any movement of the map view.</td>
+	</tr>
+	<tr id="map-moveend">
+		<td><code><b>moveend</b></code></td>
+		<td><code><a href="#event">Event</a></code></td>
+		<td>Fired when the view of the map ends changed (e.g. user stopped dragging the map).</td>
+	</tr>
+	<tr>
+		<td><code><b>dragstart</b></code></td>
+		<td><code><a href="#event">Event</a></code></td>
+		<td>Fired when the user starts dragging the map.</td>
+	</tr>
+	<tr>
+		<td><code><b>drag</b></code></td>
+		<td><code><a href="#event">Event</a></code></td>
+		<td>Fired repeatedly while the user drags the map.</td>
+	</tr>
+	<tr>
+		<td><code><b>dragend</b></code></td>
+		<td><code><a href="#event">Event</a></code></td>
+		<td>Fired when the user stops dragging the map.</td>
+	</tr>
+	<tr>
+		<td><code><b>zoomstart</b></code></td>
+		<td><code><a href="#event">Event</a></code></td>
+		<td>Fired when the map zoom is about to change (e.g. before zoom animation).</td>
+	</tr>
+	<tr>
+		<td><code><b>zoomend</b></code></td>
+		<td><code><a href="#event">Event</a></code></td>
+		<td>Fired when the map zoom changes.</td>
+	</tr>
+	<tr>
+		<td><code><b>zoomlevelschange</b></code></td>
+		<td><code><a href="#event">Event</a></code></td>
+		<td>Fired when the number of zoomlevels on the map is changed due to adding or removing a layer.</td>
+	</tr>
+	<tr>
+		<td><code><b>autopanstart</b></code></td>
+		<td><code><a href="#event">Event</a></code></td>
+		<td>Fired when the map starts autopanning when opening a popup.</td>
+	</tr>
+	<tr>
+		<td><code><b>layeradd</b></code></td>
+		<td><code><a href="#layer-event">LayerEvent</a></code></td>
+		<td>Fired when a new layer is added to the map.</td>
+	</tr>
+	<tr>
+		<td><code><b>layerremove</b></code></td>
+		<td><code><a href="#layer-event">LayerEvent</a></code></td>
+		<td>Fired when some layer is removed from the map.</td>
+	</tr>
+	<tr>
+		<td><code><b>baselayerchange</b></code></td>
+		<td><code><a href="#layer-event">LayerEvent</a></code>
+		<td>Fired when the base layer is changed through the <a href="#control-layers">layer control</a>.</td>
+	</tr>
+	<tr>
+		<td><code><b>overlayadd</b></code></td>
+		<td><code><a href="#layer-event">LayerEvent</a></code>
+		<td>Fired when an overlay is selected through the <a href="#control-layers">layer control</a>.</td>
+	</tr>
+	<tr>
+		<td><code><b>overlayremove</b></code></td>
+		<td><code><a href="#layer-event">LayerEvent</a></code>
+		<td>Fired when an overlay is deselected through the <a href="#control-layers">layer control</a>.</td>
+	</tr>
+	<tr>
+		<td><code><b>locationfound</b></code></td>
+		<td><code><a href="#location-event">LocationEvent</a></code>
+		<td>Fired when geolocation (using the <a href="#map-locate">locate</a> method) went successfully.</td>
+	</tr>
+	<tr>
+		<td><code><b>locationerror</b></code></td>
+		<td><code><a href="#error-event">ErrorEvent</a></code>
+		<td>Fired when geolocation (using the <a href="map-locate">locate</a> method) failed.</td>
+	</tr>
+	<tr>
+		<td><code><b>popupopen</b></code></td>
+		<td><code><a href="#popup-event">PopupEvent</a></code></td>
+		<td>Fired when a popup is opened (using <code>openPopup</code> method).</td>
+	</tr>
+	<tr>
+		<td><code><b>popupclose</b></code></td>
+		<td><code><a href="#popup-event">PopupEvent</a></code></td>
+		<td>Fired when a popup is closed (using <code>closePopup</code> method).</td>
+	</tr>
+</table>
+
+
+<h3 id="map-set-methods">Methods for Modifying Map State</h3>
+
+<table>
+	<tr>
+		<th>Method</th>
+		<th>Returns</th>
+		<th>Description</th>
+	</tr>
+	<tr>
+		<td><code><b>setView</b>(
+			<nobr>&lt;<a href="#latlng">LatLng</a>&gt; <i>center</i>,</nobr>
+			<nobr>&lt;Number&gt; <i>zoom</i>,</nobr>
+			<nobr>&lt;Boolean&gt; <i>forceReset?</i> )</nobr>
+		</code></td>
+		<td><code><span class="keyword">this</span></code></td>
+		<td>Sets the view of the map (geographical center and zoom). If <code>forceReset</code> is set to <code><span class="literal">true</span></code>, the map is reloaded even if it's eligible for pan or zoom animation (<code><span class="literal">false</span></code> by default).</td>
+	</tr>
+	<tr>
+		<td><code><b>setZoom</b>(
+			<nobr>&lt;Number&gt; <i>zoom</i> )</nobr>
+		</code></td>
+		<td><code><span class="keyword">this</span></code></td>
+		<td>Sets the zoom of the map.</td>
+	</tr>
+	<tr>
+		<td><code><b>zoomIn</b>( <nobr>&lt;Number&gt; delta? )</nobr></code></td>
+		<td><code><span class="keyword">this</span></code></td>
+		<td>Increases the zoom of the map by <code>delta</code> (<code><span class="number">1</span></code> by default).</td>
+	</tr>
+	<tr>
+		<td><code><b>zoomOut</b>( <nobr>&lt;Number&gt; delta? )</nobr></code></td>
+		<td><code><span class="keyword">this</span></code></td>
+		<td>Decreases the zoom of the map by <code>delta</code> (<code><span class="number">1</span></code> by default).</td>
+	</tr>
+	<tr id="map-fitbounds">
+		<td><code><b>fitBounds</b>(
+			<nobr>&lt;<a href="#latlngbounds">LatLngBounds</a>&gt; <i>bounds</i> )</nobr>
+		</code></td>
+		<td><code><span class="keyword">this</span></code></td>
+		<td>Sets a map view that contains the given geographical bounds with the maximum zoom level possible.</td>
+	</tr>
+	<tr id="map-fitworld">
+		<td><code><b>fitWorld</b>()</code></td>
+		<td><code><span class="keyword">this</span></code></td>
+		<td>Sets a map view that mostly contains the whole world with the maximum zoom level possible.</td>
+	</tr>
+	<tr>
+		<td><code><b>panTo</b>(
+			<nobr>&lt;<a href="#latlng">LatLng</a>&gt; <i>latlng</i> )</nobr>
+		</code></td>
+		<td><code><span class="keyword">this</span></code></td>
+		<td>Pans the map to a given center. Makes an animated pan if new center is not more than one screen away from the current one.</td>
+	</tr>
+	<tr id="map-paninsidebounds">
+		<td><code><b>panInsideBounds</b>(
+			<nobr>&lt;<a href="#latlngbounds">LatLngBounds</a>&gt; <i>bounds</i> )</nobr>
+		</code></td>
+		<td><code><span class="keyword">this</span></code></td>
+		<td>Pans the map to the closest view that would lie inside the given bounds (if it's not already).</td>
+	</tr>
+	<tr>
+		<td><code><b>panBy</b>(
+			<nobr>&lt;<a href="#point">Point</a>&gt; <i>point</i> )</nobr>
+		</code></td>
+		<td><code><span class="keyword">this</span></code></td>
+		<td>Pans the map by a given number of pixels (animated).</td>
+	</tr>
+	<tr>
+		<td><code><b>invalidateSize</b>(
+			<nobr>&lt;Boolean&gt; <i>animate?</i> )</nobr>
+		</code></td>
+		<td><code><span class="keyword">this</span></code></td>
+		<td>Checks if the map container size changed and updates the map if so &mdash; call it after you've changed the map size dynamically. If <code>animate</code> is <code><span class="literal">true</span></code>, map animates the update.</td>
+	</tr>
+	<tr id="map-setmaxbounds">
+		<td><code><b>setMaxBounds</b>(
+			<nobr>&lt;<a href="#latlngbounds">LatLngBounds</a>&gt; <i>bounds</i> )</nobr>
+		</code></td>
+		<td><code><span class="keyword">this</span></code></td>
+		<td>Restricts the map view to the given bounds (see <a href="#map-maxbounds">map maxBounds</a> option).</td>
+	</tr>
+	<tr id="map-locate">
+		<td><code><b>locate</b>(
+			<nobr>&lt;<a href="#map-locate-options">Locate options</a>&gt; <i>options?</i> )</nobr>
+		</code></td>
+		<td><code><span class="keyword">this</span></code></td>
+		<td>Tries to locate the user using the <a href="https://en.wikipedia.org/wiki/W3C_Geolocation_API">Geolocation API</a>, firing a <code>locationfound</code> event with location data on success or a <code>locationerror</code> event on failure, and optionally sets the map view to the user's location with respect to detection accuracy (or to the world view if geolocation failed). See <a href="#map-locate-options">Locate options</a> for more details.</td>
+	</tr>
+	<tr>
+		<td><code><b>stopLocate</b>()</code></td>
+		<td><code><span class="keyword">this</span></code></td>
+		<td>Stops watching location previously initiated by <code><b>map.locate</b>({watch: true})</code>.</td>
+	</tr>
+</table>
+
+<h3 id="map-get-methods">Methods for Getting Map State</h3>
+
+<table>
+	<tr>
+		<th>Method</th>
+		<th>Returns</th>
+		<th>Description</th>
+	</tr>
+	<tr>
+		<td><code><b>getCenter</b>()</code></td>
+		<td><code><a href="#latlng">LatLng</a></code></td>
+		<td>Returns the geographical center of the map view.</td>
+	</tr>
+	<tr>
+		<td><code><b>getZoom</b>()</code></td>
+		<td><code>Number</code></td>
+		<td>Returns the current zoom of the map view.</td>
+	</tr>
+	<tr>
+		<td><code><b>getMinZoom</b>()</code></td>
+		<td><code>Number</code></td>
+		<td>Returns the minimum zoom level of the map.</td>
+	</tr>
+	<tr>
+		<td><code><b>getMaxZoom</b>()</code></td>
+		<td><code>Number</code></td>
+		<td>Returns the maximum zoom level of the map.</td>
+	</tr>
+	<tr>
+		<td><code><b>getBounds</b>()</code></td>
+		<td><code><a href="#latlngbounds">LatLngBounds</a></code></td>
+		<td>Returns the LatLngBounds of the current map view.</td>
+	</tr>
+	<tr>
+		<td><code><b>getBoundsZoom</b>(
+			<nobr>&lt;<a href="#latlngbounds">LatLngBounds</a>&gt; <i>bounds</i>,</nobr>
+			<nobr>&lt;Boolean&gt; <i>inside?</i> )</nobr>
+		</code></td>
+
+		<td><code>Number</code></td>
+
+		<td>Returns the maximum zoom level on which the given bounds fit to the map view in its entirety. If <code>inside</code> (optional) is set to <code><span class="literal">true</span></code>, the method instead returns the minimum zoom level on which the map view fits into the given bounds in its entirety.</td>
+	</tr>
+	<tr>
+		<td><code><b>getSize</b>()</code></td>
+		<td><code><a href="#point">Point</a></code></td>
+		<td>Returns the current size of the map container.</td>
+	</tr>
+	<tr>
+		<td><code><b>getPixelBounds</b>()</code></td>
+		<td><code>Bounds</code></td>
+		<td>Returns the bounds of the current map view in projected pixel coordinates (sometimes useful in layer and overlay implementations).</td>
+	</tr>
+	<tr>
+		<td><code><b>getPixelOrigin</b>()</code></td>
+		<td><code><a href="#point">Point</a></code></td>
+		<td>Returns the projected pixel coordinates of the top left point of the map layer (useful in custom layer and overlay implementations).</td>
+	</tr>
+</table>
+
+<h3 id="map-stuff-methods">Methods for Layers and Controls</h3>
+
+<table>
+	<tr>
+		<th>Method</th>
+		<th>Returns</th>
+		<th>Description</th>
+	</tr>
+	<tr id="map-addlayer">
+		<td><code><b>addLayer</b>(
+			<nobr>&lt;<a href="#ilayer">ILayer</a>&gt; <i>layer</i>,</nobr>
+			<nobr>&lt;Boolean&gt; <i>insertAtTheBottom?</i> )</nobr>
+		</code></td>
+
+		<td><code><span class="keyword">this</span></code></td>
+		<td>Adds the given layer to the map. If optional <code>insertAtTheBottom</code> is set to <code><span class="literal">true</span></code>, the layer is inserted under all others (useful when switching base tile layers).</td>
+	</tr>
+	<tr>
+		<td><code><b>removeLayer</b>(
+			<nobr>&lt;<a href="#ilayer">ILayer</a>&gt; <i>layer</i> )</nobr>
+		</code></td>
+
+		<td><code><span class="keyword">this</span></code></td>
+		<td>Removes the given layer from the map.</td>
+	</tr>
+	<tr>
+		<td><code><b>hasLayer</b>(
+			<nobr>&lt;<a href="#ilayer">ILayer</a>&gt; <i>layer</i> )</nobr>
+		</code></td>
+
+		<td><code>Boolean</code></td>
+		<td>Returns <code><span class="literal">true</span></code> if the given layer is currently added to the map.</td>
+	</tr>
+
+	<tr id="map-openpopup">
+		<td><code><b>openPopup</b>(
+			<nobr>&lt;<a href="#popup">Popup</a>&gt; <i>popup</i> )</nobr>
+		</code></td>
+
+		<td><code><span class="keyword">this</span></code></td>
+		<td>Opens the specified popup while closing the previously opened (to make sure only one is opened at one time for usability).</td>
+	</tr>
+	<tr id="map-closepopup">
+		<td><code><b>closePopup</b>()</code></td>
+		<td><code><span class="keyword">this</span></code></td>
+		<td>Closes the popup opened with <a href="#map-openpopup">openPopup</a>.</td>
+	</tr>
+	<tr id="map-addcontrol">
+		<td><code><b>addControl</b>(
+			<nobr>&lt;<a href="#icontrol">IControl</a>&gt; <i>control</i> )</nobr>
+		</code></td>
+
+		<td><code><span class="keyword">this</span></code></td>
+		<td>Adds the given control to the map.</td>
+	</tr>
+	<tr>
+		<td><code><b>removeControl</b>(
+			<nobr>&lt;<a href="#icontrol">IControl</a>&gt; <i>control</i> )</nobr>
+		</code></td>
+
+		<td><code><span class="keyword">this</span></code></td>
+		<td>Removes the given control from the map.</td>
+	</tr>
+</table>
+
+
+<h3 id="map-conversion-methods">Conversion Methods</h3>
+
+<table>
+	<tr>
+		<th class="width200">Method</th>
+		<th>Returns</th>
+		<th>Description</th>
+	</tr>
+	<tr>
+		<td><code><b>latLngToLayerPoint</b>(
+			<nobr>&lt;<a href="#latlng">LatLng</a>&gt; <i>latlng</i> )</nobr>
+		</code></td>
+
+		<td><code><a href="#point">Point</a></code></td>
+		<td>Returns the map layer point that corresponds to the given geographical coordinates (useful for placing overlays on the map).</td>
+	</tr>
+	<tr>
+		<td><code><b>layerPointToLatLng</b>(
+			<nobr>&lt;<a href="#point">Point</a>&gt; <i>point</i> )</nobr>
+		</code></td>
+
+		<td><code><a href="#latlng">LatLng</a></code></td>
+		<td>Returns the geographical coordinates of a given map layer point.</td>
+	</tr>
+	<tr>
+		<td><code><b>containerPointToLayerPoint</b>(
+			<nobr>&lt;<a href="#point">Point</a>&gt; <i>point</i> )</nobr>
+		</code></td>
+
+		<td><code><a href="#point">Point</a></code></td>
+		<td>Converts the point relative to the map container to a point relative to the map layer.</td>
+	</tr>
+	<tr>
+		<td><code><b>layerPointToContainerPoint</b>(
+			<nobr>&lt;<a href="#point">Point</a>&gt; <i>point</i> )</nobr>
+		</code></td>
+
+		<td><code><a href="#point">Point</a></code></td>
+		<td>Converts the point relative to the map layer to a point relative to the map container.</td>
+	</tr>
+	<tr>
+		<td><code><b>latLngToContainerPoint</b>(
+			<nobr>&lt;<a href="#latlng">LatLng</a>&gt; <i>latlng</i> )</nobr>
+		</code></td>
+
+		<td><code><a href="#point">Point</a></code></td>
+		<td>Returns the map container point that corresponds to the given geographical coordinates.</td>
+	</tr>
+	<tr>
+		<td><code><b>containerPointToLatLng</b>(
+			<nobr>&lt;<a href="#point">Point</a>&gt; <i>point</i> )</nobr>
+		</code></td>
+
+		<td><code><a href="#latlng">LatLng</a></code></td>
+		<td>Returns the geographical coordinates of a given map container point.</td>
+	</tr>
+	<tr>
+		<td><code><b>project</b>(
+			<nobr>&lt;<a href="#latlng">LatLng</a>&gt; <i>latlng</i>,</nobr>
+			<nobr>&lt;Number&gt; <i>zoom?</i> )</nobr>
+		</code></td>
+
+		<td><code><a href="#point">Point</a></code></td>
+		<td>Projects the given geographical coordinates to absolute pixel coordinates for the given zoom level (current zoom level by default).</td>
+	</tr>
+	<tr>
+		<td><code><b>unproject</b>(
+			<nobr>&lt;<a href="#point">Point</a>&gt; <i>point</i>,</nobr>
+			<nobr>&lt;Number&gt; <i>zoom?</i> )</nobr>
+		</code></td>
+
+		<td><code><a href="#latlng">LatLng</a></code></td>
+		<td>Projects the given absolute pixel coordinates to geographical coordinates for the given zoom level (current zoom level by default).</td>
+	</tr>
+	<tr>
+		<td><code><b>mouseEventToContainerPoint</b>(
+			<nobr>&lt;MouseEvent&gt; <i>event</i> )</nobr>
+		</code></td>
+
+		<td><code><a href="#point">Point</a></code></td>
+		<td>Returns the pixel coordinates of a mouse click (relative to the top left corner of the map) given its event object.</td>
+	</tr>
+	<tr>
+		<td><code><b>mouseEventToLayerPoint</b>(
+			<nobr>&lt;MouseEvent&gt; <i>event</i> )</nobr>
+		</code></td>
+
+		<td><code><a href="#point">Point</a></code></td>
+		<td>Returns the pixel coordinates of a mouse click relative to the map layer given its event object.
+	</tr>
+	<tr>
+		<td><code><b>mouseEventToLatLng</b>(
+			<nobr>&lt;MouseEvent&gt; <i>event</i> )</nobr>
+		</code></td>
+
+		<td><code><a href="#latlng">LatLng</a></code></td>
+		<td>Returns the geographical coordinates of the point the mouse clicked on given the click's event object.</td>
+	</tr>
+</table>
+
+<h3 id="map-misc-methods">Other Methods</h3>
+
+<table>
+	<tr>
+		<th>Method</th>
+		<th>Returns</th>
+		<th>Description</th>
+	</tr>
+	<tr>
+		<td><code><b>getContainer</b>()</code></td>
+		<td><code>HTMLElement</code></td>
+		<td>Returns the container element of the map.</td>
+	</tr>
+	<tr id="map-getpanes">
+		<td><code><b>getPanes</b>()</code></td>
+		<td><code><a href="#map-panes">MapPanes</a></code></td>
+		<td>Returns an object with different map panes (to render overlays in).</td>
+	</tr>
+	<tr id="map-whenready">
+		<td><code><b>whenReady</b>(
+			<nobr>&lt;Function&gt; <i>fn</i></nobr>,
+			<nobr>&lt;Object&gt; <i>context?</i> )</nobr></code></td>
+		<td><code>this</code></td>
+		<td>Runs the given callback when the map gets initialized with a place and zoom, or immediately if it happened already, optionally passing a function context.</td>
+	</tr>
+</table>
+
+<h3 id="map-locate-options">Locate options</h3>
+
+<table>
+	<tr>
+		<th>Option</th>
+		<th>Type</th>
+		<th>Default</th>
+		<th>Description</th>
+	</tr>
+	<tr>
+		<td><code><b>watch</b></code></td>
+		<td><code>Boolean</code></td>
+		<td><code><span class="literal">false</span></code></td>
+		<td>If <code><span class="literal">true</span></code>, starts continous watching of location changes (instead of detecting it once) using W3C <code>watchPosition</code> method. You can later stop watching using <code><b>map.stopLocate</b>()</code> method.</td>
+	</tr>
+	<tr>
+		<td><code><b>setView</b></code></td>
+		<td><code>Boolean</code></td>
+		<td><code><span class="literal">false</span></code></td>
+		<td>If <code><span class="literal">true</span></code>, automatically sets the map view to the user location with respect to detection accuracy, or to world view if geolocation failed.</td>
+	</tr>
+	<tr>
+		<td><code><b>maxZoom</b></code></td>
+		<td><code>Number</code></td>
+		<td><code><span class="number">Infinity</span></code></td>
+		<td>The maximum zoom for automatic view setting when using `setView` option.</td>
+	</tr>
+	<tr>
+		<td><code><b>timeout</b></code></td>
+		<td><code>Number</code></td>
+		<td><code><span class="number">10000</span></code></td>
+		<td>Number of millisecond to wait for a response from geolocation before firing a <code>locationerror</code> event.</td>
+	</tr>
+	<tr>
+		<td><code><b>maximumAge</b></code></td>
+		<td><code>Number</code></td>
+		<td><code><span class="number">0</span></code></td>
+		<td>Maximum age of detected location. If less than this amount of milliseconds passed since last geolocation response, <code>locate</code> will return a cached location.</td>
+	</tr>
+	<tr>
+		<td><code><b>enableHighAccuracy</b></code></td>
+		<td><code>Boolean</code></td>
+		<td><code><span class="literal">false</span></code></td>
+		<td>Enables high accuracy, see <a href="http://dev.w3.org/geo/api/spec-source.html#high-accuracy">description in the W3C spec</a>.</td>
+	</tr>
+</table>
+
+
+<h3 id="map-properties">Properties</h3>
+
+<p>Map properties include interaction handlers that allow you to control interaction behavior in runtime, enabling or disabling certain features such as dragging or touch zoom (see <a href="#ihandler">IHandler</a> methods). Example:</p>
+
+<pre><code class="javascript">map.doubleClickZoom.disable();</code></pre>
+
+<p>You can also access default map controls like attribution control through map properties:</p>
+
+<pre><code class="javascript">map.attributionControl.addAttribution("Earthquake data &amp;copy; GeoNames");</code></pre>
+
+<table>
+	<tr>
+		<th class="minwidth">Property</th>
+		<th class="minwidth">Type</th>
+		<th>Description</th>
+	</tr>
+	<tr>
+		<td><code><b>dragging</b></code></td>
+		<td><a href="#ihandler"><code>IHandler</code></a></td>
+		<td>Map dragging handler (by both mouse and touch).</td>
+	</tr>
+	<tr>
+		<td><code><b>touchZoom</b></code></td>
+		<td><a href="#ihandler"><code>IHandler</code></a></td>
+		<td>Touch zoom handler.</td>
+	</tr>
+	<tr>
+		<td><code><b>doubleClickZoom</b></code></td>
+		<td><a href="#ihandler"><code>IHandler</code></a></td>
+		<td>Double click zoom handler.</td>
+	</tr>
+	<tr>
+		<td><code><b>scrollWheelZoom</b></code></td>
+		<td><a href="#ihandler"><code>IHandler</code></a></td>
+		<td>Scroll wheel zoom handler.</td>
+	</tr>
+	<tr>
+		<td><code><b>boxZoom</b></code></td>
+		<td><a href="#ihandler"><code>IHandler</code></a></td>
+		<td>Box (shift-drag with mouse) zoom handler.</td>
+	</tr>
+	<tr>
+		<td><code><b>keyboard</b></code></td>
+		<td><a href="#ihandler"><code>IHandler</code></a></td>
+		<td>Keyboard navigation handler.</td>
+	</tr>
+	<tr>
+		<td><code><b>zoomControl</b></code></td>
+		<td><a href="#control-zoom"><code>Control.Zoom</code></a></td>
+		<td>Zoom control.</td>
+	</tr>
+	<tr>
+		<td><code><b>attributionControl</b></code></td>
+		<td><a href="#control-attribution"><code>Control.Attribution</code></a></td>
+		<td>Attribution control.</td>
+	</tr>
+</table>
+
+
+<h3 id="map-panes">Map Panes</h3>
+
+<p>An object literal (returned by <a href="#map-getpanes">map.getPanes</a></code>) that contains different map panes that you can use to put your custom overlays in. The difference is mostly in zIndex order that such overlays get.</p>
+
+<table>
+	<tr>
+		<th class="width100">Property</th>
+		<th class="width100">Type</th>
+		<th>Description</th>
+	</tr>
+	<tr>
+		<td><code><b>mapPane</b></code></td>
+		<td><code>HTMLElement</code></td>
+		<td>Pane that contains all other map panes.</td>
+	</tr>
+	<tr>
+		<td><code><b>tilePane</b></code></td>
+		<td><code>HTMLElement</code></td>
+		<td>Pane for tile layers.</td>
+	</tr>
+	<tr>
+		<td><code><b>objectsPane</b></code></td>
+		<td><code>HTMLElement</code></td>
+		<td>Pane that contains all the panes except tile pane.</td>
+	</tr>
+	<tr>
+		<td><code><b>shadowPane</b></code></td>
+		<td><code>HTMLElement</code></td>
+		<td>Pane for overlay shadows (e.g. marker shadows).</td>
+	</tr>
+	<tr>
+		<td><code><b>overlayPane</b></code></td>
+		<td><code>HTMLElement</code></td>
+		<td>Pane for overlays like polylines and polygons.</td>
+	</tr>
+	<tr>
+		<td><code><b>markerPane</b></code></td>
+		<td><code>HTMLElement</code></td>
+		<td>Pane for marker icons.</td>
+	</tr>
+	<tr>
+		<td><code><b>popupPane</b></code></td>
+		<td><code>HTMLElement</code></td>
+		<td>Pane for popups.</td>
+	</tr>
+</table>
+
+
+<h2 id="marker">L.Marker</h2>
+
+<p>Used to put markers on the map.</p>
+
+<pre><code class="javascript">L.marker([50.5, 30.5]).addTo(map);</code></pre>
+
+<h3>Constructor</h3>
+
+<table>
+	<tr>
+		<th class="width200">Constructor</th>
+		<th>Usage</th>
+		<th>Description</th>
+	</tr>
+	<tr>
+		<td><code><b>L.Marker</b>(
+			<nobr>&lt;<a href="#latlng">LatLng</a>&gt; <i>latlng</i>,</nobr>
+			<nobr>&lt;<a href="#marker-options">Marker options</a>&gt; <i>options?</i> )</nobr>
+		</code></td>
+
+		<td class="factory-usage">
+			<code><span class='keyword'>new</span> L.Marker(<span class="comment">&hellip;</span>)</code><br />
+			<code>L.marker(<span class="comment">&hellip;</span>)</code>
+		</td>
+
+		<td>Instantiates a Marker object given a geographical point and optionally an options object.</td>
+	</tr>
+</table>
+
+<h3 id="marker-options">Options</h3>
+
+<table>
+	<tr>
+		<th>Option</th>
+		<th>Type</th>
+		<th>Default</th>
+		<th>Description</th>
+	</tr>
+	<tr>
+		<td><code><b>icon</b></code></td>
+		<td><code><a href="#icon">L.Icon</a></code></td>
+		<td>*</td>
+		<td>Icon class to use for rendering the marker. See <a href="#icon">Icon documentation</a> for details on how to customize the marker icon. Set to <code>new L.Icon.Default()</code> by default.</td>
+	</tr>
+	<tr>
+		<td><code><b>clickable</b></code></td>
+		<td><code>Boolean</code></td>
+		<td><code><span class="literal">true</span></code></td>
+		<td>If <code><span class="literal">false</span></code>, the marker will not emit mouse events and will act as a part of the underlying map.</td>
+	</tr>
+	<tr>
+		<td><code><b>draggable</b></code></td>
+		<td><code>Boolean</code></td>
+		<td><code><span class="literal">false</span></code></td>
+		<td>Whether the marker is draggable with mouse/touch or not.</td>
+	</tr>
+	<tr>
+		<td><code><b>title</b></code></td>
+		<td><code>String</code></td>
+		<td><code><span class="string">''</span></code></td>
+		<td>Text for the browser tooltip that appear on marker hover (no tooltip by default).</td>
+	</tr>
+	<tr id="marker-zindexoffset">
+		<td><code><b>zIndexOffset</b></code></td>
+		<td><code>Number</code></td>
+		<td><code><span class="number">0</span></code></td>
+		<td>By default, marker images zIndex is set automatically based on its latitude. Use this option if you want to put the marker on top of all others (or below), specifying a high value like <code>1000</code> (or high negative value, respectively).</td>
+	</tr>
+	<tr>
+		<td><code><b>opacity</b></code></td>
+		<td><code>Number</code></td>
+		<td><code><span class="number">1.0</span></code></td>
+		<td>The opacity of the marker.</td>
+	</tr>
+	<tr>
+		<td><code><b>riseOnHover</b></code></td>
+		<td><code>Boolean</code></td>
+		<td><code><span class="literal">false</span></code></td>
+		<td>If <code><span class="literal">true</span></code>, the marker will get on top of others when you hover the mouse over it.</td>
+	</tr>
+	<tr>
+		<td><code><b>riseOffset</b></code></td>
+		<td><code>Number</code></td>
+		<td><code><span class="number">250</span></code></td>
+		<td>The z-index offset used for the <code>riseOnHover</code> feature.</td>
+	</tr>
+</table>
+
+<h3>Events</h3>
+
+<p>You can subscribe to the following events using <a href="#events">these methods</a>.</p>
+
+<table>
+	<tr>
+		<th class="width100">Event</th>
+		<th class="width100">Data</th>
+		<th>Description</th>
+	</tr>
+	<tr>
+		<td><code><b>click</b></code></td>
+		<td><code><a href="#mouse-event">MouseEvent</a></code></td>
+		<td>Fired when the user clicks (or taps) the marker.</td>
+	</tr>
+	<tr>
+		<td><code><b>dblclick</b></code></td>
+		<td><code><a href="#mouse-event">MouseEvent</a></code></td>
+		<td>Fired when the user double-clicks (or double-taps) the marker.</td>
+	</tr>
+	<tr>
+		<td><code><b>mousedown</b></code></td>
+		<td><code><a href="#mouse-event">MouseEvent</a></code></td>
+		<td>Fired when the user pushes the mouse button on the marker.</td>
+	</tr>
+	<tr>
+		<td><code><b>mouseover</b></code></td>
+		<td><code><a href="#mouse-event">MouseEvent</a></code></td>
+		<td>Fired when the mouse enters the marker.</td>
+	</tr>
+	<tr>
+		<td><code><b>mouseout</b></code></td>
+		<td><code><a href="#mouse-event">MouseEvent</a></code></td>
+		<td>Fired when the mouse leaves the marker.</td>
+	</tr>
+	<tr>
+		<td><code><b>contextmenu</b></code></td>
+		<td><code><a href="#mouse-event">MouseEvent</a></code>
+		<td>Fired when the user right-clicks on the marker.</td>
+	</tr>
+	<tr>
+		<td><code><b>dragstart</b></code></td>
+		<td><code><a href="#event">Event</a></code></td>
+		<td>Fired when the user starts dragging the marker.</td>
+	</tr>
+	<tr>
+		<td><code><b>drag</b></code></td>
+		<td><code><a href="#event">Event</a></code></td>
+		<td>Fired repeatedly while the user drags the marker.</td>
+	</tr>
+	<tr>
+		<td><code><b>dragend</b></code></td>
+		<td><code><a href="#event">Event</a></code></td>
+		<td>Fired when the user stops dragging the marker.</td>
+	</tr>
+	<tr>
+		<td><code><b>move</b></code></td>
+		<td><code><a href="#event">Event</a></code></td>
+		<td>Fired when the marker is moved via setLatLng. New coordinate include in event arguments.</td>
+	</tr>
+	<tr>
+		<td><code><b>remove</b></code></td>
+		<td><code><a href="#event">Event</a></code></td>
+		<td>Fired when the marker is removed from the map.</td>
+	</tr>
+</table>
+
+<h3>Methods</h3>
+
+<table>
+	<tr>
+		<th>Method</th>
+		<th>Returns</th>
+		<th>Description</th>
+	</tr>
+	<tr>
+		<td><code><b>addTo</b>(
+			<nobr>&lt;<a href="#map">Map</a>&gt; <i>map</i> )</nobr>
+		</code></td>
+
+		<td><code><span class="keyword">this</span></code></td>
+		<td>Adds the marker to the map.</td>
+	</tr>
+	<tr>
+		<td><code><b>getLatLng</b>()</code></td>
+		<td><code><a href="#latlng">LatLng</a></code></td>
+		<td>Returns the current geographical position of the marker.</td>
+	</tr>
+	<tr>
+		<td><code><b>setLatLng</b>(
+			<nobr>&lt;<a href="#latlng">LatLng</a>&gt; <i>latlng</i> )</nobr>
+		</code></td>
+
+		<td><code><span class="keyword">this</span></code></td>
+		<td>Changes the marker position to the given point.</td>
+	</tr>
+	<tr>
+		<td><code><b>setIcon</b>(
+			<nobr>&lt;<a href="#icon">Icon</a>&gt; <i>icon</i> )</nobr>
+		</code></td>
+
+		<td><code><span class="keyword">this</span></code></td>
+		<td>Changes the marker icon.</td>
+	</tr>
+	<tr>
+		<td><code><b>setZIndexOffset</b>(
+			<nobr>&lt;Number&gt; <i>offset</i> )</nobr>
+		</code></td>
+
+		<td><code><span class="keyword">this</span></code></td>
+		<td>Changes the <a href="#marker-zindexoffset">zIndex offset</a> of the marker.</td>
+	</tr>
+	<tr>
+		<td><code><b>setOpacity</b>(
+			<nobr>&lt;Number&gt; <i>opacity</i> )</nobr>
+		</code></td>
+		<td><code><span class="keyword">this</span></code></td>
+		<td>Changes the opacity of the marker.</td>
+	</tr>
+	<tr>
+		<td><code><b>update</b>()</nobr>
+		</code></td>
+
+		<td><code><span class="keyword">this</span></code></td>
+		<td>Updates the marker position, useful if coordinates of its <code>latLng</code> object were changed directly.</td>
+	</tr>
+	<tr id="marker-bindpopup">
+		<td><code><b>bindPopup</b>(
+			<nobr>&lt;String&gt; <i>htmlContent</i>,</nobr>
+			<nobr>&lt;<a href="#popup-options">Popup options</a>&gt; <i>options?</i> )</nobr>
+		</code></td>
+
+		<td><code><span class="keyword">this</span></code></td>
+		<td>Binds a popup with a particular HTML content to a click on this marker. You can also open the bound popup with the Marker <a href="#marker-openpopup">openPopup</a> method.</td>
+	</tr>
+	<tr id="marker-unbindpopup">
+		<td><code><b>unbindPopup</b>()</code></td>
+		<td><code><span class="keyword">this</span></code></td>
+		<td>Unbinds the popup previously bound to the marker with <code>bindPopup</code>.</td>
+	</tr>
+	<tr id="marker-openpopup">
+		<td><code><b>openPopup</b>()</code></td>
+		<td><code><span class="keyword">this</span></code></td>
+		<td>Opens the popup previously bound by the <a href="#marker-bindpopup">bindPopup</a> method.</td>
+	</tr>
+	<tr id="marker-closepopup">
+		<td><code><b>closePopup</b>()</code></td>
+		<td><code><span class="keyword">this</span></code></td>
+		<td>Closes the bound popup of the marker if it's opened.</td>
+	</tr>
+</table>
+
+<h3 id="marker-interaction-handlers">Interaction handlers</h3>
+
+<p>Interaction handlers are properties of a marker instance that allow you to control interaction behavior in runtime, enabling or disabling certain features such as dragging (see <a href="#ihandler">IHandler</a> methods). Example:</p>
+
+<pre><code class="javascript">marker.dragging.disable();</code></pre>
+
+<table>
+	<tr>
+		<th class="width100">Property</th>
+		<th class="width100">Type</th>
+		<th>Description</th>
+	</tr>
+	<tr>
+		<td>dragging</td>
+		<td><a href="#ihandler"><code>IHandler</code></a></td>
+		<td>Marker dragging handler (by both mouse and touch).</td>
+	</tr>
+</table>
+
+
+
+<h2 id="popup">L.Popup</h2>
+
+<p>Used to open popups in certain places of the map. Use <a href="#map-openpopup">Map#openPopup</a> to open popups while making sure that only one popup is open at one time (recommended for usability), or use <a href="#map-addlayer">Map#addLayer</a> to open as many as you want.</p>
+
+<h3>Usage example</h3>
+<p>If you want to just bind a popup to marker click and then open it, it's really easy:</p>
+<pre><code class="javascript">marker.bindPopup(popupContent).openPopup();</code></pre>
+<p>Path overlays like polylines also have a <code>bindPopup</code> method. Here's a more complicated way to open a popup on a map:</p>
+
+<pre><code class="javascript">var popup = L.popup()
+	.setLatLng(latlng)
+	.setContent('&lt;p&gt;Hello world!&lt;br /&gt;This is a nice popup.&lt;/p&gt;')
+	.openOn(map);</code></pre>
+
+<h3>Constructor</h3>
+
+<table>
+	<tr>
+		<th>Constructor</th>
+		<th>Usage</th>
+		<th>Description</th>
+	</tr>
+	<tr>
+		<td><code><b>L.Popup</b>(
+			<nobr>&lt;<a href="#popup-options">Popup options</a>&gt; <i>options?</i>,</nobr>
+			<nobr>&lt;object&gt; <i>source?</i> )</nobr>
+		</code></td>
+
+		<td class="factory-usage">
+			<code><span class='keyword'>new</span> L.Popup(<span class="comment">&hellip;</span>)</code><br />
+			<code>L.popup(<span class="comment">&hellip;</span>)</code>
+		</td>
+
+		<td>Instantiates a Popup object given an optional options object that describes its appearance and location and an optional object that is used to tag the popup with a reference to the source object to which it refers.</td>
+	</tr>
+</table>
+
+<h3 id="popup-options">Options</h3>
+
+<table>
+	<tr>
+		<th>Option</th>
+		<th>Type</th>
+		<th>Default</th>
+		<th>Description</th>
+	</tr>
+	<tr>
+		<td><code><b>maxWidth</b></code></td>
+		<td><code>Number</code></td>
+		<td><code><span class="number">300</span></code></td>
+		<td>Max width of the popup.</td>
+	</tr>
+	<tr>
+		<td><code><b>minWidth</b></code></td>
+		<td><code>Number</code></td>
+		<td><code><span class="number">50</span></code></td>
+		<td>Min width of the popup.</td>
+	</tr>
+	<tr>
+		<td><code><b>maxHeight</b></code></td>
+		<td><code>Number</code></td>
+		<td><code><span class="literal">null</span></code></td>
+		<td>If set, creates a scrollable container of the given height inside a popup if its content exceeds it.</td>
+	</tr>
+	<tr>
+		<td><code><b>autoPan</b></code></td>
+		<td><code>Boolean</code></td>
+		<td><code><span class="literal">true</span></code></td>
+		<td>Set it to <code><span class="literal">false</span></code> if you don't want the map to do panning animation to fit the opened popup.</td>
+	</tr>
+	<tr>
+		<td><code><b>closeButton</b></code></td>
+		<td><code>Boolean</code></td>
+		<td><code><span class="literal">true</span></code></td>
+		<td>Controls the presense of a close button in the popup.</td>
+	</tr>
+	<tr>
+		<td><code><b>offset</b></code></td>
+		<td><code><a href="#point">Point</a></code></td>
+		<td><code><nobr>Point(<span class="number">0</span>, <span class="number">6</span>)</nobr>
+		</code></td>
+		<td>The offset of the popup position. Useful to control the anchor of the popup when opening it on some overlays.</td>
+	</tr>
+	<tr>
+		<td><code><b>autoPanPadding</b></code></td>
+		<td><code><a href="#point">Point</a></code></td>
+		<td><code><nobr>Point(<span class="number">5</span>, <span class="number">5</span>)</nobr>
+		</code></td>
+		<td>The margin between the popup and the edges of the map view after autopanning was performed.</td>
+	</tr>
+	<tr>
+		<td><code><b>zoomAnimation</b></code></td>
+		<td><code>Boolean</code></td>
+		<td><code><span class="literal">true</span></code></td>
+		<td>Whether to animate the popup on zoom. Disable it if you have problems with Flash content inside popups.</td>
+	</tr>
+</table>
+
+<h3>Methods</h3>
+
+<table>
+	<tr>
+		<th class="width250">Method</th>
+		<th class="minwidth">Returns</th>
+		<th>Description</th>
+	</tr>
+	<tr>
+		<td><code><b>addTo</b>(
+			<nobr>&lt;<a href="#map">Map</a>&gt; <i>map</i> )</nobr>
+		</code></td>
+
+		<td><code><span class="keyword">this</span></code></td>
+		<td>Adds the popup to the map.</td>
+	</tr>
+	<tr>
+		<td><code><b>openOn</b>(
+			<nobr>&lt;<a href="#map">Map</a>&gt; <i>map</i> )</nobr>
+		</code></td>
+
+		<td><code><span class="keyword">this</span></code></td>
+		<td>Adds the popup to the map and closes the previous one. The same as <code>map.openPopup(popup)</code>.</td>
+	</tr>
+	<tr>
+		<td><code><b>setLatLng</b>(
+			<nobr>&lt;<a href="#latlng">LatLng</a>&gt; <i>latlng</i> )</nobr>
+		</code></td>
+
+		<td><code><span class="keyword">this</span></code></td>
+		<td>Sets the geographical point where the popup will open.</td>
+	</tr>
+	<tr>
+		<td><code><b>setContent</b>(
+			<nobr>&lt;String|HTMLElement&gt; <i>htmlContent</i> )</nobr>
+		</code></td>
+
+		<td><code><span class="keyword">this</span></code></td>
+		<td>Sets the HTML content of the popup.</td>
+	</tr>
+</table>
+
+
+
+<h2 id="tilelayer">L.TileLayer</h2>
+
+<p>Used to load and display tile layers on the map, implements <a href="#ilayer">ILayer</a> interface.</p>
+
+<h3>Usage example</h3>
+
+<pre><code class="javascript">L.tileLayer('http://{s}.tile.cloudmade.com/{key}/{styleId}/256/{z}/{x}/{y}.png', {
+	key: 'API-key',
+	styleId: 997
+}).addTo(map);</code></pre>
+
+<h3>Constructor</h3>
+
+<table>
+	<tr>
+		<th class="width250">Constructor</th>
+		<th>Usage</th>
+		<th>Description</th>
+	</tr>
+	<tr>
+		<td><code><b>L.TileLayer</b>(
+			<nobr>&lt;String&gt; <i><a href="#url-template">urlTemplate</a></i>,</nobr>
+			<nobr>&lt;<a href="#tilelayer-options">TileLayer options</a>&gt; <i>options?</i> )</nobr>
+		</code></td>
+
+		<td class="factory-usage">
+			<code><span class='keyword'>new</span> L.TileLayer(<span class="comment">&hellip;</span>)</code><br />
+			<code>L.tileLayer(<span class="comment">&hellip;</span>)</code>
+		</td>
+
+		<td>Instantiates a tile layer object given a <a href="#url-template">URL template</a> and optionally an options object.</td>
+	</tr>
+</table>
+
+<h3 id="url-template">URL template</h3>
+
+<p>A string of the following form:</p>
+
+<pre><code class="javascript">'http://{s}.somedomain.com/blabla/{z}/{x}/{y}.png'</code></pre>
+
+<p><code>{s}</code> means one of the available subdomains (used sequentially to help with browser parallel requests per domain limitation; subdomain values are specified in options; <code>a</code>, <code>b</code> or <code>c</code> by default, can be omitted), <code>{z}</code> &mdash; zoom level, <code>{x}</code> and <code>{y}</code> &mdash; tile coordinates.</p>
+
+<p>You can use custom keys in the template, which will be evaluated from TileLayer options, like this:</p>
+
+<pre><code class="javascript">L.tileLayer('http://{s}.somedomain.com/{foo}/{z}/{x}/{y}.png', {foo: 'bar'});</code></pre>
+
+<h3 id="tilelayer-options">Options</h3>
+
+<table>
+	<tr>
+		<th>Option</th>
+		<th>Type</th>
+		<th>Default</th>
+		<th>Description</th>
+	</tr>
+	<tr>
+		<td><code><b>minZoom</b></code></td>
+		<td><code>Number</code></td>
+		<td><code><span class="number">0</span></code></td>
+		<td>Minimum zoom number.</td>
+	</tr>
+	<tr>
+		<td><code><b>maxZoom</b></code></td>
+		<td><code>Number</code></td>
+		<td><code><span class="number">18</span></code></td>
+		<td>Maximum zoom number.</td>
+	</tr>
+	<tr>
+		<td><code><b>tileSize</b></code></td>
+		<td><code>Number</code></td>
+		<td><code><span class="number">256</span></code></td>
+		<td>Tile size (width and height in pixels, assuming tiles are square).</td>
+	</tr>
+	<tr>
+		<td><code><b>subdomains</b></code></td>
+		<td><code>String</code> or <code>String[]</code></td>
+		<td><code><span class="string">'abc'</span></code></td>
+		<td>Subdomains of the tile service. Can be passed in the form of one string (where each letter is a subdomain name) or an array of strings.</td>
+	</tr>
+	<tr>
+		<td><code><b>errorTileUrl</b></code></td>
+		<td><code>String</code></td>
+		<td><code><span class="string">''</span></code></td>
+		<td>URL to the tile image to show in place of the tile that failed to load.</td>
+	</tr>
+	<tr>
+		<td><code><b>attribution</b></code></td>
+		<td><code>String</code></td>
+		<td><code><span class="string">''</span></code></td>
+		<td>e.g. "&copy; CloudMade" &mdash; the string used by the attribution control, describes the layer data.</td>
+	</tr>
+	<tr>
+		<td><code><b>tms</b></code></td>
+		<td><code>Boolean</code></td>
+		<td><code><span class="literal">false</span></code></td>
+		<td>If <code><span class="literal">true</span></code>, inverses Y axis numbering for tiles (turn this on for TMS services).</td>
+	</tr>
+	<tr>
+		<td><code><b>continuousWorld</b></code></td>
+		<td><code>Boolean</code></td>
+		<td><code><span class="literal">false</span></code></td>
+		<td>If set to <code><span class="literal">true</span></code>, the tile coordinates won't be wrapped by world width (-180 to 180 longitude) or clamped to lie within world height (-90 to 90). Use this if you use Leaflet for maps that don't reflect the real world (e.g. game, indoor or photo maps).</td>
+	</tr>
+	<tr>
+		<td><code><b>noWrap</b></code></td>
+		<td><code>Boolean</code></td>
+		<td><code><span class="literal">false</span></code></td>
+		<td>If set to <code><span class="literal">true</span></code>, the tiles just won't load outside the world width (-180 to 180 longitude) instead of repeating.</td>
+	</tr>
+	<tr>
+		<td><code><b>zoomOffset</b></code></td>
+		<td><code>Number</code></td>
+		<td><code><span class="number">0</span></code></td>
+		<td>The zoom number used in tile URLs will be offset with this value.</td>
+	</tr>
+	<tr>
+		<td><code><b>zoomReverse</b></code></td>
+		<td><code>Boolean</code></td>
+		<td><code><span class="literal">false</span></code></td>
+		<td>If set to <code><span class="literal">true</span></code>, the zoom number used in tile URLs will be reversed (<code>maxZoom - zoom</code> instead of <code>zoom</code>)</td>
+	</tr>
+	<tr>
+		<td><code><b>opacity</b></code></td>
+		<td><code>Number</code></td>
+		<td><code><span class="number">1.0</span></code></td>
+		<td>The opacity of the tile layer.</td>
+	</tr>
+	<tr>
+		<td><code><b>zIndex</b></code></td>
+		<td><code>Number</code></td>
+		<td><code><span class="literal">null</span></code></td>
+		<td>The explicit zIndex of the tile layer. Not set by default.</td>
+	</tr>
+	<tr>
+		<td><code><b>unloadInvisibleTiles</b></code></td>
+		<td><code>Boolean</code></td>
+		<td>depends</td>
+		<td>If <code><span class="literal">true</span></code>, all the tiles that are not visible after panning are removed (for better performance). <code><span class="literal">true</span></code> by default on mobile WebKit, otherwise <code><span class="literal">false</span></code>.</td>
+	</tr>
+	<tr>
+		<td><code><b>updateWhenIdle</b></code></td>
+		<td><code>Boolean</code></td>
+		<td>depends</td>
+		<td>If <code><span class="literal">false</span></code>, new tiles are loaded during panning, otherwise only after it (for better performance). <code><span class="literal">true</span></code> by default on mobile WebKit, otherwise <code><span class="literal">false</span></code>.</td>
+	</tr>
+	<tr>
+		<td><code><b>detectRetina</b></code></td>
+		<td><code><code>Boolean</code></code></td>
+		<td><code><span class="literal">false</span></code></td>
+		<td>If <code><span class="literal">true</span></code> and user is on a retina display, it will request four tiles of half the specified size and a bigger zoom level in place of one to utilize the high resolution.</td>
+	</tr>
+	<tr>
+		<td><code><b>reuseTiles</b></code></td>
+		<td><code><code>Boolean</code></code></td>
+		<td><code><span class="literal">false</span></code></td>
+		<td>If <code><span class="literal">true</span></code>, all the tiles that are not visible after panning are placed in a reuse queue from which they will be fetched when new tiles become visible (as opposed to dynamically creating new ones). This will in theory keep memory usage low and eliminate the need for reserving new memory whenever a new tile is needed.</td>
+	</tr>
+</table>
+
+<h3>Events</h3>
+
+<p>You can subscribe to the following events using <a href="#events">these methods</a>.</p>
+
+<table>
+	<tr>
+		<th class="width100">Event</th>
+		<th class="width100">Data</th>
+		<th>Description</th>
+	</tr>
+	<tr>
+		<td><code><b>loading</b></code></td>
+		<td><code><a href="#event">Event</a></code></td>
+		<td>Fired when the tile layer starts loading tiles.</td>
+	</tr>
+	<tr>
+		<td><code><b>load</b></code></td>
+		<td><code><a href="#event">Event</a></code></td>
+		<td>Fired when the tile layer loaded all visible tiles.</td>
+	</tr>
+	<tr>
+		<td><code><b>tileload</b></code></td>
+		<td><code><a href="#tile-event">TileEvent</a></code></td>
+		<td>Fired when a tile loads.</td>
+	</tr>
+	<tr>
+		<td><code><b>tileunload</b></code></td>
+		<td><code><a href="#tile-event">TileEvent</a></code></td>
+		<td>Fired when a tile is removed (e.g. when you have <code>unloadInvisibleTiles</code> on).</td>
+	</tr>
+</table>
+
+<h3>Methods</h3>
+
+<table>
+	<tr>
+		<th>Method</th>
+		<th>Returns</th>
+		<th>Description</th>
+	</tr>
+	<tr>
+		<td><code><b>addTo</b>(
+			<nobr>&lt;<a href="#map">Map</a>&gt; <i>map</i> )</nobr>
+		</code></td>
+
+		<td><code><span class="keyword">this</span></code></td>
+		<td>Adds the layer to the map.</td>
+	</tr>
+	<tr>
+		<td><code><b>bringToFront</b>()</code></td>
+		<td><code><span class="keyword">this</span></code></td>
+		<td>Brings the tile layer to the top of all tile layers.</td>
+	</tr>
+	<tr>
+		<td><code><b>bringToBack</b>()</code></td>
+		<td><code><span class="keyword">this</span></code></td>
+		<td>Brings the tile layer to the bottom of all tile layers.</td>
+	</tr>
+	<tr>
+		<td><code><b>setOpacity</b>(
+			<nobr>&lt;Number&gt; <i>opacity</i> )</nobr>
+		</code></td>
+
+		<td><code><span class="keyword">this</span></code></td>
+		<td>Changes the opacity of the tile layer.</td>
+	</tr>
+	<tr>
+		<td><code><b>setZIndex</b>(
+			<nobr>&lt;Number&gt; <i>zIndex</i> )</nobr>
+		</code></td>
+
+		<td><code><span class="keyword">this</span></code></td>
+		<td>Sets the zIndex of the tile layer.</td>
+	</tr>
+	<tr>
+		<td><code><b>redraw</b>()</code></td>
+		<td><code><span class="keyword">this</span></code></td>
+		<td>Causes the layer to clear all the tiles and request them again.</td>
+	</tr>
+	<tr>
+		<td><code><b>setUrl</b>(
+			<nobr>&lt;String&gt; <i><a href="#url-template">urlTemplate</a></i> )</nobr>
+		</code></td>
+		<td><code><span class="keyword">this</span></code></td>
+		<td>Updates the layer's URL template and redraws it.</td>
+	</tr>
+</table>
+
+
+
+<h2 id="tilelayer-wms">L.TileLayer.WMS</h2>
+
+<p>Used to display WMS services as tile layers on the map. Extends <a href="#tilelayer">TileLayer</a>.</p>
+
+<h3>Usage example</h3>
+
+<pre><code class="javascript">var nexrad = L.tileLayer.wms("http://mesonet.agron.iastate.edu/cgi-bin/wms/nexrad/n0r.cgi", {
+	layers: 'nexrad-n0r-900913',
+	format: 'image/png',
+	transparent: true,
+	attribution: "Weather data &copy; 2012 IEM Nexrad"
+});</code></pre>
+
+<h3>Constructor</h3>
+
+<table>
+	<tr>
+		<th class="width250">Constructor</th>
+		<th>Usage</th>
+		<th>Description</th>
+	</tr>
+	<tr>
+		<td><code><b>L.TileLayer.WMS</b>(
+			<nobr>&lt;String&gt; <i>baseUrl</i></nobr>,
+			<nobr>&lt;<a href="#tilelayer-wms-options">TileLayer.WMS options</a>&gt; <i>options</i> )</nobr>
+		</code></td>
+
+		<td class="factory-usage">
+			<code><span class='keyword'>new</span> L.TileLayer.WMS(<span class="comment">&hellip;</span>)</code><br />
+			<code>L.tileLayer.wms(<span class="comment">&hellip;</span>)</code>
+		</td>
+
+		<td>Instantiates a WMS tile layer object given a base URL of the WMS service and a WMS parameters/options object.</td>
+	</tr>
+</table>
+
+<h3 id="tilelayer-wms-options">Options</h3>
+
+<p>Includes all <a href="#tilelayer-options">TileLayer options</a> and additionally:</p>
+
+<table>
+	<tr>
+		<th class="width100">Option</th>
+		<th class="width100">Type</th>
+		<th class="width100">Default</th>
+		<th>Description</th>
+	</tr>
+	<tr>
+		<td><code><b>layers</b></code></td>
+		<td><code>String</code></td>
+		<td><code><span class="string">''</span></code></td>
+		<td><b>(required)</b> Comma-separated list of WMS layers to show.</td>
+	</tr>
+	<tr>
+		<td><code><b>styles</b></code></td>
+		<td><code>String</code></td>
+		<td><code><span class="string">''</span></code></td>
+		<td>Comma-separated list of WMS styles.</td>
+	</tr>
+	<tr>
+		<td><code><b>format</b></code></td>
+		<td><code>String</code></td>
+		<td><code><span class="string">'image/jpeg'</span></code></td>
+		<td>WMS image format (use <code><span class="string">'image/png'</span></code> for layers with transparency).</td>
+	</tr>
+	<tr>
+		<td><code><b>transparent</b></code></td>
+		<td><code>Boolean</code></td>
+		<td><code><span class="literal">false</span></code></td>
+		<td>If <code><span class="literal">true</span></code>, the WMS service will return images with transparency.</td>
+	</tr>
+	<tr>
+		<td><code><b>version</b></code></td>
+		<td><code>String</code></td>
+		<td><code><span class="string">'1.1.1'</span></code></td>
+		<td>Version of the WMS service to use.</td>
+	</tr>
+</table>
+
+<h3>Methods</h3>
+
+<table>
+	<tr>
+		<th>Method</th>
+		<th>Returns</th>
+		<th>Description</th>
+	</tr>
+	<tr>
+		<td><code><b>setParams</b>(
+			<nobr>&lt;<a href="#tilelayer-wms-options">WMS parameters</a>&gt; <i>params</i></nobr>,
+			<nobr>&lt;Boolean&gt; <i>noRedraw?</i> )</nobr>
+		</code></td>
+		<td><code><span class="keyword">this</span></code></td>
+		<td>Merges an object with the new parameters and re-requests tiles on the current screen (unless <code>noRedraw</code> was set to <code><span class="literal">true</span></code>).</td>
+	</tr>
+</table>
+
+
+<h2 id="tilelayer-canvas">L.TileLayer.Canvas</h2>
+
+<p>Used to create Canvas-based tile layers where tiles get drawn on the browser side. Extends <a href="#tilelayer">TileLayer</a>.</p>
+
+<h3>Usage example</h3>
+
+<pre><code class="javascript">var canvasTiles = L.tileLayer.canvas();
+
+canvasTiles.drawTile = function(canvas, tilePoint, zoom) {
+	var ctx = canvas.getContext('2d');
+	// draw something on the tile canvas
+}</code></pre>
+
+<h3>Constructor</h3>
+
+<table>
+	<tr>
+		<th class="width200">Constructor</th>
+		<th>Usage</th>
+		<th>Description</th>
+	</tr>
+	<tr>
+		<td><code><b>L.TileLayer.Canvas</b>(
+			<nobr>&lt;<a href="#tilelayer-options">TileLayer options</a>&gt; <i>options?</i> )</nobr>
+		</code></td>
+		<td class="factory-usage">
+			<code><span class='keyword'>new</span> L.TileLayer.Canvas(<span class="comment">&hellip;</span>)</code><br />
+			<code>L.tileLayer.canvas(<span class="comment">&hellip;</span>)</code>
+		</td>
+		<td>Instantiates a Canvas tile layer object given an options object (optionally).</td>
+	</tr>
+</table>
+
+<h3>Options</h3>
+<table>
+	<tr>
+		<th>Option</th>
+		<th>Type</th>
+		<th>Default</th>
+		<th>Description</th>
+	</tr>
+	<tr>
+		<td><code><b>async</b></code></td>
+		<td><code>Boolean</code></td>
+		<td><code><span class="literal">false</span></code></td>
+		<td>Indicates that tiles will be drawn asynchronously. <a href="#tilelayer-canvas-tiledrawn">tileDrawn</a> method should be called for each tile after drawing completion.</td>
+	</tr>
+</table>
+
+<h3>Methods</h3>
+
+<table>
+	<tr>
+		<th class="width200">Method</th>
+		<th>Returns</th>
+		<th>Description</th>
+	</tr>
+	<tr id = "tilelayer-canvas-drawtile">
+		<td><code><b>drawTile</b>(
+			<nobr>&lt;HTMLCanvasElement&gt; <i>canvas</i></nobr>,
+			<nobr>&lt;<a href="#point">Point</a>&gt; <i>tilePoint</i></nobr>,
+			<nobr>&lt;Number&gt; <i>zoom</i> )</nobr>
+		</code></td>
+		<td><code><span class="keyword">this</span></code></td>
+		<td>You need to define this method after creating the instance to draw tiles; <code>canvas</code> is the actual canvas tile on which you can draw, <code>tilePoint</code> represents the tile numbers, and <code>zoom</code> is the current zoom.</td>
+	</tr>
+	<tr id="tilelayer-canvas-tiledrawn">
+		<td><code><b>tileDrawn</b>( <nobr>&lt;HTMLCanvasElement&gt; <i>canvas</i></nobr> )</code></td>
+		<td>-</td>
+		<td>If <code>async</code> option is defined, this function should be called for each tile after drawing completion. <code>canvas</code> is the same canvas element, that was passed to <a href="#tilelayer-canvas-drawtile">drawTile</a>.</td>
+	</tr>
+</table>
+
+
+<h2 id="imageoverlay">L.ImageOverlay</h2>
+
+<p>Used to load and display a single image over specific bounds of the map, implements <a href="#ilayer">ILayer</a> interface.</p>
+
+<h3>Usage example</h3>
+
+<pre><code class="javascript">var imageUrl = 'http://www.lib.utexas.edu/maps/historical/newark_nj_1922.jpg',
+	imageBounds = [[40.712216, -74.22655], [40.773941, -74.12544]];
+
+L.imageOverlay(imageUrl, imageBounds).addTo(map);</code></pre>
+
+<h3>Constructor</h3>
+
+<table>
+	<tr>
+		<th class="width250">Constructor</th>
+		<th>Usage</th>
+		<th>Description</th>
+	</tr>
+	<tr>
+		<td><code><b>L.ImageOverlay</b>(
+			<nobr>&lt;String&gt; <i>imageUrl</i></nobr>,
+			<nobr>&lt;<a href="#latlngbounds">LatLngBounds</a>&gt; <i>bounds</i></nobr>,
+			<nobr>&lt;<a href="#imageoverlay-options">ImageOverlay options</a>&gt; <i>options?</i> )</nobr>
+		</code></td>
+
+		<td class="factory-usage">
+			<code><span class='keyword'>new</span> L.ImageOverlay(<span class="comment">&hellip;</span>)</code><br />
+			<code>L.imageOverlay(<span class="comment">&hellip;</span>)</code>
+		</td>
+
+		<td>Instantiates an image overlay object given the URL of the image and the geographical bounds it is tied to.</td>
+	</tr>
+</table>
+
+<h3 id="imageoverlay-options">Options</h3>
+<table>
+	<tr>
+		<th>Option</th>
+		<th>Type</th>
+		<th class="minwidth">Default</th>
+		<th>Description</th>
+	</tr>
+	<tr>
+		<td><code><b>opacity</b></code></td>
+		<td><code>Number</code></td>
+		<td><code><span class="number">1.0</span></code></td>
+		<td>The opacity of the image overlay.</td>
+	</tr>
+</table>
+
+<h3 id="imageoverlay-methods">Methods</h3>
+<table>
+	<tr>
+		<th class="width250">Method</th>
+		<th>Returns</th>
+		<th>Description</th>
+	</tr>
+	<tr>
+		<td><code><b>addTo</b>(
+			<nobr>&lt;<a href="#map">Map</a>&gt; <i>map</i> )</nobr>
+		</code></td>
+
+		<td><code><span class="keyword">this</span></code></td>
+		<td>Adds the overlay to the map.</td>
+	</tr>
+	<tr>
+		<td><code><b>setOpacity</b>(
+			<nobr>&lt;Number&gt; <i>opacity</i> )</nobr>
+		</code></td>
+
+		<td><code><span class="keyword">this</span></code></td>
+		<td>Sets the opacity of the overlay.</td>
+	</tr>
+	<tr>
+		<td><code><b>bringToFront</b>()</code></td>
+		<td><code><span class="keyword">this</span></code></td>
+		<td>Brings the layer to the top of all overlays.</td>
+	</tr>
+	<tr>
+		<td><code><b>bringToBack</b>()</code></td>
+		<td><code><span class="keyword">this</span></code></td>
+		<td>Brings the layer to the bottom of all overlays.</td>
+	</tr>
+</table>
+
+
+<h2 id="path">L.Path</h2>
+<p>An abstract class that contains options and constants shared between vector overlays (Polygon, Polyline, Circle). Do not use it directly.
+
+<h3 id="path-options">Options</h3>
+<table>
+	<tr>
+		<th>Option</th>
+		<th>Type</th>
+		<th class="minwidth">Default</th>
+		<th>Description</th>
+	</tr>
+	<tr>
+		<td><code><b>stroke</b></code></td>
+		<td><code>Boolean</code></td>
+		<td><code><span class="literal">true</span></code></td>
+		<td>Whether to draw stroke along the path. Set it to <code><span class="literal">false</span></code> to disable borders on polygons or circles.</td>
+	</tr>
+	<tr>
+		<td><code><b>color</b></code></td>
+		<td><code>String</code></td>
+		<td><code><span class="string">'#03f'</span></code></td>
+		<td>Stroke color.</td>
+	</tr>
+	<tr>
+		<td><code><b>weight</b></code></td>
+		<td><code>Number</code></td>
+		<td><code><span class="number">5</span></code></td>
+		<td>Stroke width in pixels.</td>
+	</tr>
+	<tr>
+		<td><code><b>opacity</b></code></td>
+		<td><code>Number</code></td>
+		<td><code><span class="number">0.5</span></code></td>
+		<td>Stroke opacity.</td>
+	</tr>
+	<tr>
+		<td><code><b>fill</b></code></td>
+		<td><code>Boolean</code></td>
+		<td>depends</td>
+		<td>Whether to fill the path with color. Set it to <code><span class="literal">false</span></code> to disable filling on polygons or circles.</td>
+	</tr>
+	<tr>
+		<td><code><b>fillColor</b></code></td>
+		<td><code>String</code></td>
+		<td>same as color</td>
+		<td>Fill color.</td>
+	</tr>
+	<tr>
+		<td><code><b>fillOpacity</b></code></td>
+		<td><code>Number</code></td>
+		<td><code><span class="number">0.2</span></code></td>
+		<td>Fill opacity.</td>
+	</tr>
+	<tr>
+		<td><code><b>dashArray</b></code></td>
+		<td><code>String</code></td>
+		<td><code><span class="literal">null</span></code></td>
+		<td>A string that defines the stroke <a href="https://developer.mozilla.org/en/SVG/Attribute/stroke-dasharray">dash pattern</a>. Doesn't work on canvas-powered layers (e.g. Android 2).</td>
+	</tr>
+	<tr>
+		<td><code><b>clickable</b></code></td>
+		<td><code>Boolean</code></td>
+		<td><code><span class="literal">true</span></code></td>
+		<td>If <code><span class="literal">false</span></code>, the vector will not emit mouse events and will act as a part of the underlying map.</td>
+	</tr>
+</table>
+
+<h3>Events</h3>
+
+<p>You can subscribe to the following events using <a href="#events">these methods</a>.</p>
+
+<table>
+	<tr>
+		<th class="width100">Event</th>
+		<th class="width100">Data</th>
+		<th>Description</th>
+	</tr>
+	<tr>
+		<td><code><b>click</b></code></td>
+		<td><code><a href="#mouse-event">MouseEvent</a></code></td>
+		<td>Fired when the user clicks (or taps) the object.</td>
+	</tr>
+	<tr>
+		<td><code><b>dblclick</b></code></td>
+		<td><code><a href="#mouse-event">MouseEvent</a></code></td>
+		<td>Fired when the user double-clicks (or double-taps) the object.</td>
+	</tr>
+	<tr>
+		<td><code><b>mousedown</b></code></td>
+		<td><code><a href="#mouse-event">MouseEvent</a></code></td>
+		<td>Fired when the user pushes the mouse button on the object.</td>
+	</tr>
+	<tr>
+		<td><code><b>mouseover</b></code></td>
+		<td><code><a href="#mouse-event">MouseEvent</a></code></td>
+		<td>Fired when the mouse enters the object.</td>
+	</tr>
+	<tr>
+		<td><code><b>mouseout</b></code></td>
+		<td><code><a href="#mouse-event">MouseEvent</a></code></td>
+		<td>Fired when the mouse leaves the object.</td>
+	</tr>
+	<tr>
+		<td><code><b>contextmenu</b></code></td>
+		<td><code><a href="#mouse-event">MouseEvent</a></code></td>
+		<td>Fired when the user pushes the right mouse button on the object, prevents default browser context menu from showing if there are listeners on this event.</td>
+	</tr>
+	<tr>
+		<td><code><b>add</b></code></td>
+		<td><code><a href="#event">Event</a></code>
+		<td>Fired when the path is added to the map.</td>
+	</tr>
+	<tr>
+		<td><code><b>remove</b></code></td>
+		<td><code><a href="#event">Event</a></code></td>
+		<td>Fired when the path is removed from the map.</td>
+	</tr>
+</table>
+
+<h3 id="path-methods">Methods</h3>
+<table>
+	<tr>
+		<th class="width250">Method</th>
+		<th>Returns</th>
+		<th>Description</th>
+	</tr>
+	<tr>
+		<td><code><b>addTo</b>(
+			<nobr>&lt;<a href="#map">Map</a>&gt; <i>map</i> )</nobr>
+		</code></td>
+
+		<td><code><span class="keyword">this</span></code></td>
+		<td>Adds the layer to the map.</td>
+	</tr>
+	<tr id="path-bindpopup">
+		<td><code><b>bindPopup</b>(
+			<nobr>&lt;String&gt; <i>htmlContent</i></nobr>,
+			<nobr>&lt;<a href="#popup-options">Popup options</a>&gt; <i>options?</i> )</nobr>
+		</code></td>
+
+		<td><code><span class="keyword">this</span></code></td>
+		<td>Binds a popup with a particular HTML content to a click on this path.</td>
+	</tr>
+	<tr id="path-unbindpopup">
+		<td><code><b>unbindPopup</b>()</code></td>
+		<td><code><span class="keyword">this</span></code></td>
+		<td>Unbinds the popup previously bound to the path with <code>bindPopup</code>.</td>
+	</tr>
+	<tr id="path-openpopup">
+		<td><code><b>openPopup</b>(
+			<nobr>&lt;<a href="#latlng">LatLng</a>&gt; <i>latlng?</i> )</nobr>
+		</code></td>
+
+		<td><code><span class="keyword">this</span></code></td>
+		<td>Opens the popup previously bound by the <a href="#path-bindpopup">bindPopup</a> method in the given point, or in one of the path's points if not specified.</td>
+	</tr>
+	<tr id="path-closepopup">
+		<td><code><b>closePopup</b>()</code></td>
+
+		<td><code><span class="keyword">this</span></code></td>
+		<td>Closes the path's bound popup if it is opened.</td>
+	</tr>
+	<tr id="path-setstyle">
+		<td><code><b>setStyle</b>(
+			<nobr>&lt;<a href="#path-options">Path options</a>&gt; <i>object</i> )</nobr>
+		</code></td>
+
+		<td><code><span class="keyword">this</span></code></td>
+		<td>Changes the appearance of a Path based on the options in the <a href="#path-options">Path options</a> object.</td>
+	</tr>
+	<tr id="path-getbounds">
+		<td><code><b>getBounds</b>()</code></td>
+		<td><code><a href="#latlngbounds">LatLngBounds</a></code></td>
+		<td>Returns the LatLngBounds of the path.</td>
+	</tr>
+	<tr>
+		<td><code><b>bringToFront</b>()</code></td>
+		<td><code><span class="keyword">this</span></code></td>
+		<td>Brings the layer to the top of all path layers.</td>
+	</tr>
+	<tr>
+		<td><code><b>bringToBack</b>()</code></td>
+		<td><code><span class="keyword">this</span></code></td>
+		<td>Brings the layer to the bottom of all path layers.</td>
+	</tr>
+	<tr>
+		<td><code><b>redraw</b>()</code></td>
+		<td><code><span class="keyword">this</span></code></td>
+		<td>Redraws the layer. Sometimes useful after you changed the coordinates that the path uses.</td>
+	</tr>
+</table>
+
+<h3>Static properties</h3>
+<table>
+	<tr>
+		<th>Constant</th>
+		<th>Type</th>
+		<th>Value</th>
+		<th>Description</th>
+	</tr>
+	<tr>
+		<td><code>SVG</code></td>
+		<td><code>Boolean</code></td>
+		<td>depends</td>
+		<td>True if SVG is used for vector rendering (true for most modern browsers).</td>
+	</tr>
+	<tr>
+		<td><code>VML</code></td>
+		<td><code>Boolean</code></td>
+		<td>depends</td>
+		<td>True if VML is used for vector rendering (IE 6-8).</td>
+	</tr>
+	<tr>
+		<td><code>CANVAS</code></td>
+		<td><code>Boolean</code></td>
+		<td>depends</td>
+		<td>True if Canvas is used for vector rendering (Android 2). You can also force this by setting global variable <code>L_PREFER_CANVAS</code> to <code><span class="literal">true</span></code> <em>before</em> the Leaflet include on your page — sometimes it can increase performance dramatically when rendering thousands of circle markers, but currently suffers from a bug that causes removing such layers to be extremely slow.</td>
+	</tr>
+	<tr>
+		<td><code>CLIP_PADDING</code></td>
+		<td><code>Number</code></td>
+		<td><nobr><code><span class="number">0.5</span></code> for SVG</nobr><br /><nobr><code><span class="number">0.02</span></code> for VML</nobr></td>
+		<td>How much to extend the clip area around the map view (relative to its size, e.g. 0.5 is half the screen in each direction). Smaller values mean that you will see clipped ends of paths while you're dragging the map, and bigger values decrease drawing performance.</td>
+	</tr>
+</table>
+
+
+<h2 id="polyline">L.Polyline</h2>
+
+<p>A class for drawing polyline overlays on a map. Extends <a href="#path">Path</a>. Use <a href="#map-addlayer">Map#addLayer</a> to add it to the map.</p>
+
+<h3>Usage example</h3>
+<pre><code class="javascript">// create a red polyline from an arrays of LatLng points
+var polyline = L.polyline(latlngs, {color: 'red'}).addTo(map);
+
+// zoom the map to the polyline
+map.fitBounds(polyline.getBounds());</code></pre>
+
+<h3>Constructor</h3>
+
+<table>
+	<tr>
+		<th class="width250">Constructor</th>
+		<th>Usage</th>
+		<th>Description</th>
+	</tr>
+	<tr>
+		<td><code><b>L.Polyline</b>(
+			<nobr>&lt;<a href="#latlng">LatLng</a>[]&gt; <i>latlngs</i></nobr>,
+			<nobr>&lt;<a href="#polyline-options">Polyline options</a>&gt; <i>options?</i> )</nobr>
+		</code></td>
+
+		<td class="factory-usage">
+			<code><span class='keyword'>new</span> L.Polyline(<span class="comment">&hellip;</span>)</code><br />
+			<code>L.polyline(<span class="comment">&hellip;</span>)</code>
+		</td>
+
+		<td>Instantiates a polyline object given an array of geographical points and optionally an options object.</td>
+	</tr>
+</table>
+
+<h3 id="polyline-options">Options</h3>
+
+<p>You can use <a href="#path-options">Path options</a> and additionally the following options:</p>
+
+<table>
+	<tr>
+		<th>Option</th>
+		<th>Type</th>
+		<th>Default</th>
+		<th>Description</th>
+	</tr>
+	<tr>
+		<td><code><b>smoothFactor</b></code></td>
+		<td><code>Number</code></td>
+		<td><code><span class="number">1.0</span></code></td>
+		<td>How much to simplify the polyline on each zoom level. More means better performance and smoother look, and less means more accurate representation.</td>
+	</tr>
+	<tr>
+		<td><code><b>noClip</b></code></td>
+		<td><code>Boolean</code></td>
+		<td><code><span class="literal">false</span></code></td>
+		<td>Disabled polyline clipping.</td>
+	</tr>
+</table>
+
+<h3>Methods</h3>
+
+<p>You can use <a href="#path-methods">Path methods</a> and additionally the following methods:</p>
+
+<table>
+	<tr>
+		<th class="width250">Method</th>
+		<th>Returns</th>
+		<th>Description</th>
+	</tr>
+	<tr>
+		<td><code><b>addLatLng</b>(
+			<nobr>&lt;<a href="#latlng">LatLng</a>&gt; <i>latlng</i> )</nobr>
+		</code></td>
+
+		<td><code><span class="keyword">this</span></code></td>
+		<td>Adds a given point to the polyline.</td>
+	</tr>
+	<tr>
+		<td><code><b>setLatLngs</b>(
+			<nobr>&lt;<a href="#latlng">LatLng</a>[]&gt; <i>latlngs</i> )</nobr>
+		</code></td>
+
+		<td><code><span class="keyword">this</span></code></td>
+		<td>Replaces all the points in the polyline with the given array of geographical points.</td>
+	</tr>
+	<tr>
+		<td><code><b>getLatLngs</b>()</code></td>
+		<td><code><a href="#latlng">LatLng</a>[]</code></td>
+		<td>Returns an array of the points in the path.</td>
+	</tr>
+	<tr>
+		<td><code><b>spliceLatLngs</b>(
+			<nobr>&lt;Number&gt; <i>index</i></nobr>,
+			<nobr>&lt;Number&gt; <i>pointsToRemove</i></nobr>,
+			<nobr>&lt;<a href="#latlng">LatLng</a>&gt; <i>latlng?</i>, &hellip; )</nobr>
+		</code></td>
+
+		<td><code><a href="#latlng">LatLng</a>[]</code></td>
+		<td>Allows adding, removing or replacing points in the polyline. Syntax is the same as in <a href="https://developer.mozilla.org/en/JavaScript/Reference/Global_Objects/Array/splice">Array#splice</a>. Returns the array of removed points (if any).</td>
+	</tr>
+	<tr id="path-getbounds">
+		<td><code><b>getBounds</b>()</code></td>
+		<td><code><a href="#latlngbounds">LatLngBounds</a></code></td>
+		<td>Returns the LatLngBounds of the polyline.</td>
+	</tr>
+</table>
+
+
+
+<h2 id="multipolyline">L.MultiPolyline</h2>
+
+<p>Extends <a href="#featuregroup">FeatureGroup</a> to allow creating multi-polylines (single layer that consists of several polylines that share styling/popup).</p>
+
+<h3>Constructor</h3>
+
+<table>
+	<tr>
+		<th>Constructor</th>
+		<th>Usage</th>
+		<th>Description</th>
+	</tr>
+	<tr>
+		<td><code><b>L.MultiPolyline</b>(
+			<nobr>&lt;<a href="#latlng">LatLng</a>[][]&gt; <i>latlngs</i></nobr>,
+			<nobr>&lt;<a href="#polyline-options">Polyline options</a>&gt; <i>options?</i> )</nobr>
+		</code></td>
+
+		<td class="factory-usage">
+			<code><span class='keyword'>new</span> L.MultiPolyline(<span class="comment">&hellip;</span>)</code><br />
+			<code>L.multiPolyline(<span class="comment">&hellip;</span>)</code>
+		</td>
+
+		<td>Instantiates a multi-polyline object given an array of arrays of geographical points (one for each individual polyline) and optionally an options object.</td>
+	</tr>
+</table>
+
+
+
+<h2 id="polygon">L.Polygon</h2>
+
+<p>A class for drawing polygon overlays on a map. Extends <a href="#polyline">Polyline</a>. Use <a href="#map-addlayer">Map#addLayer</a> to add it to the map.</p>
+
+<p>Note that points you pass when creating a polygon shouldn't have an additional last point equal to the first one &mdash; it's better to filter out such points.</p>
+
+<h3>Constructor</h3>
+
+<table>
+	<tr>
+		<th>Constructor</th>
+		<th>Usage</th>
+		<th>Description</th>
+	</tr>
+	<tr>
+		<td><code><b>L.Polygon</b>(
+			<nobr>&lt;<a href="#latlng">LatLng</a>[]&gt; <i>latlngs</i></nobr>,
+			<nobr>&lt;<a href="#polyline-options">Polyline options</a>&gt; <i>options?</i> )</nobr>
+		</code></td>
+
+		<td class="factory-usage">
+			<code><span class='keyword'>new</span> L.Polygon(<span class="comment">&hellip;</span>)</code><br />
+			<code>L.polygon(<span class="comment">&hellip;</span>)</code>
+		</td>
+
+		<td>Instantiates a polygon object given an array of geographical points and optionally an options object (the same as for Polyline). You can also create a polygon with holes by passing an array of arrays of latlngs, with the first latlngs array representing the exterior ring while the remaining represent the holes inside.</td>
+	</tr>
+</table>
+
+<p>Polygon the same options and methods as Polyline.</p>
+
+
+
+<h2 id="multipolygon">L.MultiPolygon</h2>
+
+<p>Extends <a href="#featuregroup">FeatureGroup</a> to allow creating multi-polygons (single layer that consists of several polygons that share styling/popup).</p>
+
+<h3>Constructor</h3>
+
+<table>
+	<tr>
+		<th>Constructor</th>
+		<th>Usage</th>
+		<th>Description</th>
+	</tr>
+	<tr>
+		<td><code><b>L.MultiPolygon</b>(
+			<nobr>&lt;<a href="#latlng">LatLng</a>[][]&gt; <i>latlngs</i></nobr>,
+			<nobr>&lt;<a href="#polyline-options">Polyline options</a>&gt; <i>options?</i> )</nobr>
+		</code></td>
+
+		<td class="factory-usage">
+			<code><span class='keyword'>new</span> L.MultiPolygon(<span class="comment">&hellip;</span>)</code><br />
+			<code>L.multiPolygon(<span class="comment">&hellip;</span>)</code>
+		</td>
+
+		<td>Instantiates a multi-polygon object given an array of latlngs arrays (one for each individual polygon) and optionally an options object (the same as for MultiPolyline).</td>
+	</tr>
+</table>
+
+<h2 id="rectangle">L.Rectangle</h2>
+
+<p>A class for drawing rectangle overlays on a map. Extends <a href="#polygon">Polygon</a>. Use <a href="#map-addlayer">Map#addLayer</a> to add it to the map.</p>
+
+<h3>Usage example</h3>
+<pre><code class="javascript">// define rectangle geographical bounds
+var bounds = [[54.559322, -5.767822], [56.1210604, -3.021240]];
+
+// create an orange rectangle
+L.rectangle(bounds, {color: "#ff7800", weight: 1}).addTo(map);
+
+// zoom the map to the rectangle bounds
+map.fitBounds(bounds);</code></pre>
+
+<h3>Constructor</h3>
+
+<table>
+	<tr>
+		<th class="width250">Constructor</th>
+		<th>Usage</th>
+		<th>Description</th>
+	</tr>
+	<tr>
+		<td><code><b>L.Rectangle</b>(
+			<nobr>&lt;<a href="#latlngbounds">LatLngBounds</a>&gt; <i>bounds</i></nobr>,
+			<nobr>&lt;<a href="#path-options">Path options</a>&gt; <i>options?</i> )</nobr>
+		</code></td>
+
+		<td class="factory-usage">
+			<code><span class='keyword'>new</span> L.Rectangle(<span class="comment">&hellip;</span>)</code><br />
+			<code>L.rectangle(<span class="comment">&hellip;</span>)</code>
+		</td>
+
+		<td>Instantiates a rectangle object with the given geographical bounds and optionally an options object.</td>
+	</tr>
+</table>
+
+<h3>Methods</h3>
+
+<p>You can use <a href="#path-methods">Path methods</a> and additionally the following methods:</p>
+
+<table>
+	<tr>
+		<th class="width250">Method</th>
+		<th>Returns</th>
+		<th>Description</th>
+	</tr>
+	<tr>
+		<td><code><b>setBounds</b>(
+			<nobr>&lt;<a href="#latlngbounds">LatLngBounds</a>&gt; <i>bounds</i> )</nobr>
+		</code></td>
+
+		<td><code><span class="keyword">this</span></code></td>
+		<td>Redraws the rectangle with the passed bounds.</td>
+	</tr>
+</table>
+
+
+<h2 id="circle">L.Circle</h2>
+
+<p>A class for drawing circle overlays on a map. Extends <a href="#path">Path</a>. Use <a href="#map-addlayer">Map#addLayer</a> to add it to the map.</p>
+
+<pre><code class="javascript">L.circle([50.5, 30.5], 200).addTo(map);</pre></code>
+
+<h3>Constructor</h3>
+
+<table>
+	<tr>
+		<th>Constructor</th>
+		<th>Usage</th>
+		<th>Description</th>
+	</tr>
+	<tr>
+		<td><code><b>L.Circle</b>(
+			<nobr>&lt;<a href="#latlng">LatLng</a>&gt; <i>latlng</i></nobr>,
+			<nobr>&lt;Number&gt; <i>radius</i></nobr>,
+			<nobr>&lt;<a href="#path-options">Path options</a>&gt; <i>options?</i> )</nobr>
+		</code></td>
+
+		<td class="factory-usage">
+			<code><span class='keyword'>new</span> L.Circle(<span class="comment">&hellip;</span>)</code><br />
+			<code>L.circle(<span class="comment">&hellip;</span>)</code>
+		</td>
+
+		<td>Instantiates a circle object given a geographical point, a radius in meters and optionally an options object.</td>
+	</tr>
+</table>
+
+<h3>Methods</h3>
+
+<table>
+	<tr>
+		<th class="width200">Method</th>
+		<th class="minwidth">Returns</th>
+		<th>Description</th>
+	</tr>
+	<tr>
+		<td><code><b>getLatLng</b>()</code></td>
+		<td><code><a href="#latlng">LatLng</a></code></td>
+		<td>Returns the current geographical position of the circle.</td>
+	</tr>
+	<tr>
+		<td><code><b>getRadius</b>()</code></td>
+		<td><code>Number</code></td>
+		<td>Returns the current radius of a circle. Units are in meters.</td>
+	</tr>
+	<tr>
+		<td><code><b>setLatLng</b>(
+			<nobr>&lt;<a href="#latlng">LatLng</a>&gt; <i>latlng</i> )</nobr>
+		</code></td>
+
+		<td><code><span class="keyword">this</span></code></td>
+		<td>Sets the position of a circle to a new location.</td>
+	</tr>
+	<tr>
+		<td><code><b>setRadius</b>(
+			<nobr>&lt;Number&gt; <i>radius</i> )</nobr>
+		</code></td>
+
+		<td><code><span class="keyword">this</span></code></td>
+		<td>Sets the radius of a circle. Units are in meters.</td>
+	</tr>
+</table>
+
+
+
+<h2 id="circlemarker">L.CircleMarker</h2>
+
+<p>A circle of a fixed size with radius specified in pixels. Extends <a href="#circle">Circle</a>. Use <a href="#map-addlayer">Map#addLayer</a> to add it to the map.</p>
+
+<h3>Constructor</h3>
+
+<table>
+	<tr>
+		<th class="width200">Constructor</th>
+		<th>Usage</th>
+		<th>Description</th>
+	</tr>
+	<tr>
+		<td><code><b>L.CircleMarker</b>(
+			<nobr>&lt;<a href="#latlng">LatLng</a>&gt; <i>latlng</i></nobr>,
+			<nobr>&lt;<a href="#path-options">Path options</a>&gt; <i>options?</i> )</nobr>
+		</code></td>
+
+		<td class="factory-usage">
+			<code><span class='keyword'>new</span> L.CircleMarker(<span class="comment">&hellip;</span>)</code><br />
+			<code>L.circleMarker(<span class="comment">&hellip;</span>)</code>
+		</td>
+
+		<td>Instantiates a circle marker given a geographical point and optionally an options object. The default radius is 10 and can be altered by passing a "radius" member in the path options object.</td>
+	</tr>
+</table>
+
+<h3>Methods</h3>
+
+<table>
+	<tr>
+		<th class="width200">Method</th>
+		<th class="minwidth">Returns</th>
+		<th>Description</th>
+	</tr>
+	<tr>
+		<td><code><b>setLatLng</b>(
+			<nobr>&lt;<a href="#latlng">LatLng</a>&gt; <i>latlng</i> )</nobr>
+		</code></td>
+
+		<td><code><span class="keyword">this</span></code></td>
+		<td>Sets the position of a circle marker to a new location.</td>
+	</tr>
+	<tr>
+		<td><code><b>setRadius</b>(
+			<nobr>&lt;Number&gt; <i>radius</i> )</nobr>
+		</code></td>
+
+		<td><code><span class="keyword">this</span></code></td>
+		<td>Sets the radius of a circle marker. Units are in pixels.</td>
+	</tr>
+</table>
+
+
+
+<h2 id="layergroup">L.LayerGroup</h2>
+
+<p>Used to group several layers and handle them as one. If you add it to the map, any layers added or removed from the group will be added/removed on the map as well. Implements <a href="#ilayer">ILayer</a> interface.</p>
+
+<pre><code class="javascript">L.layerGroup([marker1, marker2])
+	.addLayer(polyline)
+	.addTo(map);</code></pre>
+
+<h3>Constructor</h3>
+
+<table>
+	<tr>
+		<th class="width250">Constructor</th>
+		<th>Usage</th>
+		<th>Description</th>
+	</tr>
+	<tr>
+		<td><code><b>L.LayerGroup</b>(
+			<nobr>&lt;<a href="#ilayer">ILayer</a>[]&gt; <i>layers?</i> )</nobr>
+		</code></td>
+
+		<td class="factory-usage">
+			<code><span class='keyword'>new</span> L.LayerGroup(<span class="comment">&hellip;</span>)</code><br />
+			<code>L.layerGroup(<span class="comment">&hellip;</span>)</code>
+		</td>
+
+		<td>Create a layer group, optionally given an initial set of layers.</td>
+	</tr>
+</table>
+
+<h3>Methods</h3>
+
+<table>
+	<tr>
+		<th class="width200">Method</th>
+		<th class="minwidth">Returns</th>
+		<th>Description</th>
+	</tr>
+	<tr>
+		<td><code><b>addTo</b>(
+			<nobr>&lt;<a href="#map">Map</a>&gt; <i>map</i> )</nobr>
+		</code></td>
+
+		<td><code><span class="keyword">this</span></code></td>
+		<td>Adds the group of layers to the map.</td>
+	</tr>
+	<tr>
+		<td><code><b>addLayer</b>(
+			<nobr>&lt;<a href="#ilayer">ILayer</a>&gt; <i>layer</i> )</nobr>
+		</code></td>
+
+		<td><code><span class="keyword">this</span></code></td>
+		<td>Adds a given layer to the group.</td>
+	</tr>
+	<tr>
+		<td><code><b>removeLayer</b>(
+			<nobr>&lt;<a href="#ilayer">ILayer</a>&gt; <i>layer</i> )</nobr>
+		</code></td>
+
+		<td><code><span class="keyword">this</span></code></td>
+		<td>Removes a given layer from the group.</td>
+	</tr>
+	<tr>
+		<td><code><b>hasLayer</b>(
+			<nobr>&lt;<a href="#ilayer">ILayer</a>&gt; <i>layer</i> )</nobr>
+		</code></td>
+
+		<td><code>Boolean</code></td>
+		<td>Returns <code><span class="literal">true</span></code> if the given layer is currently added to the group.</td>
+	</tr>
+	<tr>
+		<td><code><b>clearLayers</b>()</code></td>
+		<td><code><span class="keyword">this</span></code></td>
+		<td>Removes all the layers from the group.</td>
+	</tr>
+	<tr>
+		<td><code><b>eachLayer</b>(
+			<nobr>&lt;Function&gt; <i>fn</i></nobr>,
+			<nobr>&lt;Object&gt; <i>context?</i> )</nobr>
+		</code></td>
+		<td><code><span class="keyword">this</span></code></td>
+		<td>Iterates over the layers of the group, optionally specifying context of the iterator function.
+<pre><code>group.eachLayer(function (layer) {
+	layer.bindPopup('Hello');
+});</code></pre>
+		</td>
+	</tr>
+</table>
+
+
+
+<h2 id="featuregroup">L.FeatureGroup</h2>
+
+<p>Extended <a href="#layergroup">LayerGroup</a> that also has mouse events (propagated from members of the group) and a shared bindPopup method. Implements <a href="#ilayer">ILayer</a> interface.</p>
+
+<pre><code class="javascript">L.featureGroup([marker1, marker2, polyline])
+	.bindPopup('Hello world!')
+	.on('click', function() { alert('Clicked on a group!'); })
+	.addTo(map);</code></pre>
+
+<h3>Constructor</h3>
+
+<table>
+	<tr>
+		<th class="width300">Constructor</th>
+		<th>Usage</th>
+		<th>Description</th>
+	</tr>
+	<tr>
+		<td><code><b>L.FeatureGroup</b>(
+			<nobr>&lt;<a href="#ilayer">ILayer</a>[]&gt; <i>layers?</i> )</nobr>
+		</code></td>
+
+		<td class="factory-usage">
+			<code><span class='keyword'>new</span> L.FeatureGroup(<span class="comment">&hellip;</span>)</code><br />
+			<code>L.featureGroup(<span class="comment">&hellip;</span>)</code>
+		</td>
+
+		<td>Create a layer group, optionally given an initial set of layers.</td>
+	</tr>
+</table>
+
+<h3>Methods</h3>
+
+<p>Has all <a href="#layergroup">LayerGroup</a> methods and additionally:</p>
+
+<table>
+	<tr>
+		<th class="width250">Method</th>
+		<th>Returns</th>
+		<th>Description</th>
+	</tr>
+	<tr>
+		<td><code><b>bindPopup</b>(
+			<nobr>&lt;String&gt; <i>htmlContent</i></nobr>,
+			<nobr>&lt;<a href="#popup-options">Popup options</a>&gt; <i>options?</i> )</nobr>
+		</code></td>
+
+		<td><code><span class="keyword">this</span></code></td>
+		<td>Binds a popup with a particular HTML content to a click on any layer from the group that has a <code>bindPopup</code> method.</td>
+	</tr>
+	<tr>
+		<td><code><b>getBounds</b>()</code></td>
+		<td><code><a href="#latlngbounds">LatLngBounds</a></code></td>
+		<td>Returns the LatLngBounds of the Feature Group (created from bounds and coordinates of its children).</td>
+	</tr>
+	<tr>
+		<td><code><b>setStyle</b>(
+			<nobr>&lt;<a href="#path-options">Path options</a>&gt; <i>style</i> )</nobr>
+		</code></td>
+		<td><code><span class="keyword">this</span></code></td>
+		<td>Sets the given path options to each layer of the group that has a <code>setStyle</code> method.</td>
+	</tr>
+	<tr>
+		<td><code><b>bringToFront</b>()</code></td>
+		<td><code><span class="keyword">this</span></code></td>
+		<td>Brings the layer group to the top of all other layers.</td>
+	</tr>
+	<tr>
+		<td><code><b>bringToBack</b>()</code></td>
+		<td><code><span class="keyword">this</span></code></td>
+		<td>Brings the layer group to the bottom of all other layers.</td>
+	</tr>
+</table>
+
+<h3>Events</h3>
+
+<p>You can subscribe to the following events using <a href="#events">these methods</a>.</p>
+
+<table>
+	<tr>
+		<th class="width100">Event</th>
+		<th class="width100">Data</th>
+		<th>Description</th>
+	</tr>
+	<tr>
+		<td><code><b>click</b></code></td>
+		<td><code><a href="#mouse-event">MouseEvent</a></code></td>
+		<td>Fired when the user clicks (or taps) the group.</td>
+	</tr>
+	<tr>
+		<td><code><b>dblclick</b></code></td>
+		<td><code><a href="#mouse-event">MouseEvent</a></code></td>
+		<td>Fired when the user double-clicks (or double-taps) the group.</td>
+	</tr>
+	<tr>
+		<td><code><b>mouseover</b></code></td>
+		<td><code><a href="#mouse-event">MouseEvent</a></code></td>
+		<td>Fired when the mouse enters the group.</td>
+	</tr>
+	<tr>
+		<td><code><b>mouseout</b></code></td>
+		<td><code><a href="#mouse-event">MouseEvent</a></code></td>
+		<td>Fired when the mouse leaves the group.</td>
+	</tr>
+	<tr>
+		<td><code><b>mousemove</b></code></td>
+		<td><code><a href="#mouse-event">MouseEvent</a></code></td>
+		<td>Fired while the mouse moves over the layers of the group.</td>
+	</tr>
+	<tr>
+		<td><code><b>contextmenu</b></code></td>
+		<td><code><a href="#mouse-event">MouseEvent</a></code></td>
+		<td>Fired when the user right-clicks on one of the layers.</td>
+	</tr>
+	<tr>
+		<td><code><b>layeradd</b></code></td>
+		<td><code><a href="#layer-event">LayerEvent</a></code>
+		<td>Fired when a layer is added to the group.</td>
+	</tr>
+	<tr>
+		<td><code><b>layerremove</b></code></td>
+		<td><code><a href="#layer-event">LayerEvent</a></code>
+		<td>Fired when a layer is removed from the map.</td>
+	</tr>
+</table>
+
+
+<h2 id="geojson">L.GeoJSON</h2>
+
+<p>Represents a <a href="http://geojson.org/geojson-spec.html">GeoJSON</a> layer. Allows you to parse GeoJSON data and display it on the map. Extends <a href="#featuregroup">FeatureGroup</a>.</p>
+
+<pre><code class="javascript">L.geoJson(data, {
+	style: function (feature) {
+		return {color: feature.properties.color};
+	},
+	onEachFeature: function (feature, layer) {
+		layer.bindPopup(feature.properties.description);
+	}
+}).addTo(map);</code></pre>
+
+<p>Each feature layer created by it gets a <code>feature</code> property that links to the GeoJSON feature data the layer was created from (so that you can access its properties later).</p>
+
+<h3>Constructor</h3>
+
+<table>
+	<tr>
+		<th>Constructor</th>
+		<th>Usage</th>
+		<th>Description</th>
+	</tr>
+	<tr>
+		<td><code><b>L.GeoJSON</b>(
+			<nobr>&lt;Object&gt; <i>geojson?</i></nobr>,
+			<nobr>&lt;<a href="#geojson-options">GeoJSON options</a>&gt; <i>options?</i> )</nobr>
+		</code></td>
+
+		<td class="factory-usage">
+			<code><span class='keyword'>new</span> L.GeoJSON(<span class="comment">&hellip;</span>)</code><br />
+			<code>L.geoJson(<span class="comment">&hellip;</span>)</code>
+		</td>
+
+		<td>Creates a GeoJSON layer. Optionally accepts an object in <a href="http://geojson.org/geojson-spec.html">GeoJSON format</a> to display on the map (you can alternatively add it later with <code>addData</code> method) and an options object.</td>
+	</tr>
+</table>
+
+<h3 id="geojson-options">Options</h3>
+
+<table>
+	<tr>
+		<th>Option</th>
+		<th>Description</th>
+	</tr>
+	<tr id="geojson-pointtolayer">
+		<td><code><b>pointToLayer</b>(
+			<nobr>&lt;GeoJSON&gt; <i>featureData</i></nobr>,
+			<nobr>&lt;<a href="#latlng">LatLng</a>&gt; <i>latlng</i> )</nobr>
+		</code></td>
+
+		<td>Function that will be used for creating layers for GeoJSON points (if not specified, simple markers will be created).</td>
+	</tr>
+	<tr id="geojson-style">
+		<td><code><b>style</b>(
+			<nobr>&lt;GeoJSON&gt; <i>featureData</i> )</nobr>
+		</code></td>
+
+		<td>Function that will be used to get style options for vector layers created for GeoJSON features.</td>
+	</tr>
+	<tr id="geojson-oneachfeature">
+		<td><code><b>onEachFeature</b>(
+			<nobr>&lt;GeoJSON&gt; <i>featureData</i></nobr>,
+			<nobr>&lt;<a href="#ilayer">ILayer</a>&gt; <i>layer</i> )</nobr>
+		</code></td>
+
+		<td>Function that will be called on each created feature layer. Useful for attaching events and popups to features.</td>
+	</tr>
+	<tr id="geojson-filter">
+		<td><code><b>filter</b>(
+			<nobr>&lt;GeoJSON&gt; <i>featureData</i></nobr>,
+			<nobr>&lt;<a href="#ilayer">ILayer</a>&gt; <i>layer</i> )</nobr>
+		</code></td>
+
+		<td>Function that will be used to decide whether to show a feature or not.</td>
+	</tr>
+</table>
+
+
+<h3>Methods</h3>
+
+<table>
+	<tr>
+		<th class="width250">Method</th>
+		<th class="minwidth">Returns</th>
+		<th>Description</th>
+	</tr>
+	<tr>
+		<td><code><b>addData</b>(
+			<nobr>&lt;GeoJSON&gt; <i>data</i> )</nobr>
+		</code></td>
+
+		<td><code>Boolean</code></td>
+		<td>Adds a GeoJSON object to the layer.</td>
+	</tr>
+	<tr id="geojson-setstyle">
+		<td><code><b>setStyle</b>(
+			<nobr>&lt;Function&gt; <i><a href="#geojson-style">style</a></i> )</nobr>
+		</code></td>
+
+		<td><code><span class="keyword">this</span></code></td>
+		<td>Changes styles of GeoJSON vector layers with the given style function.</td>
+	</tr>
+	<tr id="geojson-resetstyle">
+		<td><code><b>resetStyle</b>(
+			<nobr>&lt;<a href="#path">Path</a>&gt; <i>layer</i> )</nobr>
+		</code></td>
+
+		<td><code><span class="keyword">this</span></code></td>
+		<td>Resets the the given vector layer's style to the original GeoJSON style, useful for resetting style after hover events.</td>
+	</tr>
+</table>
+
+<h3>Static methods</h3>
+
+<table>
+	<tr>
+		<th>Method</th>
+		<th>Returns</th>
+		<th>Description</th>
+	</tr>
+	<tr>
+		<td><code><b>geometryToLayer</b>(
+			<nobr>&lt;GeoJSON&gt; <i>featureData</i></nobr>,
+			<nobr>&lt;<a href="#geojson-pointtolayer">Function</a>&gt; <i>pointToLayer?</i> )</nobr>
+		</code></td>
+
+		<td><code><a href="#ilayer">ILayer</a></code></td>
+		<td>Creates a layer from a given GeoJSON feature.</td>
+	</tr>
+	<tr>
+		<td><code><b>coordsToLatlng</b>(
+			<nobr>&lt;Array&gt; <i>coords</i></nobr>,
+			<nobr>&lt;Boolean&gt; <i>reverse?</i> )</nobr>
+		</code></td>
+
+		<td><code><a href="#latlng">LatLng</a></code></td>
+		<td>Creates a LatLng object from an array of 2 numbers (latitude, longitude) used in GeoJSON for points. If <code>reverse</code> is set to <code><span class="literal">true</span></code>, the numbers will be interpreted as (longitude, latitude).</td>
+	</tr>
+	<tr>
+		<td><code><b>coordsToLatlngs</b>(
+			<nobr>&lt;Array&gt; <i>coords</i></nobr>,
+			<nobr>&lt;Number&gt; <i>levelsDeep?</i></nobr>,
+			<nobr>&lt;Boolean&gt; <i>reverse?</i> )</nobr>
+		</code></td>
+
+		<td><code>Array</code></td>
+		<td>Creates a multidimensional array of LatLng objects from a GeoJSON coordinates array. <code>levelsDeep</code> specifies the nesting level (0 is for an array of points, 1 for an array of arrays of points, etc., 0 by default). If <code>reverse</code> is set to <code><span class="literal">true</span></code>, the numbers will be interpreted as (longitude, latitude).</td>
+	</tr>
+</table>
+
+
+
+
+<h2 id="latlng">L.LatLng</h2>
+
+<p>Represents a geographical point with a certain latitude and longitude.</p>
+<pre><code class="javascript">var latlng = new L.LatLng(50.5, 30.5);</code></pre>
+
+<p>All Leaflet methods that accept LatLng objects also accept them in a simple Array form (unless noted otherwise), so these lines are equivalent:</p>
+
+<pre><code>map.panTo([50, 30]);
+map.panTo(new L.LatLng(50, 30));</code></pre>
+
+<h3>Constructor</h3>
+
+<table>
+	<tr>
+		<th class="width200">Constructor</th>
+		<th>Usage</th>
+		<th>Description</th>
+	</tr>
+	<tr>
+		<td><code><b>L.LatLng</b>(
+			<nobr>&lt;Number&gt; <i>latitude</i></nobr>,
+			<nobr>&lt;Number&gt; <i>longitude</i> )</nobr>
+		</code></td>
+
+		<td class="factory-usage">
+			<code><span class='keyword'>new</span> L.LatLng(<span class="comment">&hellip;</span>)</code><br />
+			<code>L.latLng(<span class="comment">&hellip;</span>)</code><br />
+			<code>L.latLng([<span class="comment">&hellip;</span>])</code>
+		</td>
+
+		<td>Creates an object representing a geographical point with the given latitude and longitude.</td>
+	</tr>
+</table>
+
+<h3>Properties</h3>
+
+<table>
+	<tr>
+		<th class="width100">Property</th>
+		<th class="width100">Type</th>
+		<th>Description</th>
+	</tr>
+	<tr>
+		<td><code><b>lat</b></code></td>
+		<td><code>Number</code></td>
+		<td>Latitude in degrees.</td>
+	</tr>
+	<tr>
+		<td><code><b>lng</b></code></td>
+		<td><code>Number</code></td>
+		<td>Longitude in degrees.</td>
+	</tr>
+</table>
+
+<h3>Methods</h3>
+
+<table>
+	<tr>
+		<th>Method</th>
+		<th>Returns</th>
+		<th>Description</th>
+	</tr>
+	<tr>
+		<td><code><b>distanceTo</b>(
+			<nobr>&lt;<a href="#latlng">LatLng</a>&gt; <i>otherLatlng</i> )</nobr>
+		</code></td>
+
+		<td><code>Number</code></td>
+		<td>Returns the distance (in meters) to the given LatLng calculated using the Haversine formula. See <a href="http://en.wikipedia.org/wiki/Haversine_formula">description on wikipedia</a></td>
+	</tr>
+	<tr>
+		<td><code><b>equals</b>(
+			<nobr>&lt;<a href="#latlng">LatLng</a>&gt; <i>otherLatlng</i> )</nobr>
+		</code></td>
+
+		<td><code>Boolean</code></td>
+		<td>Returns <code><span class="literal">true</span></code> if the given LatLng point is at the same position (within a small margin of error).</td>
+	</tr>
+	<tr>
+		<td><code><b>toString</b>()</code></td>
+		<td><code>String</code></td>
+		<td>Returns a string representation of the point (for debugging purposes).</td>
+	</tr>
+	<tr>
+		<td><code><b>wrap</b>(
+			<nobr>&lt;Number&gt; <i>left</i></nobr>,
+			<nobr>&lt;Number&gt; <i>right</i> )</nobr>
+		</code></td>
+
+		<td><code><a href="#latlng">LatLng</a></code></td>
+		<td>Returns a new <code>LatLng</code> object with the longitude wrapped around <code>left</code> and <code>right</code> boundaries (<code><span class="number">-180</span></code> to <code><span class="number">180</span></code> by default).</td>
+	</tr>
+</table>
+
+<h3>Constants</h3>
+
+<table>
+	<tr>
+		<th class="width100">Constant</th>
+		<th class="width100">Type</th>
+		<th class="width100">Value</th>
+		<th>Description</th>
+	</tr>
+	<tr>
+		<td><code><b>DEG_TO_RAD</b></code></td>
+		<td><code>Number</code></td>
+		<td><code>Math.PI / <span class="number">180</span></code></td>
+		<td>A multiplier for converting degrees into radians.</td>
+	</tr>
+	<tr>
+		<td><code><b>RAD_TO_DEG</b></code></td>
+		<td><code>Number</code></td>
+		<td><code><span class="number">180</span> / Math.PI</code></td>
+		<td>A multiplier for converting radians into degrees.</td>
+	</tr>
+	<tr>
+		<td><code><b>MAX_MARGIN</b></code></td>
+		<td><code>Number</code></td>
+		<td><code><span class="number">1.0E-9</span></code></td>
+		<td>Max margin of error for the equality check.</td>
+	</tr>
+</table>
+
+
+
+
+<h2 id="latlngbounds">L.LatLngBounds</h2>
+
+<p>Represents a rectangular geographical area on a map.</p>
+<pre><code class="javascript">var southWest = new L.LatLng(40.712, -74.227),
+	northEast = new L.LatLng(40.774, -74.125),
+	bounds = new L.LatLngBounds(southWest, northEast);</code></pre>
+
+<p>All Leaflet methods that accept LatLngBounds objects also accept them in a simple Array form (unless noted otherwise), so the bounds example above can be passed like this:</p>
+
+<pre><code class="javascript">map.fitBounds([
+	[40.712, -74.227],
+	[40.774, -74.125]
+]);</code></pre>
+
+<h3>Constructor</h3>
+
+<table>
+	<tr>
+		<th class="width250">Constructor</th>
+		<th>Usage</th>
+		<th>Description</th>
+	</tr>
+	<tr>
+		<td>
+			<code><b>L.LatLngBounds</b>(
+			<nobr>&lt;<a href="#latlng">LatLng</a>&gt; <i>southWest</i></nobr>,
+			<nobr>&lt;<a href="#latlng">LatLng</a>&gt; <i>northEast</i></nobr> )</code>
+		</td>
+
+		<td class="factory-usage">
+			<code><span class='keyword'>new</span> L.LatLngBounds(<span class="comment">&hellip;</span>)</code><br />
+			<code>L.latLngBounds(<span class="comment">&hellip;</span>)</code><br />
+			<code>L.latLngBounds([<span class="comment">&hellip;</span>])</code>
+		</td>
+
+		<td>Creates a LatLngBounds object by defining south-west and north-east corners of the rectangle.</td>
+	</tr>
+	<tr>
+		<td><code><b>L.LatLngBounds</b>(
+			<nobr>&lt;<a href="#latlng">LatLng</a>[]&gt; <i>latlngs</i> )</nobr>
+		</code></td>
+		<td class="factory-usage">
+			<code><span class='keyword'>new</span> L.LatLngBounds(<span class="comment">&hellip;</span>)</code><br />
+			<code>L.latLngBounds(<span class="comment">&hellip;</span>)</code>
+		</td>
+		<td>Creates a LatLngBounds object defined by the geographical points it contains. Very useful for zooming the map to fit a particular set of locations with <a href="#map-fitbounds">fitBounds</a>.</td>
+	</tr>
+</table>
+
+<h3>Methods</h3>
+
+<table>
+	<tr>
+		<th class="width300">Method</th>
+		<th>Returns</th>
+		<th>Description</th>
+	</tr>
+	<tr>
+		<td><code><b>extend</b>(
+			<nobr>&lt;<a href="#latlng">LatLng</a>|<a href="#latlngbounds">LatLngBounds</a>&gt; <i>latlng</i> )</nobr>
+		</code></td>
+
+		<td><code><span class="keyword">this</span></code></td>
+		<td>Extends the bounds to contain the given point or bounds.</td>
+	</tr>
+	<tr>
+		<td><code><b>getSouthWest</b>()</code></td>
+		<td><code><a href="#latlng">LatLng</a></code></td>
+		<td>Returns the south-west point of the bounds.</td>
+	</tr>
+	<tr>
+		<td><code><b>getNorthEast</b>()</code></td>
+		<td><code><a href="#latlng">LatLng</a></code></td>
+		<td>Returns the north-east point of the bounds.</td>
+	</tr>
+	<tr>
+		<td><code><b>getNorthWest</b>()</code></td>
+		<td><code><a href="#latlng">LatLng</a></code></td>
+		<td>Returns the north-west point of the bounds.</td>
+	</tr>
+	<tr>
+		<td><code><b>getSouthEast</b>()</code></td>
+		<td><code><a href="#latlng">LatLng</a></code></td>
+		<td>Returns the south-east point of the bounds.</td>
+	</tr>
+	<tr>
+		<td><code><b>getWest</b>()</code></td>
+		<td><code>Number</code></td>
+		<td>Returns the west longitude of the bounds.</td>
+	</tr>
+	<tr>
+		<td><code><b>getSouth</b>()</code></td>
+		<td><code>Number</code></td>
+		<td>Returns the south latitude of the bounds.</td>
+	</tr>
+	<tr>
+		<td><code><b>getEast</b>()</code></td>
+		<td><code>Number</code></td>
+		<td>Returns the east longitude of the bounds.</td>
+	</tr>
+	<tr>
+		<td><code><b>getNorth</b>()</code></td>
+		<td><code>Number</code></td>
+		<td>Returns the north latitude of the bounds.</td>
+	</tr>
+	<tr>
+		<td><code><b>getCenter</b>()</code></td>
+		<td><code><a href="#latlng">LatLng</a></code></td>
+		<td>Returns the center point of the bounds.</td>
+	</tr>
+	<tr>
+		<td><code><b>contains</b>(
+			<nobr>&lt;<a href="#latlngbounds">LatLngBounds</a>&gt; <i>otherBounds</i> )</nobr>
+		</code></td>
+
+		<td><code>Boolean</code></td>
+		<td>Returns <code><span class="literal">true</span></code> if the rectangle contains the given one.</td>
+	</tr>
+	<tr>
+		<td><code><b>contains</b>(
+			<nobr>&lt;<a href="#latlng">LatLng</a>&gt; <i>latlng</i> )</nobr>
+		</code></td>
+
+		<td><code>Boolean</code></td>
+		<td>Returns <code><span class="literal">true</span></code> if the rectangle contains the given point.</td>
+	</tr>
+	<tr>
+		<td><code><b>intersects</b>(
+			<nobr>&lt;<a href="#latlngbounds">LatLngBounds</a>&gt; <i>otherBounds</i> )</nobr>
+		</code></td>
+
+		<td><code>Boolean</code></td>
+		<td>Returns <code><span class="literal">true</span></code> if the rectangle intersects the given bounds.</td>
+	</tr>
+	<tr>
+		<td><code><b>equals</b>(
+			<nobr>&lt;<a href="#latlngbounds">LatLngBounds</a>&gt; <i>otherBounds</i> )</nobr>
+		</code></td>
+
+		<td><code>Boolean</code></td>
+		<td>Returns <code><span class="literal">true</span></code> if the rectangle is equivalent (within a small margin of error) to the given bounds.</td>
+	</tr>
+	<tr>
+		<td><code><b>toBBoxString</b>()</code></td>
+		<td><code>String</code></td>
+		<td>Returns a string with bounding box coordinates in a <code><span class="string">'southwest_lng,southwest_lat,northeast_lng,northeast_lat'</span></code> format. Useful for sending requests to web services that return geo data.</td>
+	</tr>
+	<tr>
+		<td><code><b>pad</b>(
+			<nobr>&lt;Number&gt; <i>bufferRatio</i> )</nobr>
+		</code></td>
+
+		<td><code><a href="#latlngbounds">LatLngBounds</a></code></td>
+		<td>Returns bigger bounds created by extending the current bounds by a given percentage in each direction.</td>
+	</tr>
+	<tr>
+		<td><code><b>isValid</b>()</nobr>
+		</code></td>
+
+		<td><code>Boolean</code></td>
+		<td>Returns <code><span class="literal">true</span></code> if the bounds are properly initialized.</td>
+	</tr>
+</table>
+
+
+
+
+<h2 id="point">L.Point</h2>
+
+<p>Represents a point with x and y coordinates in pixels.</p>
+
+<pre><code>var point = new L.Point(200, 300);</code></pre>
+
+<p>All Leaflet methods and options that accept Point objects also accept them in a simple Array form (unless noted otherwise), so these lines are equivalent:</p>
+
+<pre><code>map.panBy([200, 300]);
+map.panBy(new L.Point(200, 300));</code></pre>
+
+<h3>Constructor</h3>
+
+<table>
+	<tr>
+		<th class="width250">Constructor</th>
+		<th>Usage</th>
+		<th>Description</th>
+	</tr>
+	<tr>
+		<td><code><b>L.Point</b>(
+			<nobr>&lt;Number&gt; <i>x</i>, &lt;Number&gt; <i>y</i></nobr>,
+			<nobr>&lt;Boolean&gt; <i>round?</i> )</nobr>
+		</code></td>
+
+		<td class="factory-usage">
+			<code><span class='keyword'>new</span> L.Point(<span class="comment">&hellip;</span>)</code><br />
+			<code>L.point(<span class="comment">&hellip;</span>)</code><br />
+			<code>L.point([<span class="comment">&hellip;</span>])</code>
+		</td>
+
+		<td>Creates a Point object with the given <code>x</code> and <code>y</code> coordinates. If optional <code>round</code> is set to <code><span class="literal">true</span></code>, rounds the <code>x</code> and <code>y</code> values.</td>
+	</tr>
+</table>
+
+<h3>Properties</h3>
+
+<table>
+	<tr>
+		<th class="width100">Property</th>
+		<th class="width100">Type</th>
+		<th>Description</th>
+	</tr>
+	<tr>
+		<td><code><b>x</b></code></td>
+		<td><code>Number</code></td>
+		<td>The x coordinate.</td>
+	</tr>
+	<tr>
+		<td><code><b>y</b></code></td>
+		<td><code>Number</code></td>
+		<td>The y coordinate.</td>
+	</tr>
+</table>
+
+<h3>Methods</h3>
+
+<table>
+	<tr>
+		<th>Method</th>
+		<th>Returns</th>
+		<th>Description</th>
+	</tr>
+	<tr>
+		<td><code><b>add</b>(
+			<nobr>&lt;<a href="#point">Point</a>&gt; <i>otherPoint</i> )</nobr>
+		</code></td>
+
+		<td><code><a href="#point">Point</a></code></td>
+		<td>Returns the result of addition of the current and the given points.</td>
+	</tr>
+	<tr>
+		<td><code><b>subtract</b>(
+			<nobr>&lt;<a href="#point">Point</a>&gt; <i>otherPoint</i> )</nobr>
+		</code></td>
+
+		<td><code><a href="#point">Point</a></code></td>
+		<td>Returns the result of subtraction of the given point from the current.</td>
+	</tr>
+	<tr>
+		<td><code><b>multiplyBy</b>(
+			<nobr>&lt;Number&gt; <i>number</i> )</nobr>
+		</code></td>
+
+		<td><code><a href="#point">Point</a></code></td>
+		<td>Returns the result of multiplication of the current point by the given number.</td>
+	</tr>
+	<tr>
+		<td><code><b>divideBy</b>(
+			<nobr>&lt;Number&gt; <i>number</i></nobr>,
+			<nobr>&lt;Boolean&gt; <i>round?</i> )</nobr>
+		</code></td>
+
+		<td><code><a href="#point">Point</a></code></td>
+		<td>Returns the result of division of the current point by the given number. If optional <code>round</code> is set to <code><span class="literal">true</span></code>, returns a rounded result.</td>
+	</tr>
+	<tr>
+		<td><code><b>distanceTo</b>(
+			<nobr>&lt;<a href="#point">Point</a>&gt; <i>otherPoint</i> )</nobr>
+		</code></td>
+
+		<td><code>Number</code></td>
+		<td>Returns the distance between the current and the given points.</td>
+	</tr>
+	<tr>
+		<td><code><b>clone</b>()</code></td>
+		<td><code><a href="#point">Point</a></code></td>
+		<td>Returns a copy of the current point.</td>
+	</tr>
+	<tr>
+		<td><code><b>round</b>()</code></td>
+		<td><code><a href="#point">Point</a></code></td>
+		<td>Returns a copy of the current point with rounded coordinates.</td>
+	</tr>
+	<tr>
+		<td><code><b>equals</b>(
+			<nobr>&lt;<a href="#point">Point</a>&gt; <i>otherPoint</i> )</nobr>
+		</code></td>
+
+		<td><code>Boolean</code></td>
+		<td>Returns <code><span class="literal">true</span></code> if the given point has the same coordinates.</td>
+	</tr>
+	<tr>
+		<td><code><b>toString</b>()</code></td>
+		<td><code>String</code></td>
+		<td>Returns a string representation of the point for debugging purposes.</td>
+	</tr>
+</table>
+
+
+
+<h2 id="bounds">L.Bounds</h2>
+
+<p>Represents a rectangular area in pixel coordinates.</p>
+<pre><code class="javascript">var p1 = new L.Point(10, 10),
+	p2 = new L.Point(40, 60),
+	bounds = new L.Bounds(p1, p2);</code></pre>
+
+<p>All Leaflet methods that accept Bounds objects also accept them in a simple Array form (unless noted otherwise), so the bounds example above can be passed like this:</p>
+
+<pre><code class="javascript">otherBounds.intersects([[10, 10], [40, 60]]);</code></pre>
+
+<h3>Constructor</h3>
+
+<table>
+	<tr>
+		<th class="width250">Constructor</th>
+		<th>Usage</th>
+		<th>Description</th>
+	</tr>
+	<tr>
+		<td><code><b>L.Bounds</b>(
+			<nobr>&lt;<a href="#point">Point</a>&gt; <i>topLeft</i></nobr>,
+			<nobr>&lt;<a href="#point">Point</a>&gt; <i>bottomRight</i> )</nobr>
+		</code></td>
+
+		<td class="factory-usage">
+			<code><span class='keyword'>new</span> L.Bounds(<span class="comment">&hellip;</span>)</code><br />
+			<code>L.bounds(<span class="comment">&hellip;</span>)</code><br />
+			<code>L.bounds([<span class="comment">&hellip;</span>])</code>
+		</td>
+
+		<td>Creates a Bounds object from two coordinates (usually top-left and bottom-right corners).</td>
+	</tr>
+	<tr>
+		<td><code><b>L.Bounds</b>(
+			<nobr>&lt;<a href="#point">Point</a>[]&gt; <i>points</i> )</nobr>
+		</code></td>
+
+		<td class="factory-usage">
+			<code><span class='keyword'>new</span> L.Bounds(<span class="comment">&hellip;</span>)</code><br />
+			<code>L.bounds(<span class="comment">&hellip;</span>)</code>
+		</td>
+
+		<td>Creates a Bounds object defined by the points it contains.</td>
+	</tr>
+</table>
+
+<h3>Properties</h3>
+
+<table>
+	<tr>
+		<th class="width100">Property</th>
+		<th class="width100">Type</th>
+		<th>Description</th>
+	</tr>
+	<tr>
+		<td><code><b>min</b></code></td>
+		<td><code><a href="#point">Point</a></code></td>
+		<td>The top left corner of the rectangle.</td>
+	</tr>
+	<tr>
+		<td><code><b>max</b></code></td>
+		<td><code><a href="#point">Point</a></code></td>
+		<td>The bottom right corner of the rectangle.</td>
+	</tr>
+</table>
+
+<h3>Methods</h3>
+
+<table>
+	<tr>
+		<th class="width250">Method</th>
+		<th>Returns</th>
+		<th>Description</th>
+	</tr>
+	<tr>
+		<td><code><b>extend</b>(
+			<nobr>&lt;<a href="#point">Point</a>&gt; <i>point</i> )</nobr>
+		</code></td>
+
+		<td>-</td>
+		<td>Extends the bounds to contain the given point.</td>
+	</tr>
+	<tr>
+		<td><code><b>getCenter</b>()</code></td>
+		<td><code><a href="#point">Point</a></code></td>
+		<td>Returns the center point of the bounds.</td>
+	</tr>
+	<tr>
+		<td><code><b>contains</b>(
+			<nobr>&lt;<a href="#bounds">Bounds</a>&gt; <i>otherBounds</i> )</nobr>
+		</code></td>
+
+		<td><code>Boolean</code></td>
+		<td>Returns <code><span class="literal">true</span></code> if the rectangle contains the given one.</td>
+	</tr>
+	<tr>
+		<td><code><b>contains</b>(
+			<nobr>&lt;<a href="#point">Point</a>&gt; <i>point</i> )</nobr>
+		</code></td>
+
+		<td><code>Boolean</code></td>
+		<td>Returns <code><span class="literal">true</span></code> if the rectangle contains the given point.</td>
+	</tr>
+	<tr>
+		<td><code><b>intersects</b>(
+			<nobr>&lt;<a href="#bounds">Bounds</a>&gt; <i>otherBounds</i> )</nobr>
+		</code></td>
+
+		<td><code>Boolean</code></td>
+		<td>Returns <code><span class="literal">true</span></code> if the rectangle intersects the given bounds.</td>
+	</tr>
+	<tr>
+		<td><code><b>isValid</b>()</code></td>
+
+		<td><code>Boolean</code></td>
+		<td>Returns <code><span class="literal">true</span></code> if the bounds are properly initialized.</td>
+	</tr>
+	<tr>
+		<td><code><b>getSize</b>()</code></td>
+
+		<td><code><a href="#point">Point</a></code></td>
+		<td>Returns the size of the given bounds.</td>
+	</tr>
+</table>
+
+
+<h2 id="icon">L.Icon</h2>
+
+<p>Represents an icon to provide when creating a marker.</p>
+
+<pre><code class="javascript">var myIcon = L.icon({
+	iconUrl: 'my-icon.png',
+	iconRetinaUrl: 'my-icon@2x.png',
+	iconSize: [38, 95],
+	iconAnchor: [22, 94],
+	popupAnchor: [-3, -76],
+	shadowUrl: 'my-icon-shadow.png',
+	shadowRetinaUrl: 'my-icon-shadow@2x.png',
+	shadowSize: [68, 95],
+	shadowAnchor: [22, 94]
+});
+
+L.marker([50.505, 30.57], {icon: myIcon}).addTo(map);</code></pre>
+
+<p><code>L.Icon.Default</code> extends <code>L.Icon</code> and is the blue icon Leaflet uses for markers by default.</p>
+
+<h3>Constructor</h3>
+
+<table>
+	<tr>
+		<th class="width250">Constructor</th>
+		<th>Usage</th>
+		<th>Description</th>
+	</tr>
+	<tr>
+		<td><code><b>L.Icon</b>(
+			<nobr>&lt;<a href="#icon-options">Icon options</a>&gt; <i>options</i> )</nobr>
+		</code></td>
+
+		<td class="factory-usage">
+			<code><span class='keyword'>new</span> L.Icon(<span class="comment">&hellip;</span>)</code><br />
+			<code>L.icon(<span class="comment">&hellip;</span>)</code>
+		</td>
+
+		<td>Creates an icon instance with the given options.</td>
+	</tr>
+</table>
+
+<h3 id="icon-options">Options</h3>
+
+<table>
+	<tr>
+		<th>Option</th>
+		<th>Type</th>
+		<th>Description</th>
+	</tr>
+	<tr>
+		<td><code><b>iconUrl</b></code></td>
+		<td><code>String</code>
+		<td>(required) The URL to the icon image (absolute or relative to your script path).</td>
+	</tr>
+	<tr>
+		<td><code><b>iconRetinaUrl</b></code></td>
+		<td><code>String</code>
+		<td>The URL to a retina sized version of the icon image (absolute or relative to your script path). Used for Retina screen devices.</td>
+	</tr>
+	<tr>
+		<td><code><b>iconSize</b></code></td>
+		<td><code><a href="#point">Point</a></code></td>
+		<td>Size of the icon image in pixels.</td>
+	</tr>
+	<tr>
+		<td><code><b>iconAnchor</b></code></td>
+		<td><code><a href="#point">Point</a></code></td>
+		<td>The coordinates of the "tip" of the icon (relative to its top left corner). The icon will be aligned so that this point is at the marker's geographical location. Centered by default if size is specified, also can be set in CSS with negative margins.</td>
+	</tr>
+	<tr>
+		<td><code><b>shadowUrl</b></code></td>
+		<td><code>String</code>
+		<td>The URL to the icon shadow image. If not specified, no shadow image will be created.</td>
+	</tr>
+	<tr>
+		<td><code><b>shadowRetinaUrl</b></code></td>
+		<td><code>String</code>
+		<td>The URL to the retina sized version of the icon shadow image. If not specified, no shadow image will be created. Used for Retina screen devices.</td>
+	</tr>
+	<tr>
+		<td><code><b>shadowSize</b></code></td>
+		<td><code><a href="#point">Point</a></code></td>
+		<td>Size of the shadow image in pixels.</td>
+	</tr>
+	<tr>
+		<td><code><b>shadowAnchor</b></code></td>
+		<td><code><a href="#point">Point</a></code></td>
+		<td>The coordinates of the "tip" of the shadow (relative to its top left corner) (the same as <code>iconAnchor</code> if not specified).</td>
+	</tr>
+	<tr>
+		<td><code><b>popupAnchor</b></code></td>
+		<td><code><a href="#point">Point</a></code></td>
+		<td>The coordinates of the point from which popups will "open", relative to the icon anchor.</td>
+	</tr>
+	<tr>
+		<td><code><b>className</b></code></td>
+		<td><code>String</code>
+		<td>A custom class name to assign to both icon and shadow images. Empty by default.</td>
+	</tr>
+</table>
+
+
+<h2 id="divicon">L.DivIcon</h2>
+
+<p>Represents a lightweight icon for markers that uses a simple <code>div</code> element instead of an image.</p>
+
+<pre><code class="javascript">var myIcon = L.divIcon({className: 'my-div-icon'});
+// you can set .my-div-icon styles in CSS
+
+L.marker([50.505, 30.57], {icon: myIcon}).addTo(map);</code></pre>
+
+<p>By default, it has a <code><span class="string">'leaflet-div-icon'</span></code> class and is styled as a little white square with a shadow.</p>
+
+<h3>Constructor</h3>
+
+<table>
+	<tr>
+		<th class="width250">Constructor</th>
+		<th>Usage</th>
+		<th>Description</th>
+	</tr>
+	<tr>
+		<td><code><b>L.DivIcon</b>(
+			<nobr>&lt;<a href="#divicon-options">DivIcon options</a>&gt; <i>options</i> )</nobr>
+		</code></td>
+
+		<td class="factory-usage">
+			<code><span class='keyword'>new</span> L.DivIcon(<span class="comment">&hellip;</span>)</code><br />
+			<code>L.divIcon(<span class="comment">&hellip;</span>)</code>
+		</td>
+
+		<td>Creates a div icon instance with the given options.</td>
+	</tr>
+</table>
+
+<h3 id="divicon-options">Options</h3>
+
+<table>
+	<tr>
+		<th>Option</th>
+		<th>Type</th>
+		<th>Description</th>
+	</tr>
+	<tr>
+		<td><code><b>iconSize</b></code></td>
+		<td><code><a href="#point">Point</a></code></td>
+		<td>Size of the icon in pixels. Can be also set through CSS.</td>
+	</tr>
+	<tr>
+		<td><code><b>iconAnchor</b></code></td>
+		<td><code><a href="#point">Point</a></code></td>
+		<td>The coordinates of the "tip" of the icon (relative to its top left corner). The icon will be aligned so that this point is at the marker's geographical location. Centered by default if size is specified, also can be set in CSS with negative margins.</td>
+	</tr>
+	<tr>
+		<td><code><b>className</b></code></td>
+		<td><code>String</code>
+		<td>A custom class name to assign to the icon. <code><span class="string">'leaflet-div-icon'</span></code> by default.</td>
+	</tr>
+	<tr>
+		<td><code><b>html</b></code></td>
+		<td><code>String</code>
+		<td>A custom HTML code to put inside the div element, empty by default.</td>
+	</tr>
+</table>
+
+
+
+
+<h2 id="control">L.Control</h2>
+
+<p>The base class for all Leaflet controls. Implements <a href="#icontrol">IControl</a> interface. You can add controls to the map like this:</p>
+
+<pre><code>control.addTo(map);
+// the same as
+map.addControl(control);</code></pre>
+
+<h3>Constructor</h3>
+<table>
+	<tr>
+		<th class="width300">Constructor</th>
+		<th class="minwidth">Usage</th>
+		<th>Description</th>
+	</tr>
+	<tr>
+		<td><code><b>L.Control</b>(
+			<nobr>&lt;<a href="#control-options">Control options</a>&gt; <i>options?</i> )</nobr>
+		</code></td>
+
+		<td class="factory-usage">
+			<code><span class='keyword'>new</span> L.Control(<span class="comment">&hellip;</span>)</code><br />
+			<code>L.control(<span class="comment">&hellip;</span>)</code>
+		</td>
+
+		<td>Creates a control with the given options.</td>
+	</tr>
+</table>
+
+<h3>Options</h3>
+<table>
+	<tr>
+		<th>Option</th>
+		<th>Type</th>
+		<th>Default</th>
+		<th>Description</th>
+	</tr>
+	<tr>
+		<td><code><b>position</b></code></td>
+		<td><code>String</code></td>
+		<td><code><span class="string">'topright'</span></td>
+		<td>The initial position of the control (one of the map corners). See <a href="#control-positions">control positions</a>.</td>
+	</tr>
+</table>
+
+<h3>Methods</h3>
+<table>
+	<tr>
+		<th>Method</th>
+		<th>Returns</th>
+		<th>Description</th>
+	</tr>
+	<tr>
+		<td><code><b>setPosition</b>(
+			<nobr>&lt;String&gt; <i>position</i> )</nobr>
+		</code></td>
+
+		<td><code><span class="keyword">this</span></code></td>
+		<td>Sets the position of the control. See <a href="#control-positions">control positions</a>.</td>
+	</tr>
+	<tr>
+		<td><code><b>getPosition</b>()</code></td>
+		<td><code>String</code></td>
+		<td>Returns the current position of the control.</td>
+	</tr>
+	<tr>
+		<td><code><b>addTo</b>(
+			<nobr>&lt;<a href="#map">Map</a>&gt; <i>map</i> )</nobr>
+		</code></td>
+
+		<td><code><span class="keyword">this</span></code></td>
+		<td>Adds the control to the map.</td>
+	</tr>
+	<tr>
+		<td><code><b>removeFrom</b>(
+			<nobr>&lt;<a href="#map">Map</a>&gt; <i>map</i> )</nobr>
+		</code></td>
+
+		<td><code><span class="keyword">this</span></code></td>
+		<td>Removes the control from the map.</td>
+	</tr>
+</table>
+
+<h3 id="control-positions">Control Positions</h3>
+
+<p>Control positions (map corner to put a control to) are set using strings. Margins between controls and the map border are set with CSS, so that you can easily override them.</p>
+
+<table>
+	<tr>
+		<th class="minwidth">Position</th>
+		<th>Description</th>
+	</tr>
+	<tr>
+		<td><code><span class="string">'topleft'</span></code></td>
+		<td>Top left of the map.</td>
+	</tr>
+	<tr>
+		<td><code><span class="string">'topright'</span></code></td>
+		<td>Top right of the map.</td>
+	</tr>
+	<tr>
+		<td><code><span class="string">'bottomleft'</span></code></td>
+		<td>Bottom left of the map.</td>
+	</tr>
+	<tr>
+		<td><code><span class="string">'bottomright'</span></code></td>
+		<td>Bottom right of the map.</td>
+	</tr>
+</table>
+
+
+<h2 id="control-zoom">L.Control.Zoom</h2>
+
+<p>A basic zoom control with two buttons (zoom in and zoom out). It is put on the map by default unless you set its <code>zoomControl</code> option to <code><span class="literal">false</span></code>. Extends <a href="#control">Control</a>.</p>
+
+<h3>Constructor</h3>
+<table>
+	<tr>
+		<th>Constructor</th>
+		<th>Usage</th>
+		<th class="width200">Description</th>
+	</tr>
+	<tr>
+		<td><code><b>L.Control.Zoom</b>(
+			<nobr>&lt;<a href="#control-zoom-options">Control.Zoom options</a>&gt; <i>options?</i> )</nobr>
+		</code></td>
+
+		<td class="factory-usage">
+			<code><span class='keyword'>new</span> L.Control.Zoom(<span class="comment">&hellip;</span>)</code><br />
+			<code>L.control.zoom(<span class="comment">&hellip;</span>)</code>
+		</td>
+
+		<td>Creates a zoom control.</td>
+	</tr>
+</table>
+
+<h3 id="control-zoom-options">Options</h3>
+<table>
+	<tr>
+		<th>Option</th>
+		<th>Type</th>
+		<th>Default</th>
+		<th>Description</th>
+	</tr>
+	<tr>
+		<td><code><b>position</b></code></td>
+		<td><code>String</code></td>
+		<td><code><span class="string">'topleft'</span></td>
+		<td>The position of the control (one of the map corners). See <a href="#control-positions">control positions</a>.</td>
+	</tr>
+</table>
+
+
+
+<h2 id="control-attribution">L.Control.Attribution</h2>
+
+<p>The attribution control allows you to display attribution data in a small text box on a map. It is put on the map by default unless you set its <code>attributionControl</code> option to <code><span class="literal">false</span></code>, and it fetches attribution texts from layers with <code>getAttribution</code> method automatically. Extends <a href="#control">Control</a>.</p>
+
+<h3>Constructor</h3>
+<table>
+	<tr>
+		<th class="width200">Constructor</th>
+		<th>Usage</th>
+		<th>Description</th>
+	</tr>
+	<tr>
+		<td><code><b>L.Control.Attribution</b>(
+			<nobr>&lt;<a href="#control-attribution-options">Control.Attribution options</a>&gt; <i>options?</i> )</nobr>
+		</code></td>
+
+		<td class="factory-usage">
+			<code><span class='keyword'>new</span> L.Control.Attribution(<span class="comment">&hellip;</span>)</code><br />
+			<code>L.control.attribution(<span class="comment">&hellip;</span>)</code>
+		</td>
+
+		<td>Creates an attribution control.</td>
+	</tr>
+</table>
+
+<h3 id="control-attribution-options">Options</h3>
+<table>
+	<tr>
+		<th>Option</th>
+		<th>Type</th>
+		<th>Default</th>
+		<th>Description</th>
+	</tr>
+	<tr>
+		<td><code><b>position</b></code></td>
+		<td><code>String</code></td>
+		<td><code><span class="string">'bottomright'</span></td>
+		<td>The position of the control (one of the map corners). See <a href="#control-positions">control positions</a>.</td>
+	</tr>
+	<tr>
+		<td><code><b>prefix</b></code></td>
+		<td><code>String</code></td>
+		<td><code><span class="string">'Powered by Leaflet'</span></td>
+		<td>The HTML text shown before the attributions. Pass <code><span class="literal">false</span></code> to disable.</td>
+	</tr>
+</table>
+
+<h3>Methods</h3>
+<table>
+	<tr>
+		<th>Method</th>
+		<th>Returns</th>
+		<th>Description</th>
+	</tr>
+	<tr>
+		<td><code><b>setPrefix</b>(
+			<nobr>&lt;String&gt; <i>prefix</i> )</nobr>
+		</code></td>
+		<td><code><span class="keyword">this</span></code></td>
+		<td>Sets the text before the attributions.</td>
+	</tr>
+	<tr>
+		<td><code><b>addAttribution</b>(
+			<nobr>&lt;String&gt; <i>text</i> )</nobr>
+		</code></td>
+		<td><code><span class="keyword">this</span></code></td>
+		<td>Adds an attribution text (e.g. <code><span class="string">'Vector data &amp;copy; CloudMade'</span></code>).</td>
+	</tr>
+	<tr>
+		<td><code><b>removeAttribution</b>(
+			<nobr>&lt;String&gt; <i>text</i> )</nobr>
+		</code></td>
+		<td><code><span class="keyword">this</span></code></td>
+		<td>Removes an attribution text.</td>
+	</tr>
+</table>
+
+
+<h2 id="control-layers">L.Control.Layers</h2>
+
+<p>The layers control gives users the ability to switch between different base layers and switch overlays on/off (check out the <a href="examples/layers-control.html">detailed example</a>). Extends <a href="#control">Control</a>.</p>
+
+<pre><code>var baseLayers = {
+	"CloudMade": cloudmade,
+	"OpenStreetMap": osm
+};
+
+var overlays = {
+	"Marker": marker,
+	"Roads": roadsLayer
+};
+
+L.control.layers(baseLayers, overlays).addTo(map);</code></pre>
+
+<h3>Constructor</h3>
+<table>
+	<tr>
+		<th>Constructor</th>
+		<th>Usage</th>
+		<th>Description</th>
+	</tr>
+	<tr>
+		<td><code><b>L.Control.Layers</b>(
+			<nobr>&lt;<a href="#control-layers-config">Layer Config</a>&gt; <i>baseLayers?</i></nobr>,
+			<nobr>&lt;<a href="#control-layers-config">Layer Config</a>&gt; <i>overlays?</i></nobr>,
+			<nobr>&lt;<a href="#control-layers-options">Control.Layers options</a>&gt; <i>options?</i> )</nobr>
+		</code></td>
+		<td class="factory-usage">
+			<code><span class='keyword'>new</span> L.Control.Layers(<span class="comment">&hellip;</span>)</code><br />
+			<code>L.control.layers(<span class="comment">&hellip;</span>)</code>
+		</td>
+		<td>Creates an attribution control with the given layers. Base layers will be switched with radio buttons, while overlays will be switched with checkboxes.</td>
+	</tr>
+</table>
+
+<h3>Methods</h3>
+<table>
+	<tr>
+		<th>Method</th>
+		<th>Returns</th>
+		<th>Description</th>
+	</tr>
+	<tr>
+		<td><code><b>addBaseLayer</b>(
+			<nobr>&lt;<a href="#ilayer">ILayer</a>&gt; <i>layer</i></nobr>,
+			<nobr>&lt;String&gt; <i>name</i> )</nobr>
+		</code></td>
+		<td><code><span class="keyword">this</span></code></td>
+		<td>Adds a base layer (radio button entry) with the given name to the control.</td>
+	</tr>
+	<tr>
+		<td><code><b>addOverlay</b>(
+			<nobr>&lt;<a href="#ilayer">ILayer</a>&gt; <i>layer</i></nobr>,
+			<nobr>&lt;String&gt; <i>name</i> )</nobr>
+		</code></td>
+		<td><code><span class="keyword">this</span></code></td>
+		<td>Adds an overlay (checkbox entry) with the given name to the control.</td>
+	</tr>
+	<tr>
+		<td><code><b>removeLayer</b>(
+			<nobr>&lt;<a href="#ilayer">ILayer</a>&gt; <i>layer</i> )</nobr>
+		</code></td>
+		<td><code><span class="keyword">this</span></code></td>
+		<td>Remove the given layer from the control.</td>
+	</tr>
+</table>
+
+<h3 id="control-layers-options">Options</h3>
+
+<table>
+	<tr>
+		<th>Option</th>
+		<th>Type</th>
+		<th>Default</th>
+		<th>Description</th>
+	</tr>
+	<tr>
+		<td><code><b>position</b></code></td>
+		<td><code>String</code></td>
+		<td><code><span class="string">'topright'</span></td>
+		<td>The position of the control (one of the map corners). See <a href="#control-positions">control positions</a>.</td>
+	</tr>
+	<tr>
+		<td><code><b>collapsed</b></code></td>
+		<td><code>Boolean</code></td>
+		<td><code><span class="literal">true</span></code></td>
+		<td>If <code><span class="literal">true</span></code>, the control will be collapsed into an icon and expanded on mouse hover or touch.</td>
+	</tr>
+	<tr>
+		<td><code><b>autoZIndex</b></code></td>
+		<td><code>Boolean</code></td>
+		<td><code><span class="literal">true</span></code></td>
+		<td>If <code><span class="literal">true</span></code>, the control will assign zIndexes in increasing order to all of its layers so that the order is preserved when switching them on/off.</td>
+	</tr>
+</table>
+
+
+<h3 id="control-layers-config">Layer Config</h3>
+
+<p>An object literal with layer names as keys and layer objects as values:</p>
+
+<pre><code>{
+	"&lt;someName1&gt;": layer1,
+	"&lt;someName2&gt;": layer2
+}</code></pre>
+
+<p>The layer names can contain HTML, which allows you to add additional styling to the items:</p>
+
+<pre><code>{"&lt;img src='my-layer-icon' /&gt; &lt;span class='my-layer-item'&gt;My Layer&lt;/span&gt;": myLayer}</code></pre>
+
+
+<h3>Events</h3>
+
+<p>You can subscribe to the following events on the map object using <a href="#events">these methods</a>.</p>
+
+<table>
+	<tr>
+		<th class="width100">Event</th>
+		<th class="width100">Data</th>
+		<th>Description</th>
+	</tr>
+	<tr>
+		<td><code><b>baselayerchange</b></code></td>
+		<td><code><a href="#layer-event">LayerEvent</a></code>
+		<td>Fired when the base layer is changed through the control.</td>
+	</tr>
+	<tr>
+		<td><code><b>overlayadd</b></code></td>
+		<td><code><a href="#layer-event">LayerEvent</a></code>
+		<td>Fired when an overlay is selected through the control.</td>
+	</tr>
+	<tr>
+		<td><code><b>overlayremove</b></code></td>
+		<td><code><a href="#layer-event">LayerEvent</a></code>
+		<td>Fired when an overlay is deselected through the control.</td>
+	</tr>
+</table>
+
+
+<h2 id="control-scale">L.Control.Scale</h2>
+
+<p>A simple scale control that shows the scale of the current center of screen in metric (m/km) and imperial (mi/ft) systems. Implements <a href="#icontrol">IControl</a> interface.</p>
+
+<pre><code>L.control.scale().addTo(map);</code></pre>
+
+<h3>Constructor</h3>
+<table>
+	<tr>
+		<th class="width200">Constructor</th>
+		<th>Usage</th>
+		<th>Description</th>
+	</tr>
+	<tr>
+		<td><code><b>L.Control.Scale</b>(
+			<nobr>&lt;<a href="#control-scale-options">Control.Scale options</a>&gt; <i>options?</i> )</nobr>
+		</code></td>
+
+		<td class="factory-usage">
+			<code><span class='keyword'>new</span> L.Control.Scale(<span class="comment">&hellip;</span>)</code><br />
+			<code>L.control.scale(<span class="comment">&hellip;</span>)</code>
+		</td>
+
+		<td>Creates an scale control with the given options.</td>
+	</tr>
+</table>
+
+<h3 id="control-scale-options">Options</h3>
+
+<table>
+	<tr>
+		<th>Option</th>
+		<th>Type</th>
+		<th>Default</th>
+		<th>Description</th>
+	</tr>
+	<tr>
+		<td><code><b>position</b></code></td>
+		<td><code>String</code></td>
+		<td><code><span class="string">'bottomleft'</span></td>
+		<td>The position of the control (one of the map corners). See <a href="#control-positions">control positions</a>.</td>
+	</tr>
+	<tr>
+		<td><code><b>maxWidth</b></code></td>
+		<td><code>Number</code></td>
+		<td><code><span class="number">100</span></code></td>
+		<td>Maximum width of the control in pixels. The width is set dynamically to show round values (e.g. 100, 200, 500).</td>
+	</tr>
+	<tr>
+		<td><code><b>metric</b></code></td>
+		<td><code>Boolean</code></td>
+		<td><code><span class="literal">true</span></code></td>
+		<td>Whether to show the metric scale line (m/km).</td>
+	</tr>
+	<tr>
+		<td><code><b>imperial</b></code></td>
+		<td><code>Boolean</code></td>
+		<td><code><span class="literal">true</span></code></td>
+		<td>Whether to show the imperial scale line (mi/ft).</td>
+	</tr>
+	<tr>
+		<td><code><b>updateWhenIdle</b></code></td>
+		<td><code>Boolean</code></td>
+		<td><code><span class="literal">false</span></code></td>
+		<td>If <code><span class="literal">true</span></code>, the control is updated on <code>moveend</code>, otherwise it's always up-to-date (updated on <code>move</code>).</td>
+	</tr>
+</table>
+
+
+
+<h2 id="events">Events methods</h2>
+
+<p>A set of methods shared between event-powered classes (like Map). Generally, events allow you to execute some function when something happens with an object (e.g. the user clicks on the map, causing the map <code><span class="string">'fire'</span></code> event).</p>
+
+<h3>Example</h3>
+
+<pre><code class="javascript">map.on('click', function(e) {
+	alert(e.latlng);
+});</code></pre>
+
+<p>Leaflet deals with event listeners by reference, so if you want to add a listener and then remove it, define it as a function:</p>
+
+<pre><code>function onClick(e) { ... }
+
+map.on('click', onClick);
+map.off('click', onClick);</code></pre>
+
+<h3>Methods</h3>
+<table>
+	<tr>
+		<th>Method</th>
+		<th>Returns</th>
+		<th>Description</th>
+	</tr>
+	<tr>
+		<td><code><b>addEventListener</b>(
+			<nobr>&lt;String&gt; <i>type</i></nobr>,
+			<nobr>&lt;Function&gt; <i>fn</i></nobr>,
+			<nobr>&lt;Object&gt; <i>context?</i> )</nobr>
+		</code></td>
+
+		<td><code><span class="keyword">this</span></code></td>
+		<td>Adds a listener function (<code>fn</code>) to a particular event type of the object. You can optionally specify the context of the listener (object the <code><span class="keyword">this</span></code> keyword will point to). You can also pass several space-separated types (e.g. <code><span class="string">'click dblclick'</span></code>).</td>
+	</tr>
+	<tr>
+		<td><code><b>addEventListener</b>(
+			<nobr>&lt;Object&gt; <i>eventMap</i></nobr>,
+			<nobr>&lt;Object&gt; <i>context?</i> )</nobr>
+		</code></td>
+
+		<td><code><span class="keyword">this</span></code></td>
+		<td>Adds a set of type/listener pairs, e.g. <code>{click: onClick, mousemove: onMouseMove}</code></td>
+	</tr>
+	<tr>
+		<td><code><b>removeEventListener</b>(
+			<nobr>&lt;String&gt; <i>type</i></nobr>,
+			<nobr>&lt;Function&gt; <i>fn?</i></nobr>,
+			<nobr>&lt;Object&gt; <i>context?</i> )</nobr>
+		</code></td>
+
+		<td><code><span class="keyword">this</span></code></td>
+		<td>Removes a previously added listener function. If no function is specified, it will remove all the listeners of that particular event from the object.</td>
+	</tr>
+	<tr>
+		<td><code><b>removeEventListener</b>(
+			<nobr>&lt;Object&gt; <i>eventMap</i></nobr>,
+			<nobr>&lt;Object&gt; <i>context?</i> )</nobr>
+		</code></td>
+
+		<td><code><span class="keyword">this</span></code></td>
+		<td>Removes a set of type/listener pairs.</code></td>
+	</tr>
+	<tr>
+		<td><code><b>hasEventListeners</b>(
+			<nobr>&lt;String&gt; <i>type</i> )</nobr>
+		</code></td>
+
+		<td><code>Boolean</code></td>
+		<td>Returns <code><span class="literal">true</span></code> if a particular event type has some listeners attached to it.</td>
+	</tr>
+	<tr>
+		<td><code><b>fireEvent</b>(
+			<nobr>&lt;String&gt; <i>type</i></nobr>,
+			<nobr>&lt;Object&gt; <i>data?</i> )</nobr>
+		</code></td>
+
+		<td><code><span class="keyword">this</span></code></td>
+		<td>Fires an event of the specified type. You can optionally provide an data object &mdash; the first argument of the listener function will contain its properties.</td>
+	</tr>
+	<tr>
+		<td><code><b>on</b>( &hellip; )</code></td>
+		<td><code><span class="keyword">this</span></code></td>
+		<td>Alias to <code>addEventListener</code>.</td>
+	</tr>
+	<tr>
+		<td><code><b>off</b>( &hellip; )</code></td>
+		<td><code><span class="keyword">this</span></code></td>
+		<td>Alias to <code>removeEventListener</code>.</td>
+	</tr>
+	<tr>
+		<td><code><b>fire</b>( &hellip; )</code></td>
+		<td><code><span class="keyword">this</span></code></td>
+		<td>Alias to <code>fireEvent</code>.</td>
+	</tr>
+</table>
+
+
+<h2 id="event-objects">Event objects</h2>
+
+<p>Event object is an object that you recieve as an argument in a listener function when some event is fired, containing useful information about that event. For example:</p>
+
+<pre><code class="javascript">map.on('click', function(e) {
+	alert(e.latlng); // e is an event object (MouseEvent in this case)
+});</code></pre>
+
+<h3 id="event">Event</h3>
+
+<p>The base event object. All other event objects contain these properties too.</p>
+
+<table>
+	<tr>
+		<th class="width100">property</th>
+		<th class="width100">type</th>
+		<th>description</th>
+	</tr>
+	<tr>
+		<td><code><b>type</b></code></td>
+		<td><code>String</code></td>
+		<td>The event type (e.g. <code><span class="string">'click'</span></code>).</td>
+	</tr>
+	<tr>
+		<td><code><b>target</b></code></td>
+		<td><code>Object</code></td>
+		<td>The object that fired the event.</td>
+	</tr>
+</table>
+
+<h3 id="mouse-event">MouseEvent</h3>
+
+<table>
+	<tr>
+		<th class="width100">property</th>
+		<th>type</th>
+		<th>description</th>
+	</tr>
+	<tr>
+		<td><code><b>latlng</b></code></td>
+		<td><code><a href="#latlng">LatLng</a></code></td>
+		<td>The geographical point where the mouse event occured.</td>
+	</tr>
+	<tr>
+		<td><code><b>layerPoint</b></code></td>
+		<td><code><a href="#point">Point</a></code></td>
+		<td>Pixel coordinates of the point where the mouse event occured relative to the map layer.</td>
+	</tr>
+	<tr>
+		<td><code><b>containerPoint</b></code></td>
+		<td><code><a href="#point">Point</a></code></td>
+		<td>Pixel coordinates of the point where the mouse event occured relative to the map сontainer.</td>
+	</tr>
+	<tr>
+		<td><code><b>originalEvent</b></code></td>
+		<td><code>DOMMouseEvent</code></td>
+		<td>The original DOM mouse event fired by the browser.</td>
+	</tr>
+</table>
+
+<h3 id="location-event">LocationEvent</h3>
+
+<table>
+	<tr>
+		<th class="width100">property</th>
+		<th>type</th>
+		<th>description</th>
+	</tr>
+	<tr>
+		<td><code><b>latlng</b></code></td>
+		<td><code><a href="#latlng">LatLng</a></code></td>
+		<td>Detected geographical location of the user.</td>
+	</tr>
+	<tr>
+		<td><code><b>bounds</b></code></td>
+		<td><code><a href="#latlngbounds">LatLngBounds</a></code></td>
+		<td>Geographical bounds of the area user is located in (with respect to the accuracy of location).</td>
+	</tr>
+	<tr>
+		<td><code><b>accuracy</b></code></td>
+		<td><code>Number</code></td>
+		<td>Accuracy of location in meters.</td>
+	</tr>
+	<tr>
+		<td><code><b>altitude</b></code></td>
+		<td><code>Number</code></td>
+		<td>Height of the position above the WGS84 ellipsoid in meters.</td>
+	</tr>
+	<tr>
+		<td><code><b>altitudeAccuracy</b></code></td>
+		<td><code>Number</code></td>
+		<td>Accuracy of altitude in meters.</td>
+	</tr>
+	<tr>
+		<td><code><b>heading</b></code></td>
+		<td><code>Number</code></td>
+		<td>The direction of travel in degrees counting clockwise from true North.</td>
+	</tr>
+	<tr>
+		<td><code><b>altitude</b></code></td>
+		<td><code>Number</code></td>
+		<td>Height in meters of the position above the WGS84 ellipsoid.</td>
+	</tr>
+	<tr>
+		<td><code><b>speed</b></code></td>
+		<td><code>Number</code></td>
+		<td>Current velocity in meters per second.</td>
+	</tr>
+	<tr>
+		<td><code><b>timestamp</b></code></td>
+		<td><code>Number</code></td>
+		<td>The time when the position was acquired.</td>
+	</tr>
+</table>
+
+<h3 id="error-event">ErrorEvent</h3>
+
+<table>
+	<tr>
+		<th class="width100">property</th>
+		<th class="width100">type</th>
+		<th>description</th>
+	</tr>
+	<tr>
+		<td><code><b>message</b></code></td>
+		<td><code>String</code></td>
+		<td>Error message.</td>
+	</tr>
+	<tr>
+		<td><code><b>code</b></code></td>
+		<td><code>Number</code></td>
+		<td>Error code (if applicable).</td>
+	</tr>
+</table>
+
+<h3 id="layer-event">LayerEvent</h3>
+
+<table>
+	<tr>
+		<th class="width100">property</th>
+		<th class="width100">type</th>
+		<th>description</th>
+	</tr>
+	<tr>
+		<td><code><b>layer</b></code></td>
+		<td><code><a href="#ilayer">ILayer</a></code></td>
+		<td>The layer that was added or removed.</td>
+	</tr>
+</table>
+
+<h3 id="tile-event">TileEvent</h3>
+
+<table>
+	<tr>
+		<th class="width100">property</th>
+		<th class="width100">type</th>
+		<th>description</th>
+	</tr>
+	<tr>
+		<td><code><b>tile</b></code></td>
+		<td><code>HTMLElement</code></td>
+		<td>The tile element (image).</td>
+	</tr>
+	<tr>
+		<td><code><b>url</b></code></td>
+		<td><code>String</code></td>
+		<td>The source URL of the tile.</td>
+	</tr>
+</table>
+
+<h3 id="geojson-event">GeoJSON event</h3>
+
+<table>
+	<tr>
+		<th class="width100">property</th>
+		<th class="width100">type</th>
+		<th>description</th>
+	</tr>
+	<tr>
+		<td><code><b>layer</b></code></td>
+		<td><code><a href="#ilayer">ILayer</a></code></td>
+		<td>The layer for the GeoJSON feature that is being added to the map.</td>
+	</tr>
+	<tr>
+		<td><code><b>properties</b></code></td>
+		<td><code>Object</code></td>
+		<td>GeoJSON properties of the feature.</td>
+	</tr>
+	<tr>
+		<td><code><b>geometryType</b></code></td>
+		<td><code>String</code></td>
+		<td>GeoJSON geometry type of the feature.</td>
+	</tr>
+	<tr>
+		<td><code><b>id</b></code></td>
+		<td><code>String</code></td>
+		<td>GeoJSON ID of the feature (if present).</td>
+	</tr>
+</table>
+
+<h3 id="popup-event">Popup event</h3>
+
+<table>
+	<tr>
+		<th class="width100">property</th>
+		<th class="width100">type</th>
+		<th>description</th>
+	</tr>
+	<tr>
+		<td><code><b>popup</b></code></td>
+		<td><code><a href="#popup">Popup</a></code></td>
+		<td>The popup that was opened or closed.</td>
+	</tr>
+</table>
+
+<!-- <h3>TileEvent</h3> -->
+
+
+
+<h2 id="class">L.Class</h2>
+
+<p><code>L.Class</code> powers the OOP facilities of Leaflet and is used to create almost all of the Leaflet classes documented here.</p>
+<p>In addition to implementing a simple classical inheritance model, it introduces several special properties for convenient code organization &mdash; <code>options</code>, <code>includes</code> and <code>statics</code>.</p>
+
+<pre><code>var MyClass = L.Class.extend({
+	initialize: function (greeter) {
+		this.greeter = greeter;
+		// class constructor
+	},
+
+	greet: function (name) {
+		alert(this.greeter + ', ' + name)
+	}
+});
+
+// create instance of MyClass, passing "Hello" to the constructor
+var a = new MyClass("Hello");
+
+// call greet method, alerting "Hello, World"
+a.greet("World");
+</code></pre>
+
+<h3>Inheritance</h3>
+
+<p>You use <code>L.Class.extend</code> to define new classes, but you can use the same method on any class to inherit from it:</p>
+
+<pre><code>var MyChildClass = MyClass.extend({
+	// ... new properties and methods
+});</code></pre>
+
+<p>This will create a class that inherits all methods and properties of the parent class (through a proper prototype chain), adding or overriding the ones you pass to <code>extend</code>. It will also properly react to <code>instanceof</code>:</p>
+
+<pre><code>var a = new MyChildClass();
+a instanceof MyChildClass; // true
+a instanceof MyClass; // true
+</code></pre>
+
+<p>You can call parent methods (including constructor) from corresponding child ones (as you do with <code>super</code> calls in other languages) by accessing parent class prototype and using JavaScript's <code>call</code> or <code>apply</code>:</p>
+
+<pre><code>var MyChildClass = MyClass.extend({
+	initialize: function () {
+		MyClass.prototype.initialize.call("Yo");
+	},
+
+	greet: function (name) {
+		MyClass.prototype.greet.call(this, 'bro ' + name + '!');
+	}
+});
+
+var a = new MyChildClass();
+a.greet('Jason'); // alerts "Yo, bro Jason!"</code></pre>
+
+<h3 id="class-options">Options</h3>
+
+<p><code>options</code> is a special property that unlike other objects that you pass to <code>extend</code> will be merged with the parent one instead of overriding it completely, which makes managing configuration of objects and default values convenient:</p>
+
+<pre><code>var MyClass = L.Class.extend({
+	options: {
+		myOption1: 'foo',
+		myOption2: 'bar'
+	}
+});
+
+var MyChildClass = L.Class.extend({
+	options: {
+		myOption1: 'baz',
+		myOption3: 5
+	}
+});
+
+var a = new MyChildClass();
+a.options.myOption1; // 'baz'
+a.options.myOption2; // 'bar'
+a.options.myOption3; // 5</code></pre>
+
+<p>There's also <code>L.Util.setOptions</code>, a method for conveniently merging options passed to constructor with the defauls defines in the class:</p>
+
+<pre><code>var MyClass = L.Class.extend({
+	options: {
+		foo: 'bar',
+		bla: 5
+	},
+
+	initialize: function (options) {
+		L.Util.setOptions(this, options);
+		...
+	}
+});
+
+var a = new MyClass({bla: 10});
+a.options; // {foo: 'bar', bla: 10}</code></pre>
+
+<h3>Includes</h3>
+
+<p><code>includes</code> is a special class property that merges all specified objects into the class (such objects are called mixins). A good example of this is <code>L.Mixin.Events</code> that <a href="#events">event-related methods</a> like <code>on</code>, <code>off</code> and <code>fire</code> to the class.</p>
+
+<pre><code> var MyMixin = {
+	foo: function () { ... },
+	bar: 5
+};
+
+var MyClass = L.Class.extend({
+	includes: MyMixin
+});
+
+var a = new MyClass();
+a.foo();</code></pre>
+
+<p>You can also do such includes in runtime with the <code>include</code> method:</p>
+
+<pre><code><b>MyClass.include</b>(MyMixin);</code></pre>
+
+<h3>Statics</h3>
+
+<p><code>statics</code> is just a convenience property that injects specified object properties as the static properties of the class, useful for defining constants:</p>
+
+<pre><code>var MyClass = L.Class.extend({
+	statics: {
+		FOO: 'bar',
+		BLA: 5
+	}
+});
+
+MyClass.FOO; // 'bar'</code></pre>
+
+
+<h3>Class Factories</h3>
+
+<p>You may have noticed that you can create Leaflet class instances in two ways — using the <code>new</code> keyword, or using lowercase factory method:</p>
+
+<pre><code>new L.Map('map');
+L.map('map');</code></pre>
+
+<p>The second way is implemented very easily, and you can do this for your own classes:</p>
+
+<pre><code>L.map = function (id, options) {
+	return new L.Map(id, options);
+};</code></pre>
+
+
+<h3>Constructor Hooks</h3>
+
+<p>If you're a plugin developer, you often need to add additional initialization code to existing classes (e.g. editing hooks for <code>L.Polyline</code>). Leaflet comes with a way to do it easily using the <code>addInitHook</code> method:</p>
+
+<pre><code>MyClass.addInitHook(function () {
+	// ... do something in constructor additionally
+	// e.g. add event listeners, set custom properties etc.
+});</code></pre>
+
+<p>You can also use the following shortcut when you just need to make one additional method call:</p>
+
+<pre><code>MyClass.addInitHook('methodName', arg1, arg2, &hellip;);</code></pre>
+
+
+<h2 id="browser">L.Browser</h2>
+
+<p>A namespace with properties for browser/feature detection used by Leaflet internally.</p>
+
+<pre><code>if (L.Browser.ie6) {
+	alert('Upgrade your browser, dude!');
+}</code></pre>
+
+<table>
+	<tr>
+		<th class="width100">property</th>
+		<th class="width100">type</th>
+		<th>description</th>
+	</tr>
+	<tr>
+		<td><code><b>ie</b></code></td>
+		<td><code>Boolean</code></td>
+		<td><code><span class="literal">true</span></code> for all Internet Explorer versions.</td>
+	</tr>
+	<tr>
+		<td><code><b>ie6</b></code></td>
+		<td><code>Boolean</code></td>
+		<td><code><span class="literal">true</span></code> for Internet Explorer 6.</td>
+	</tr>
+	<tr>
+		<td><code><b>ie7</b></code></td>
+		<td><code>Boolean</code></td>
+		<td><code><span class="literal">true</span></code> for Internet Explorer 7.</td>
+	</tr>
+	<tr>
+		<td><code><b>webkit</b></code></td>
+		<td><code>Boolean</code></td>
+		<td><code><span class="literal">true</span></code> for webkit-based browsers like Chrome and Safari (including mobile versions).</td>
+	</tr>
+	<tr>
+		<td><code><b>webkit3d</b></code></td>
+		<td><code>Boolean</code></td>
+		<td><code><span class="literal">true</span></code> for webkit-based browsers that support CSS 3D transformations.</td>
+	</tr>
+	<!--<tr>
+		<td><code><b>gecko</b></code></td>
+		<td><code>Boolean</code></td>
+		<td><code><span class="literal">true</span></code> for Gecko-based browsers like Firefox and Mozilla.</td>
+	</tr>
+	<tr>
+		<td><code><b>opera</b></code></td>
+		<td><code>Boolean</code></td>
+		<td><code><span class="literal">true</span></code> for Opera.</td>
+	</tr>-->
+	<tr>
+		<td><code><b>android</b></code></td>
+		<td><code>Boolean</code></td>
+		<td><code><span class="literal">true</span></code> for Android mobile browser.</td>
+	</tr>
+	<tr>
+		<td><code><b>android23</b></code></td>
+		<td><code>Boolean</code></td>
+		<td><code><span class="literal">true</span></code> for old Android stock browsers (2 and 3).</td>
+	</tr>
+	<tr>
+		<td><code><b>mobile</b></code></td>
+		<td><code>Boolean</code></td>
+		<td><code><span class="literal">true</span></code> for modern mobile browsers (including iOS Safari and different Android browsers).</td>
+	</tr>
+	<tr>
+		<td><code><b>mobileWebkit</b></code></td>
+		<td><code>Boolean</code></td>
+		<td><code><span class="literal">true</span></code> for mobile webkit-based browsers.</td>
+	</tr>
+	<tr>
+		<td><code><b>mobileOpera</b></code></td>
+		<td><code>Boolean</code></td>
+		<td><code><span class="literal">true</span></code> for mobile Opera.</td>
+	</tr>
+	<tr>
+		<td><code><b>touch</b></code></td>
+		<td><code>Boolean</code></td>
+		<td><code><span class="literal">true</span></code> for all browsers on touch devices.</td>
+	</tr>
+	<tr>
+		<td><code><b>msTouch</b></code></td>
+		<td><code>Boolean</code></td>
+		<td><code><span class="literal">true</span></code> for browsers with Microsoft touch model (e.g. IE10).</td>
+	</tr>
+	<tr>
+		<td><code><b>retina</b></code></td>
+		<td><code>Boolean</code></td>
+		<td><code><span class="literal">true</span></code> for devices with Retina screens.</td>
+	</tr>
+</table>
+
+
+<h2 id="util">L.Util</h2>
+
+<p>Various utility functions, used by Leaflet internally.</p>
+
+<h3>Methods</h3>
+
+<table>
+	<tr>
+		<th>Method</th>
+		<th>Returns</th>
+		<th>Description</th>
+	</tr>
+	<tr>
+		<td><code><b>extend</b>(
+			<nobr>&lt;Object&gt; <i>dest</i></nobr>,
+			<nobr>&lt;Object&gt; <i>src?..</i> )</nobr>
+		</code></td>
+
+		<td><code>Object</code></td>
+		<td>Merges the properties of the <code>src</code> object (or multiple objects) into <code>dest</code> object and returns the latter. Has an <code>L.extend</code> shortcut.</td>
+	</tr>
+	<tr>
+		<td><code><b>bind</b>(
+			<nobr>&lt;Function&gt; <i>fn</i></nobr>,
+			<nobr>&lt;Object&gt; <i>obj</i> )</nobr>
+		</code></td>
+
+		<td><code>Function</code></td>
+		<td>Returns a function which executes function <code>fn</code> with the given scope <code>obj</code> (so that <code><span class="keyword">this</span></code> keyword refers to <code>obj</code> inside the function code). Has an <code>L.bind</code> shortcut.</td>
+	</tr>
+	<tr>
+		<td><code><b>stamp</b>( &lt;Object&gt; <i>obj</i></nobr> )<nobr></code></td>
+		<td><code>String</code></td>
+		<td>Applies a unique key to the object and returns that key. Has an <code>L.stamp</code> shortcut.</td>
+	</tr>
+	<!-- TODO Commented out for the time being:
+	https://github.com/Leaflet/Leaflet/pull/793#discussion_r1134904
+	<tr>
+		<td><code><b>requestAnimFrame</b>()</code></td>
+		<td></td>
+		<td></td>
+	</tr>
+	<tr>
+		<td><code><b>cancelAnimFrame</b>()</code></td>
+		<td></td>
+		<td></td>
+	</tr>
+	-->
+	<tr>
+		<td><code><b>limitExecByInterval</b>(
+			<nobr>&lt;Function&gt; <i>fn</i></nobr>,
+			<nobr>&lt;Number&gt; <i>time</i></nobr>,
+			<nobr>&lt;Object&gt; <i>context?</i> )</nobr>
+		</code></td>
+
+		<td><code>Function</code></td>
+		<td>Returns a wrapper around the function <code>fn</code> that makes sure it's called not more often than a certain time interval <code>time</code>, but as fast as possible otherwise (for example, it is used for checking and requesting new tiles while dragging the map), optionally passing the scope (<code>context</code>) in which the function will be called.</td>
+	</tr>
+
+	<tr>
+		<td><code><b>falseFn</b>()</code></td>
+		<td><code>Function</code></td>
+		<td>Returns a function which always returns <code><span class="literal">false</span></code>.</td>
+	</tr>
+	<tr>
+		<td><code><b>formatNum</b>(
+			<nobr>&lt;Number&gt; <i>num</i></nobr>,
+			<nobr>&lt;Number&gt; <i>digits</i> )</nobr>
+		</code></td>
+
+		<td><code>Number</code></td>
+		<td>Returns the number <code>num</code> rounded to <code>digits</code> decimals.</td>
+	</tr>
+	<tr>
+		<td><code><b>splitWords</b>(
+			<nobr>&lt;String&gt; <i>str</i> )</nobr>
+		</code></td>
+
+		<td><code>String[]</code></td>
+		<td>Trims and splits the string on whitespace and returns the array of parts.</code></td>
+	</tr>
+	<tr>
+		<td><code><b>setOptions</b>(
+			<nobr>&lt;Object&gt; <i>obj</i></nobr>,
+			<nobr>&lt;Object&gt; <i>options</i> )</nobr>
+		</code></td>
+
+		<td><code>Object</code></td>
+		<td>Merges the given properties to the <code>options</code> of the <code>obj</code> object, returning the resulting options. See <a href="#class-options">Class options</a>. Has an <code>L.setOptions</code> shortcut.</td>
+	</tr>
+	<tr>
+		<td><code><b>getParamString</b>(
+			<nobr>&lt;Object&gt; <i>obj</i> )</nobr>
+		</code></td>
+
+		<td><code>String</code></td>
+		<td>Converts an object into a parameter URL string, e.g. <nobr><code>{a: "foo", b: "bar"}</code></nobr> translates to <code><span class="string">'?a=foo&amp;b=bar'</span></code>.</td>
+	</tr>
+	<tr>
+		<td><code><b>template</b>(
+			<nobr>&lt;String&gt; <i>str</i>, &lt;Object&gt; <i>data</i> )</nobr>
+		</code></td>
+
+		<td><code>String</code></td>
+		<td>Simple templating facility, creates a string by applying the values of the <code>data</code> object of a form <code>{a: 'foo', b: 'bar', &hellip;}</code> to a template string of the form <code><span class="string">'Hello {a}, {b}'</span></code> &mdash; in this example you will get <code><span class="string">'Hello foo, bar'</span></code>.</td>
+	</tr>
+	<tr>
+		<td><code><b>isArray</b>(
+			<nobr>&lt;Object&gt; <i>obj</i> )</nobr>
+		</code></td>
+
+		<td><code>Boolean</code></td>
+		<td>Returns <code><span class="literal">true</span></code> if the given object is an array.</td>
+	</tr>
+</table>
+
+<h3>Properties</h3>
+
+<table>
+	<tr>
+		<th>Property</th>
+		<th>Type</th>
+		<th>Description</th>
+	</tr>
+	<tr>
+		<td><code><b>emptyImageUrl</b></code></td>
+		<td><code>String</code></td>
+		<td>Data URI string containing a base64-encoded empty GIF image. Used as a hack to free memory from unused images on WebKit-powered mobile devices (by setting image <code>src</code> to this string).</td>
+	</tr>
+</table>
+
+
+
+<h2 id="transformation">L.Transformation</h2>
+
+<p>Represents an affine transformation: a set of coefficients <code>a</code>, <code>b</code>, <code>c</code>, <code>d</code> for transforming a point of a form <code>(x, y)</code> into <code>(a*x + b, c*y + d)</code> and doing the reverse. Used by Leaflet in its projections code.</p>
+
+<pre><code>var transformation = new L.Transformation(2, 5, -1, 10),
+	p = new L.Point(1, 2),
+	p2 = transformation.transform(p), // new L.Point(7, 8)
+	p3 = transformation.untransform(p2); // new L.Point(1, 2)
+</code></pre>
+
+<h3>Constructor</h3>
+
+<table>
+	<tr>
+		<th class="width250">Constructor</th>
+		<th>Usage</th>
+		<th>Description</th>
+	</tr>
+	<tr>
+		<td><code><b>L.Transformation</b>(
+			<nobr>&lt;Number&gt; <i>a</i></nobr>,
+			<nobr>&lt;Number&gt; <i>b</i></nobr>,
+			<nobr>&lt;Number&gt; <i>c</i></nobr>,
+			<nobr>&lt;Number&gt; <i>d</i> )</nobr>
+		</code></td>
+
+		<td class="factory-usage">
+			<code><span class='keyword'>new</span> L.Transformation(<span class="comment">&hellip;</span>)</code><br />
+			<!--<code>L.point(<span class="comment">&hellip;</span>)</code><br />
+			<code>L.point([<span class="comment">&hellip;</span>])</code>-->
+		</td>
+
+		<td>Creates a transformation object with the given coefficients.</td>
+	</tr>
+</table>
+
+<h3>Methods</h3>
+
+<table>
+	<tr>
+		<th>Method</th>
+		<th>Returns</th>
+		<th>Description</th>
+	</tr>
+	<tr>
+		<td><code><b>transform</b>(
+			<nobr>&lt;<a href="#point">Point</a>&gt; <i>point</i></nobr>,
+			<nobr>&lt;Number&gt; <i>scale?</i> )</nobr>
+		</code></td>
+
+		<td><code><a href="#point">Point</a></code></td>
+		<td>Returns a transformed point, optionally multiplied by the given scale. Only accepts real <code>L.Point</code> instances, not arrays.</td>
+	</tr>
+	<tr>
+		<td><code><b>untransform</b>(
+			<nobr>&lt;<a href="#point">Point</a>&gt; <i>point</i></nobr>,
+			<nobr>&lt;Number&gt; <i>scale?</i> )</nobr>
+		</code></td>
+
+		<td><code><a href="#point">Point</a></code></td>
+		<td>Returns the reverse transformation of the given point, optionally divided by the given scale. Only accepts real <code>L.Point</code> instances, not arrays.</td>
+	</tr>
+</table>
+
+
+
+
+<h2 id="lineutil">L.LineUtil</h2>
+
+<p>Various utility functions for polyine points processing, used by Leaflet internally to make polylines lightning-fast.</p>
+
+<h3>Methods</h3>
+
+<table>
+	<tr>
+		<th>Method</th>
+		<th>Returns</th>
+		<th>Description</th>
+	</tr>
+	<tr>
+		<td><code><b>simplify</b>(
+			<nobr>&lt;<a href="#point">Point</a>[]&gt; <i>points</i></nobr>,
+			<nobr>&lt;Number&gt; <i>tolerance</i> )</nobr>
+		</code></td>
+
+		<td><code><a href="#point">Point</a>[]</code></td>
+
+		<td>Dramatically reduces the number of points in a polyline while retaining its shape and returns a new array of simplified points. Used for a huge performance boost when processing/displaying Leaflet polylines for each zoom level and also reducing visual noise. <code>tolerance</code> affects the amount of simplification (lesser value means higher quality but slower and with more points). Also released as a separated micro-library <a href="http://mourner.github.com/simplify-js/">Simplify.js</a>.</td>
+	</tr>
+	<tr>
+		<td><code><b>pointToSegmentDistance</b>(
+			<nobr>&lt;<a href="#point">Point</a>&gt; <i>p</i></nobr>,
+			<nobr>&lt;<a href="#point">Point</a>&gt; <i>p1</i></nobr>,
+			<nobr>&lt;<a href="#point">Point</a>&gt; <i>p2</i> )</nobr>
+		</code></td>
+
+		<td><code>Number</code></td>
+
+		<td>Returns the distance between point <code>p</code> and segment <code>p1</code> to <code>p2</code>.</td>
+	</tr>
+	<tr>
+		<td><code><b>closestPointOnSegment</b>(
+			<nobr>&lt;<a href="#point">Point</a>&gt; <i>p</i></nobr>,
+			<nobr>&lt;<a href="#point">Point</a>&gt; <i>p1</i></nobr>,
+			<nobr>&lt;<a href="#point">Point</a>&gt; <i>p2</i> )</nobr>
+		</code></td>
+
+		<td><code><a href="#point">Point</a></code></td>
+
+		<td>Returns the closest point from a point <code>p</code> on a segment <code>p1</code> to <code>p2</code>.</td>
+	</tr>
+	<tr>
+		<td><code><b>clipSegment</b>(
+			<nobr>&lt;<a href="#point">Point</a>&gt; <i>a</i></nobr>,
+			<nobr>&lt;<a href="#point">Point</a>&gt; <i>b</i></nobr>,
+			<nobr>&lt;<a href="#bounds">Bounds</a>&gt; <i>bounds</i> )</nobr>
+		</code></td>
+
+		<td><code>-</code></td>
+
+		<td>Clips the segment <code>a</code> to <code>b</code> by rectangular bounds (modifying the segment points directly!). Used by Leaflet to only show polyline points that are on the screen or near, increasing performance.</td>
+	</tr>
+</table>
+
+
+
+<h2 id="polyutil">L.PolyUtil</h2>
+
+<p>Various utility functions for polygon geometries.</p>
+
+<h3>Methods</h3>
+
+<table>
+	<tr>
+		<th>Method</th>
+		<th>Returns</th>
+		<th>Description</th>
+	</tr>
+	<tr>
+		<td><code><b>clipPolygon</b>(
+			<nobr>&lt;<a href="#point">Point</a>[]&gt; <i>points</i></nobr>,
+			<nobr>&lt;<a href="#bounds">Bounds</a>&gt; <i>bounds</i> )</nobr>
+		</code></td>
+
+		<td><code><a href="#point">Point</a>[]</code></td>
+
+		<td>Clips the polygon geometry defined by the given points by rectangular bounds. Used by Leaflet to only show polygon points that are on the screen or near, increasing performance. Note that polygon points needs different algorithm for clipping than polyline, so there's a seperate method for it.</td>
+	</tr>
+</table>
+
+
+
+
+<h2 id="domevent">L.DomEvent</h2>
+
+<p>Utility functions to work with the DOM events, used by Leaflet internally.</p>
+
+<h3>Methods</h3>
+
+<table>
+	<tr>
+		<th>Method</th>
+		<th>Returns</th>
+		<th>Description</th>
+	</tr>
+	<tr>
+		<td><code><b>addListener</b>(
+			<nobr>&lt;HTMLElement&gt; <i>el</i></nobr>,
+			<nobr>&lt;String&gt; <i>type</i></nobr>,
+			<nobr>&lt;Function&gt; <i>fn</i></nobr>,
+			<nobr>&lt;Object&gt; <i>context?</i> )</nobr>
+		</code></td>
+
+		<td><code><span class="keyword">this</span></code></td>
+		<td>Adds a listener <code>fn</code> to the element's DOM event of the specified type. <code><span class="keyword">this</span></code> keyword inside the listener will point to <code>context</code>, or to the element if not specified.</td>
+	</tr>
+	<tr>
+		<td><code><b>removeListener</b>(
+			<nobr>&lt;HTMLElement&gt; <i>el</i></nobr>,
+			<nobr>&lt;String&gt; <i>type</i></nobr>,
+			<nobr>&lt;Function&gt; <i>fn</i> )</nobr>
+		</code></td>
+
+		<td><code><span class="keyword">this</span></code></td>
+		<td>Removes an event listener from the element.</td>
+	</tr>
+	<tr>
+		<td><code><b>stopPropagation</b>(
+			<nobr>&lt;DOMEvent&gt; <i>e</i> )</nobr>
+		</code></td>
+
+		<td><code><span class="keyword">this</span></code></td>
+		<td>Stop the given event from propagation to parent elements. Used inside the listener functions:
+<pre><code>L.DomEvent.addListener(div, 'click', function (e) {
+	L.DomEvent.stopPropagation(e);
+});</code></pre>
+		</td>
+	</tr>
+	<tr>
+		<td><code><b>preventDefault</b>(
+			<nobr>&lt;DOMEvent&gt; <i>e</i> )</nobr>
+		</code></td>
+
+		<td><code><span class="keyword">this</span></code></td>
+		<td>Prevents the default action of the event from happening (such as following a link in the <code>href</code> of the <code>a</code> element, or doing a <code>POST</code> request with page reload when <code>form</code> is submitted). Use it inside listener functions.</pre>
+		</td>
+	</tr>
+	<tr>
+		<td><code><b>stop</b>(
+			<nobr>&lt;DOMEvent&gt; <i>e</i> )</nobr>
+		</code></td>
+
+		<td><code><span class="keyword">this</span></code></td>
+		<td>Does <code>stopPropagation</code> and <code>preventDefault</code> at the same time.</td>
+	</tr>
+	<tr>
+		<td><code><b>disableClickPropagation</b>(
+			<nobr>&lt;HTMLElement&gt; <i>el</i> )</nobr>
+		</code></td>
+
+		<td><code><span class="keyword">this</span></code></td>
+		<td>Adds <code>stopPropagation</code> to the element's <code><span class="string">'click'</span></code>, <code><span class="string">'doubleclick'</span></code>, <code><span class="string">'mousedown'</span></code> and <code><span class="string">'touchstart'</span></code> events.</td>
+	</tr>
+	<tr>
+		<td><code><b>getMousePosition</b>(
+			<nobr>&lt;DOMEvent&gt; <i>e</i></nobr>,
+			<nobr>&lt;HTMLElement&gt; <i>container?</i> )</nobr>
+		</code></td>
+
+		<td><code><a href="#point">Point</a></code></td>
+		<td>Gets normalized mouse position from a DOM event relative to the container or to the whole page if not specified.</td>
+	</tr>
+	<tr>
+		<td><code><b>getWheelDelta</b>(
+			<nobr>&lt;DOMEvent&gt; <i>e</i> )</nobr>
+		</code></td>
+
+		<td><code>Number</code></td>
+		<td>Gets normalized wheel delta from a <code>mousewheel</code> DOM event.</td>
+	</tr>
+</table>
+
+
+
+
+<h2 id="domutil">L.DomUtil</h2>
+
+<p>Utility functions to work with the DOM tree, used by Leaflet internally.</p>
+
+<h3>Methods</h3>
+
+<table>
+	<tr>
+		<th>Method</th>
+		<th>Returns</th>
+		<th>Description</th>
+	</tr>
+	<tr>
+		<td><code><b>get</b>(
+			<nobr>&lt;String or HTMLElement&gt; <i>id</i> )</nobr>
+		</code></td>
+
+		<td><code>HTMLElement</code></td>
+		<td>Returns an element with the given id if a string was passed, or just returns the element if it was passed directly.</td>
+	</tr>
+	<tr>
+		<td><code><b>getStyle</b>(
+			<nobr>&lt;HTMLElement&gt; <i>el</i></nobr>,
+			<nobr>&lt;String&gt; <i>style</i> )</nobr>
+		</code></td>
+
+		<td><code>String</code></td>
+		<td>Returns the value for a certain style attribute on an element, including computed values or values set through CSS.</td>
+	</tr>
+	<tr>
+		<td><code><b>getViewportOffset</b>(
+			<nobr>&lt;HTMLElement&gt; <i>el</i> )</nobr>
+		</code></td>
+
+		<td><a href="#point"><code>Point</code></a></td>
+		<td>Returns the offset to the viewport for the requested element.</td>
+	</tr>
+	<tr>
+		<td><code><b>create</b>(
+			<nobr>&lt;String&gt; <i>tagName</i></nobr>,
+			<nobr>&lt;String&gt; <i>className</i></nobr>,
+			<nobr>&lt;HTMLElement&gt; <i>container?</i> )</nobr>
+		</code></td>
+
+		<td><code>HTMLElement</code></td>
+
+		<td>Creates an element with <code>tagName</code>, sets the <code>className</code>, and optionally appends it to <code>container</code> element.</td>
+	</tr>
+	<tr>
+		<td><code><b>disableTextSelection</b>()</code></td>
+		<td>-</td>
+		<td>Makes sure text cannot be selected, for example during dragging.</td>
+	</tr>
+	<tr>
+		<td><code><b>enableTextSelection</b>()</code></td>
+		<td>-</td>
+		<td>Makes text selection possible again.</td>
+	</tr>
+	<tr>
+		<td><code><b>hasClass</b>(
+			<nobr>&lt;HTMLElement&gt; <i>el</i></nobr>,
+			<nobr>&lt;String&gt; <i>name</i> )</nobr>
+		</code></td>
+
+		<td><code>Boolean</code></td>
+
+		<td>Returns <code><span class="literal">true</span></code> if the element class attribute contains <code>name</code>.</td>
+	</tr>
+	<tr>
+		<td><code><b>addClass</b>(
+			<nobr>&lt;HTMLElement&gt; <i>el</i></nobr>,
+			<nobr>&lt;String&gt; <i>name</i> )</nobr>
+		</code></td>
+
+		<td>-</td>
+
+		<td>Adds <code>name</code> to the element's class attribute.</td>
+	</tr>
+	<tr>
+		<td><code><b>removeClass</b>(
+			<nobr>&lt;HTMLElement&gt; <i>el</i></nobr>,
+			<nobr>&lt;String&gt; <i>name</i> )</nobr>
+		</code></td>
+
+		<td>-</td>
+
+		<td>Removes <code>name</code> from the element's class attribute.</td>
+	</tr>
+	<tr>
+		<td><code><b>setOpacity</b>(
+			<nobr>&lt;HTMLElement&gt; <i>el</i></nobr>,
+			<nobr>&lt;Number&gt; <i>value</i> )</nobr>
+		</code></td>
+
+		<td>-</td>
+		<td>Set the opacity of an element (including old IE support). Value must be from <code>0</code> to <code>1</code>.</td>
+	</tr>
+	<tr>
+		<td><code><b>testProp</b>(
+			<nobr>&lt;String[]&gt; <i>props</i> )</nobr>
+		</code></td>
+
+		<td><code>String</code> or <code><span class="literal">false</span></code></td>
+		<td>Goes through the array of style names and returns the first name that is a valid style name for an element. If no such name is found, it returns <code><span class="literal">false</span></code>. Useful for vendor-prefixed styles like <code>transform</code>.</td>
+	</tr>
+	<tr>
+		<td><code><b>getTranslateString</b>(
+			<nobr>&lt;<a href="#point">Point</a>&gt; <i>point</i> )</nobr>
+		</code></td>
+
+		<td><code>String</code></td>
+		<td>Returns a CSS transform string to move an element by the offset provided in the given point. Uses 3D translate on WebKit for hardware-accelerated transforms and 2D on other browsers.</td>
+	</tr>
+	<tr>
+		<td><code><b>getScaleString</b>(
+			<nobr>&lt;Number&gt; <i>scale</i></nobr>,
+			<nobr>&lt;<a href="#point">Point</a>&gt; <i>origin</i> )</nobr>
+		</code></td>
+
+		<td><code>String</code></td>
+		<td>Returns a CSS transform string to scale an element (with the given scale origin).</td>
+	</tr>
+	<tr>
+		<td><code><b>setPosition</b>(
+			<nobr>&lt;HTMLElement&gt; <i>el</i></nobr>,
+			<nobr>&lt;<a href="#point">Point</a>&gt; <i>point</i></nobr>,
+			<nobr>&lt;Boolean&gt; <i>disable3D?</i> )</nobr>
+		</code></td>
+
+		<td>-</td>
+		<td>Sets the position of an element to coordinates specified by <code>point</code>, using CSS translate or top/left positioning depending on the browser (used by Leaflet internally to position its layers). Forces top/left positioning if <code>disable3D</code> is <code><span class="literal">true</span></code>.</td>
+	</tr>
+	<tr>
+		<td><code><b>getPosition</b>(
+			<nobr>&lt;HTMLElement&gt; <i>el</i> )</nobr>
+		</code></td>
+
+		<td><a href="#point">Point</a></td>
+		<td>Returns the coordinates of an element previously positioned with <code>setPosition</code>.</td>
+	</tr>
+</table>
+
+<h3>Properties</h3>
+
+<table>
+	<tr>
+		<th>Property</th>
+		<th>Type</th>
+		<th>Description</th>
+	</tr>
+	<tr>
+		<td><code><b>TRANSITION</b></nobr>
+		</code></td>
+		<td><code>String</code></td>
+		<td>Vendor-prefixed transition style name (e.g. <code><span class="string">'webkitTransition'</span></code> for WebKit).</td>
+	</tr>
+	<tr>
+		<td><code><b>TRANSFORM</b></nobr>
+		</code></td>
+		<td><code>String</code></td>
+		<td>Vendor-prefixed transform style name.</td>
+	</tr>
+</table>
+
+
+
+<h2 id="posanimation">L.PosAnimation</h2>
+
+<p>Used internally for panning animations, utilizing CSS3 Transitions for modern browsers and a timer fallback for IE6-9.</p>
+
+<pre><code class="javascript">var fx = new L.PosAnimation();
+fx.run(el, [300, 500], 0.5);</code></pre>
+
+<h3>Constructor</h3>
+
+<table>
+	<tr>
+		<th class="width200">Constructor</th>
+		<th>Usage</th>
+		<th>Description</th>
+	</tr>
+	<tr>
+		<td><code><b>L.PosAnimation</b>()</code></td>
+
+		<td class="factory-usage">
+			<code><span class='keyword'>new</span> L.PosAnimation()</code>
+		</td>
+
+		<td>Creates a PosAnimation object.</td>
+	</tr>
+</table>
+
+<h3>Methods</h3>
+
+<table>
+	<tr>
+		<th>Method</th>
+		<th>Returns</th>
+		<th>Description</th>
+	</tr>
+	<tr>
+		<td><code><b>run</b>(
+			<nobr>&lt;HTMLElement&gt; <i>element</i>,</nobr>
+			<nobr>&lt;<a href="#point">Point</a>&gt; <i>newPos</i></nobr>,
+			<nobr>&lt;Number&gt; <i>duration?</i></nobr>,
+			<nobr>&lt;Number&gt; <i>easeLinearity?</i> )</nobr>
+		</code></td>
+
+		<td><code><span class="keyword">this</span></code></td>
+		<td>Run an animation of a given element to a new position, optionally setting duration in seconds (<code><span class="number">0.25</span></code> by default) and easing linearity factor (3rd argument of the <a href="http://cubic-bezier.com/#0,0,.5,1">cubic bezier curve</a>, <code><span class="number">0.5</span></code> by default)</td>
+	</tr>
+</table>
+
+<h3>Events</h3>
+
+<p>You can subscribe to the following events using <a href="#events">these methods</a>.</p>
+
+<table>
+	<tr>
+		<th class="width100">Event</th>
+		<th class="width100">Data</th>
+		<th>Description</th>
+	</tr>
+	<tr>
+		<td><code><b>start</b></code></td>
+		<td><code><a href="#event">Event</a></code></td>
+		<td>Fired when the animation starts.</td>
+	</tr>
+	<tr>
+		<td><code><b>step</b></code></td>
+		<td><code><a href="#event">Event</a></code></td>
+		<td>Fired continuously during the animation.</td>
+	</tr>
+	<tr>
+		<td><code><b>end</b></code></td>
+		<td><code><a href="#event">Event</a></code></td>
+		<td>Fired when the animation ends.</td>
+	</tr>
+</table>
+
+
+
+<h2 id="draggable">L.Draggable</h2>
+
+<p>A class for making DOM elements draggable (including touch support). Used internally for map and marker dragging.</p>
+
+<pre><code class="javascript">var draggable = new L.Draggable(elementToDrag);
+draggable.enable();
+</code></pre>
+
+<h3>Constructor</h3>
+
+<table>
+	<tr>
+		<th class="width200">Constructor</th>
+		<th>Usage</th>
+		<th>Description</th>
+	</tr>
+	<tr>
+		<td><code><b>L.Draggable</b>(
+			<nobr>&lt;HTMLElement&gt; <i>element</i>,</nobr>
+			<nobr>&lt;HTMLElement&gt; <i>dragHandle?</i> )</nobr>
+		</code></td>
+
+		<td class="factory-usage">
+			<code><span class='keyword'>new</span> L.Draggable(<span class="comment">&hellip;</span>)</code><!--<br />
+			<code>L.draggable(<span class="comment">&hellip;</span>)</code>-->
+		</td>
+
+		<td>Creates a Draggable object for moving the given element when you start dragging the <code>dragHandle</code> element (equals the element itself by default).</td>
+	</tr>
+</table>
+
+<h3>Events</h3>
+
+<p>You can subscribe to the following events using <a href="#events">these methods</a>.</p>
+
+<table>
+	<tr>
+		<th class="width100">Event</th>
+		<th class="width100">Data</th>
+		<th>Description</th>
+	</tr>
+	<tr>
+		<td><code><b>dragstart</b></code></td>
+		<td><code><a href="#event">Event</a></code></td>
+		<td>Fired when the dragging starts.</td>
+	</tr>
+	<tr>
+		<td><code><b>predrag</b></code></td>
+		<td><code><a href="#event">Event</a></code></td>
+		<td>Fired continuously during dragging <em>before</em> each corresponding update of the element position.</td>
+	</tr>
+	<tr>
+		<td><code><b>drag</b></code></td>
+		<td><code><a href="#event">Event</a></code></td>
+		<td>Fired continuously during dragging.</td>
+	</tr>
+	<tr>
+		<td><code><b>dragend</b></code></td>
+		<td><code><a href="#event">Event</a></code></td>
+		<td>Fired when the dragging ends.</td>
+	</tr>
+</table>
+
+<h3>Methods</h3>
+
+<table>
+	<tr>
+		<th class="width100">Method</th>
+		<th class="width100">Returns</th>
+		<th>Description</th>
+	</tr>
+	<tr>
+		<td><code><b>enable</b>()</code></td>
+		<td><code>-</code></td>
+		<td>Enables the dragging ability.</td>
+	</tr>
+	<tr>
+		<td><code><b>disable</b>()</code></td>
+		<td><code>-</code></td>
+		<td>Disables the dragging ability.</td>
+	</tr>
+</table>
+
+<!--<h3>Static Properties</h3>
+
+<table>
+	<tr>
+		<th>Property</th>
+		<th>Type</th>
+		<th>Description</th>
+	</tr>
+	<tr>
+		<td><code><b>START</b></code></td>
+		<td><code>String</code></td>
+		<td>Name of the DOM event that initiates dragging. <code><span class="string">'mousedown'</span></code> for desktop browsers, <code><span class="string">'touchstart'</span></code> for mobile devices.</td>
+	</tr>
+	<tr>
+		<td><code><b>MOVE</b></code></td>
+		<td><code>String</code></td>
+		<td>Name of the DOM event for drag moving. <code><span class="string">'mousemove'</span></code> for desktop browsers, <code><span class="string">'touchmove'</span></code> for mobile devices.</td>
+	</tr>
+	<tr>
+		<td><code><b>END</b></code></td>
+		<td><code>String</code></td>
+		<td>Name of the DOM event that ends dragging. <code><span class="string">'mouseup'</span></code> for desktop browsers, <code><span class="string">'touchend'</span></code> for mobile devices.</td>
+	</tr>
+</table>-->
+
+
+
+<h2 id="ihandler">IHandler</h2>
+<p>An interface implemented by <a href="#map-interaction-handlers">interaction handlers</a>.</p>
+
+<table>
+	<tr>
+		<th class="width100">Method</th>
+		<th class="width100">Returns</th>
+		<th>Description</th>
+	</tr>
+	<tr>
+		<td><code><b>enable</b>()</code></td>
+		<td>-</td>
+		<td>Enables the handler.</td>
+	</tr>
+	<tr>
+		<td><code><b>disable</b>()</code></td>
+		<td>-</td>
+		<td>Disables the handler.</td>
+	</tr>
+	<tr>
+		<td><code><b>enabled</b>()</code></td>
+		<td><code>Boolean</code></td>
+		<td>Returns <code><span class="literal">true</span></code> if the handler is enabled.</td>
+	</tr>
+</table>
+
+
+<h2 id="ilayer">ILayer</h2>
+
+<p>Represents an object attached to a particular location (or a set of locations) on a map. Implemented by <a href="#tilelayer">tile layers</a>, <a href="#marker">markers</a>, <a href="#popup">popups</a>, <a href="#imageoverlay">image overlays</a>, <a href="#path">vector layers</a> and <a href="#layergroup">layer groups</a>.</p>
+
+<h3>Methods</h3>
+
+<table>
+	<tr>
+		<th>Method</th>
+		<th>Returns</th>
+		<th>Description</th>
+	</tr>
+	<tr>
+		<td><code><b>onAdd</b>(
+			<nobr>&lt;<a href="#map">Map</a>&gt; <i>map</i> )</nobr>
+		</code></td>
+
+		<td>-</td>
+		<td>Should contain code that creates DOM elements for the overlay, adds them to <a href="#map-panes">map panes</a> where they should belong and puts listeners on relevant map events. Called on <code>map.addLayer(layer)</code>.</td>
+	</tr>
+	<tr>
+		<td><code><b>onRemove</b>(
+			<nobr>&lt;<a href="#map">Map</a>&gt; <i>map</i> )</nobr>
+		</code></td>
+
+		<td>-</td>
+		<td>Should contain all clean up code that removes the overlay's elements from the DOM and removes listeners previously added in <code>onAdd</code>. Called on <code>map.removeLayer(layer)</code>.</td>
+	</tr>
+</table>
+
+<h3>Implementing Custom Layers</h3>
+
+<p>The most important things know about when implementing custom layers are Map <a href="#map-viewreset">viewreset</a> event and <a href="#map-latlngtolayerpoint">latLngToLayerPoint</a> method. <code>viewreset</code> is fired when the map needs to reposition its layers (e.g. on zoom), and <code>latLngToLayerPoint</code> is used to get coordinates for the layer's new position.</p>
+
+<p>Another event often used in layer implementations is <a href="#map-moveend">moveend</a> which fires after any movement of the map (panning, zooming, etc.).</p>
+
+<p>Another thing to note is that you'll usually need to add <code>leaflet-zoom-hide</code> class to the DOM elements you create for the layer so that it hides during zoom animation. Implementing zoom animation for custom layers is a complex topic and will be documented separately in future, but meanwhile you can take a look at how it's done for Leaflet layers (e.g. <code>ImageOverlay</code>) in the source.</p>
+
+<h3>Custom Layer Example</h3>
+
+<p>Here's how a custom layer implementation usually looks:</p>
+
+<pre><code>var MyCustomLayer = L.Class.extend({
+
+	initialize: function (latlng) {
+		// save position of the layer or any options from the constructor
+		this._latlng = latlng;
+	},
+
+	onAdd: function (map) {
+		this._map = map;
+
+		// create a DOM element and put it into one of the map panes
+		this._el = L.DomUtil.create('div', 'my-custom-layer leaflet-zoom-hide');
+		map.getPanes().overlayPane.appendChild(this._el);
+
+		// add a viewreset event listener for updating layer's position, do the latter
+		map.on('viewreset', this._reset, this);
+		this._reset();
+	},
+
+	onRemove: function (map) {
+		// remove layer's DOM elements and listeners
+		map.getPanes().overlayPane.removeChild(this._el);
+		map.off('viewreset', this._reset, this);
+	},
+
+	_reset: function () {
+		// update layer's position
+		var pos = this._map.latLngToLayerPoint(this._latlng);
+		L.DomUtil.setPosition(this._el, pos);
+	}
+});
+
+map.addLayer(new MyCustomLayer(latlng));
+</code></pre>
+
+
+
+<h2 id="icontrol">IControl</h2>
+
+<p>Represents a UI element in one of the corners of the map. Implemented by <a href="#control-zoom">zoom</a>, <a href="#control-attribution">attribution</a>, <a href="#control-scale">scale</a> and <a href="#control-layers">layers</a> controls.</p>
+
+<h3>Methods</h3>
+
+<p>Every control in Leaflet should extend from <a href="#control">Control</a> class and additionally have the following methods:</p>
+
+<table>
+	<tr>
+		<th>Method</th>
+		<th>Returns</th>
+		<th>Description</th>
+	</tr>
+	<tr>
+		<td><code><b>onAdd</b>(
+			<nobr>&lt;<a href="#map">Map</a>&gt; <i>map</i> )</nobr>
+		</code></td>
+
+		<td><code>HTMLElement</code></td>
+		<td>Should contain code that creates all the neccessary DOM elements for the control, adds listeners on relevant map events, and returns the element containing the control. Called on <code>map.addControl(control)</code> or <code>control.addTo(map)</code>.</td>
+	</tr>
+	<tr>
+		<td><code><b>onRemove</b>(
+			<nobr>&lt;<a href="#map">Map</a>&gt; <i>map</i> )</nobr>
+		</code></td>
+
+		<td>-</td>
+		<td>Optional, should contain all clean up code (e.g. removes control's event listeners). Called on <code>map.removeControl(control)</code> or <code>control.removeFrom(map)</code>. The control's DOM container is removed automatically.</td>
+	</tr>
+</table>
+
+<h3>Custom Control Example</h3>
+
+<pre><code>var MyControl = L.Control.extend({
+	options: {
+		position: 'topright'
+	},
+
+	onAdd: function (map) {
+		// create the control container with a particular class name
+		var container = L.DomUtil.create('div', 'my-custom-control');
+
+		// ... initialize other DOM elements, add listeners, etc.
+
+		return container;
+	}
+});
+
+map.addControl(new MyControl());
+</code></pre>
+
+<p>If specify your own constructor for the control, you'll also probably want to process options properly:</p>
+
+<pre><code>var MyControl = L.Control.extend({
+	initialize: function (foo, options) {
+		// ...
+		L.Util.setOptions(this, options);
+	},
+	// ...
+});</code></pre>
+
+<p>This will allow you to pass options like <code>position</code> when creating the control instances:</p>
+
+<pre><code>map.addControl(new MyControl('bar', {position: 'bottomleft'}));</code></pre>
+
+
+
+
+<h2 id="iprojection">IProjection</h2>
+
+<p>An object with methods for projecting geographical coordinates of the world onto a flat surface (and back). See <a href="http://en.wikipedia.org/wiki/Map_projection">Map projection</a>.</p>
+
+<h3>Methods</h3>
+
+<table>
+	<tr>
+		<th>Method</th>
+		<th>Returns</th>
+		<th>Description</th>
+	</tr>
+	<tr>
+		<td><code><b>project</b>(
+			<nobr>&lt;<a href="#latlng">LatLng</a>&gt; <i>latlng</i> )</nobr>
+		</code></td>
+
+		<td><code><a href="#point">Point</a></code></td>
+		<td>Projects geographical coordinates into a 2D point.</td>
+	</tr>
+	<tr>
+		<td><code><b>unproject</b>(
+			<nobr>&lt;<a href="#point">Point</a>&gt; <i>point</i> )</nobr>
+		</code></td>
+
+		<td><code><a href="#latlng">LatLng</a></code></td>
+		<td>The inverse of <code>project</code>. Projects a 2D point into geographical location.</td>
+	</tr>
+</table>
+
+<h3>Defined Projections</h3>
+
+<p>Leaflet comes with a set of already defined projections out of the box:</p>
+
+<table>
+	<tr>
+		<th>Projection</th>
+		<th>Description</th>
+	</tr>
+	<tr>
+		<td><code><b>L.Projection.SphericalMercator</b></code></td>
+
+		<td>Spherical Mercator projection &mdash; the most common projection for online maps, used by almost all free and commercial tile providers. Assumes that Earth is a sphere. Used by the <code>EPSG:3857</code> CRS.</td>
+	</tr>
+	<tr>
+		<td><code><b>L.Projection.Mercator</b></code></td>
+
+		<td>Elliptical Mercator projection &mdash; more complex than Spherical Mercator. Takes into account that Earth is a geoid, not a perfect sphere. Used by the <code>EPSG:3395</code> CRS.</td>
+	</tr>
+	<tr>
+		<td><code><b>L.Projection.LonLat</b></code></td>
+
+		<td>Equirectangular, or Plate Carree projection &mdash; the most simple projection, mostly used by GIS enthusiasts. Directly maps <code>x</code> as longitude, and <code>y</code> as latitude. Also suitable for flat worlds, e.g. game maps. Used by the <code>EPSG:3395</code> and <code>Simple</code> CRS.</td>
+	</tr>
+</table>
+
+
+
+
+<h2 id="icrs">ICRS</h2>
+
+<p>Defines coordinate reference systems for projecting geographical points into pixel (screen) coordinates and back (and to coordinates in other units for WMS services). See <a href="http://en.wikipedia.org/wiki/Coordinate_reference_system">Spatial reference system</a>.</p>
+
+<h3>Methods</h3>
+
+<table>
+	<tr>
+		<th>Method</th>
+		<th>Returns</th>
+		<th>Description</th>
+	</tr>
+	<tr>
+		<td><code><b>latLngToPoint</b>(
+			<nobr>&lt;<a href="#latlng">LatLng</a>&gt; <i>latlng</i></nobr>,
+			<nobr>&lt;Number&gt; <i>zoom</i> )</nobr>
+		</code></td>
+
+		<td><code><a href="#point">Point</a></code></td>
+		<td>Projects geographical coordinates on a given zoom into pixel coordinates.</td>
+	</tr>
+	<tr>
+		<td><code><b>pointToLatLng</b>(
+			<nobr>&lt;<a href="#point">Point</a>&gt; <i>point</i></nobr>,
+			<nobr>&lt;Number&gt; <i>zoom</i> )</nobr>
+		</code></td>
+
+		<td><code><a href="#latlng">LatLng</a></code></td>
+		<td>The inverse of <code>latLngToPoint</code>. Projects pixel coordinates on a given zoom into geographical coordinates.</td>
+	</tr>
+	<tr>
+		<td><code><b>project</b>(
+			<nobr>&lt;<a href="#latlng">LatLng</a>&gt; <i>latlng</i> )</nobr>
+		</code></td>
+
+		<td><code><a href="#point">Point</a></code></td>
+		<td>Projects geographical coordinates into coordinates in units accepted for this CRS (e.g. meters for <code>EPSG:3857</code>, for passing it to WMS services).</td>
+	</tr>
+	<tr>
+		<td><code><b>scale</b>(
+			<nobr>&lt;Number&gt; <i>zoom</i> )</nobr>
+		</code></td>
+
+		<td><code>Number</code></td>
+		<td>Returns the scale used when transforming projected coordinates into pixel coordinates for a particular zoom. For example, it returns <code>256 * 2^zoom</code> for Mercator-based CRS.</td>
+	</tr>
+</table>
+
+<h3>Properties</h3>
+
+<table>
+	<tr>
+		<th>Property</th>
+		<th>Type</th>
+		<th>Description</th>
+	</tr>
+	<tr>
+		<td><code><b>projection</b></code></td>
+
+		<td><code><a href="#iprojection">IProjection</a></code></td>
+		<td>Projection that this CRS uses.</td>
+	</tr>
+	<tr>
+		<td><code><b>transformation</b></code></td>
+
+		<td><code><a href="#transformation">Transformation</a></code></td>
+		<td>Transformation that this CRS uses to turn projected coordinates into screen coordinates for a particular tile service.</td>
+	</tr>
+
+	<tr>
+		<td><code><b>code</b></code></td>
+
+		<td><code>String</code></td>
+		<td>Standard code name of the CRS passed into WMS services (e.g. <code><span class="string">'EPSG:3857'</span></code>).</td>
+	</tr>
+</table>
+
+<h3>Defined CRS</h3>
+
+<p>Leaflet comes with a set of already defined CRS to use out of the box:</p>
+
+<table>
+	<tr>
+		<th>Projection</th>
+		<th>Description</th>
+	</tr>
+	<tr>
+		<td><code><b>L.CRS.EPSG3857</b></code></td>
+
+		<td>The most common CRS for online maps, used by almost all free and commercial tile providers. Uses Spherical Mercator projection. Set in by default in Map's <code>crs</code> option.</td>
+	</tr>
+	<tr>
+		<td><code><b>L.CRS.EPSG4326</b></code></td>
+
+		<td>A common CRS among GIS enthusiasts. Uses simple Equirectangular projection.</td>
+	</tr>
+	<tr>
+		<td><code><b>L.CRS.EPSG3395</b></code></td>
+
+		<td>Rarely used by some commercial tile providers. Uses Elliptical Mercator projection.</td>
+	</tr>
+	<tr>
+		<td><code><b>L.CRS.Simple</b></code></td>
+
+		<td>A simple CRS that maps longitude and latitude into <code>x</code> and <code>y</code> directly. May be used for maps of flat surfaces (e.g. game maps). Note that the <code>y</code> axis should still be inverted (going from bottom to top).</td>
+	</tr>
+</table>
+
+<p>If you want to use some obscure CRS not listed here, take a look at the <a href="https://github.com/kartena/Proj4Leaflet">Proj4Leaflet</a> plugin.</p>
+
+
+<h2 id="global">Global Switches</h2>
+
+<p>Global switches are created for rare cases and generally make Leaflet to not detect a particular browser feature even if it's there. You need to set the switch as a global variable to <code><span class="literal">true</span></code> <em>before</em> including Leaflet on the page, like this:</p>
+
+<pre><code>&lt;script&gt;L_PREFER_CANVAS = true;&lt;/script&gt;
+&lt;script src="leaflet.js"&gt;&lt;/script&gt;</code></pre>
+
+<table>
+	<tr>
+		<th>Switch</th>
+		<th>Description</th>
+	</tr>
+	<tr>
+		<td><code><b>L_PREFER_CANVAS</b></code></td>
+		<td>Forces Leaflet to use the Canvas back-end (if available) for vector layers instead of SVG. This can increase performance considerably in some cases (e.g. many thousands of circle markers on the map).</td>
+	</tr>
+	<tr>
+		<td><code><b>L_NO_TOUCH</b></code></td>
+		<td>Forces Leaflet to not use touch events even if it detects them.</td>
+	</tr>
+	<tr>
+		<td><code><b>L_DISABLE_3D</b></code></td>
+		<td>Forces Leaflet to not use hardware-accelerated CSS 3D transforms for positioning (which may cause glitches in some rare environments) even if they're supported.</td>
+	</tr>
+</table>
+
+<h2 id="noconflict">L.noConflict()</h2>
+
+<p>This method restores the L global variable to the original value it had before Leaflet inclusion, and returns the real Leaflet namespace so you can put it elsewhere, like this:<p>
+
+<pre><code>// L points to some other library
+...
+// you include Leaflet, it replaces the L variable to Leaflet namespace
+
+var Leaflet = L.noConflict();
+// now L points to that other library again, and you can use Leaflet.Map etc.</code></pre>
+
+
+<h2 id="version">L.version</h2>
+
+<p>A constant that represents the Leaflet version in use.<p>
+
+<pre><code>L.version // returns "0.5" (or whatever version is currently in use)</code></pre>