--- conflicted
+++ resolved
@@ -31,9 +31,9 @@
 	_getIconUrl: function (name) {
 		if (this._needsInit) {
 			// @option imagePath: String
-			// `Icon.Default` will try to auto-detect the absolute location of
+			// `Icon.Default` will try to auto-detect the location of
 			// the blue icon images. If you are placing these images in a
-			// non-standard way, set this option to point to the right absolute
+			// non-standard way, set this option to point to the right
 			// path, before any marker is added to a map.
 			// Caution: do not use this option with inline base64 image(s).
 			var imagePath = this.options.imagePath || IconDefault.imagePath;
@@ -44,15 +44,7 @@
 			this._initializeOptions(imagePath);
 		}
 
-<<<<<<< HEAD
 		return Icon.prototype._getIconUrl.call(this, name);
-=======
-		// @option imagePath: String
-		// `Icon.Default` will try to auto-detect the location of the
-		// blue icon images. If you are placing these images in a non-standard
-		// way, set this option to point to the right path.
-		return (this.options.imagePath || IconDefault.imagePath) + Icon.prototype._getIconUrl.call(this, name);
->>>>>>> 9084c4a8
 	},
 
 	// Initialize all necessary options for this instance.
