/*
 * L.LatLng represents a geographical point with latitude and longitude coordinates.
 */

L.LatLng = function (rawLat, rawLng, rawAlt) { // (Number, Number, Number)
	var lat = parseFloat(rawLat),
	    lng = parseFloat(rawLng);

	if (isNaN(lat) || isNaN(lng)) {
		throw new Error('Invalid LatLng object: (' + rawLat + ', ' + rawLng + ')');
	}

	this.lat = lat;
	this.lng = lng;
	
	if (typeof rawAlt !== 'undefined') {
		this.alt = parseFloat(rawAlt);
	}
};

L.extend(L.LatLng, {
	DEG_TO_RAD: Math.PI / 180,
	RAD_TO_DEG: 180 / Math.PI,
	MAX_MARGIN: 1.0E-9 // max margin of error for the "equals" check
});

L.LatLng.prototype = {
	equals: function (obj) { // (LatLng) -> Boolean
		if (!obj) { return false; }

		obj = L.latLng(obj);

		var margin = Math.max(
		        Math.abs(this.lat - obj.lat),
		        Math.abs(this.lng - obj.lng));

		return margin <= L.LatLng.MAX_MARGIN;
	},

	toString: function (precision) { // (Number) -> String
		return 'LatLng(' +
		        L.Util.formatNum(this.lat, precision) + ', ' +
		        L.Util.formatNum(this.lng, precision) + ')';
	},

	// Haversine distance formula, see http://en.wikipedia.org/wiki/Haversine_formula
	// TODO move to projection code, LatLng shouldn't know about Earth
	distanceTo: function (other) { // (LatLng) -> Number
		other = L.latLng(other);

		var R = 6378137, // earth radius in meters
		    d2r = L.LatLng.DEG_TO_RAD,
		    dLat = (other.lat - this.lat) * d2r,
		    dLon = (other.lng - this.lng) * d2r,
		    lat1 = this.lat * d2r,
		    lat2 = other.lat * d2r,
		    sin1 = Math.sin(dLat / 2),
		    sin2 = Math.sin(dLon / 2);

		var a = sin1 * sin1 + sin2 * sin2 * Math.cos(lat1) * Math.cos(lat2);

		return R * 2 * Math.atan2(Math.sqrt(a), Math.sqrt(1 - a));
	},

	wrap: function (a, b) { // (Number, Number) -> LatLng
		var lng = this.lng;

		a = a || -180;
		b = b ||  180;

		lng = (lng + b) % (b - a) + (lng < a || lng === b ? b : a);

		return new L.LatLng(this.lat, lng);
	}
};

L.latLng = function (a, b) { // (LatLng) or ([Number, Number]) or (Number, Number)
	if (a instanceof L.LatLng) {
		return a;
	}
	if (L.Util.isArray(a)) {
<<<<<<< HEAD
		if (typeof a[0] === 'number' || typeof a[0] === 'string') {
			return new L.LatLng(a[0], a[1]);
		} else {
			return null;
		}
=======
		return new L.LatLng(a[0], a[1], a[2]);
>>>>>>> 8e98e52b
	}
	if (a === undefined || a === null) {
		return a;
	}
	if (typeof a === 'object' && 'lat' in a) {
		return new L.LatLng(a.lat, 'lng' in a ? a.lng : a.lon);
	}
	if (b === undefined) {
		return null;
	}
	return new L.LatLng(a, b);
};

<|MERGE_RESOLUTION|>--- conflicted
+++ resolved
@@ -1,103 +1,99 @@
-/*
- * L.LatLng represents a geographical point with latitude and longitude coordinates.
- */
-
-L.LatLng = function (rawLat, rawLng, rawAlt) { // (Number, Number, Number)
-	var lat = parseFloat(rawLat),
-	    lng = parseFloat(rawLng);
-
-	if (isNaN(lat) || isNaN(lng)) {
-		throw new Error('Invalid LatLng object: (' + rawLat + ', ' + rawLng + ')');
-	}
-
-	this.lat = lat;
-	this.lng = lng;
-	
-	if (typeof rawAlt !== 'undefined') {
-		this.alt = parseFloat(rawAlt);
-	}
-};
-
-L.extend(L.LatLng, {
-	DEG_TO_RAD: Math.PI / 180,
-	RAD_TO_DEG: 180 / Math.PI,
-	MAX_MARGIN: 1.0E-9 // max margin of error for the "equals" check
-});
-
-L.LatLng.prototype = {
-	equals: function (obj) { // (LatLng) -> Boolean
-		if (!obj) { return false; }
-
-		obj = L.latLng(obj);
-
-		var margin = Math.max(
-		        Math.abs(this.lat - obj.lat),
-		        Math.abs(this.lng - obj.lng));
-
-		return margin <= L.LatLng.MAX_MARGIN;
-	},
-
-	toString: function (precision) { // (Number) -> String
-		return 'LatLng(' +
-		        L.Util.formatNum(this.lat, precision) + ', ' +
-		        L.Util.formatNum(this.lng, precision) + ')';
-	},
-
-	// Haversine distance formula, see http://en.wikipedia.org/wiki/Haversine_formula
-	// TODO move to projection code, LatLng shouldn't know about Earth
-	distanceTo: function (other) { // (LatLng) -> Number
-		other = L.latLng(other);
-
-		var R = 6378137, // earth radius in meters
-		    d2r = L.LatLng.DEG_TO_RAD,
-		    dLat = (other.lat - this.lat) * d2r,
-		    dLon = (other.lng - this.lng) * d2r,
-		    lat1 = this.lat * d2r,
-		    lat2 = other.lat * d2r,
-		    sin1 = Math.sin(dLat / 2),
-		    sin2 = Math.sin(dLon / 2);
-
-		var a = sin1 * sin1 + sin2 * sin2 * Math.cos(lat1) * Math.cos(lat2);
-
-		return R * 2 * Math.atan2(Math.sqrt(a), Math.sqrt(1 - a));
-	},
-
-	wrap: function (a, b) { // (Number, Number) -> LatLng
-		var lng = this.lng;
-
-		a = a || -180;
-		b = b ||  180;
-
-		lng = (lng + b) % (b - a) + (lng < a || lng === b ? b : a);
-
-		return new L.LatLng(this.lat, lng);
-	}
-};
-
-L.latLng = function (a, b) { // (LatLng) or ([Number, Number]) or (Number, Number)
-	if (a instanceof L.LatLng) {
-		return a;
-	}
-	if (L.Util.isArray(a)) {
-<<<<<<< HEAD
-		if (typeof a[0] === 'number' || typeof a[0] === 'string') {
-			return new L.LatLng(a[0], a[1]);
-		} else {
-			return null;
-		}
-=======
-		return new L.LatLng(a[0], a[1], a[2]);
->>>>>>> 8e98e52b
-	}
-	if (a === undefined || a === null) {
-		return a;
-	}
-	if (typeof a === 'object' && 'lat' in a) {
-		return new L.LatLng(a.lat, 'lng' in a ? a.lng : a.lon);
-	}
-	if (b === undefined) {
-		return null;
-	}
-	return new L.LatLng(a, b);
-};
-
+/*
+ * L.LatLng represents a geographical point with latitude and longitude coordinates.
+ */
+
+L.LatLng = function (lat, lng, alt) { // (Number, Number, Number)
+	var lat = parseFloat(lat),
+	    lng = parseFloat(lng);
+
+	if (isNaN(lat) || isNaN(lng)) {
+		throw new Error('Invalid LatLng object: (' + lat + ', ' + lng + ')');
+	}
+
+	this.lat = lat;
+	this.lng = lng;
+
+	if (alt !== undefined) {
+		this.alt = parseFloat(alt);
+	}
+};
+
+L.extend(L.LatLng, {
+	DEG_TO_RAD: Math.PI / 180,
+	RAD_TO_DEG: 180 / Math.PI,
+	MAX_MARGIN: 1.0E-9 // max margin of error for the "equals" check
+});
+
+L.LatLng.prototype = {
+	equals: function (obj) { // (LatLng) -> Boolean
+		if (!obj) { return false; }
+
+		obj = L.latLng(obj);
+
+		var margin = Math.max(
+		        Math.abs(this.lat - obj.lat),
+		        Math.abs(this.lng - obj.lng));
+
+		return margin <= L.LatLng.MAX_MARGIN;
+	},
+
+	toString: function (precision) { // (Number) -> String
+		return 'LatLng(' +
+		        L.Util.formatNum(this.lat, precision) + ', ' +
+		        L.Util.formatNum(this.lng, precision) + ')';
+	},
+
+	// Haversine distance formula, see http://en.wikipedia.org/wiki/Haversine_formula
+	// TODO move to projection code, LatLng shouldn't know about Earth
+	distanceTo: function (other) { // (LatLng) -> Number
+		other = L.latLng(other);
+
+		var R = 6378137, // earth radius in meters
+		    d2r = L.LatLng.DEG_TO_RAD,
+		    dLat = (other.lat - this.lat) * d2r,
+		    dLon = (other.lng - this.lng) * d2r,
+		    lat1 = this.lat * d2r,
+		    lat2 = other.lat * d2r,
+		    sin1 = Math.sin(dLat / 2),
+		    sin2 = Math.sin(dLon / 2);
+
+		var a = sin1 * sin1 + sin2 * sin2 * Math.cos(lat1) * Math.cos(lat2);
+
+		return R * 2 * Math.atan2(Math.sqrt(a), Math.sqrt(1 - a));
+	},
+
+	wrap: function (a, b) { // (Number, Number) -> LatLng
+		var lng = this.lng;
+
+		a = a || -180;
+		b = b ||  180;
+
+		lng = (lng + b) % (b - a) + (lng < a || lng === b ? b : a);
+
+		return new L.LatLng(this.lat, lng);
+	}
+};
+
+L.latLng = function (a, b) { // (LatLng) or ([Number, Number]) or (Number, Number)
+	if (a instanceof L.LatLng) {
+		return a;
+	}
+	if (L.Util.isArray(a)) {
+		if (typeof a[0] === 'number' || typeof a[0] === 'string') {
+			return new L.LatLng(a[0], a[1], a[2]);
+		} else {
+			return null;
+		}
+	}
+	if (a === undefined || a === null) {
+		return a;
+	}
+	if (typeof a === 'object' && 'lat' in a) {
+		return new L.LatLng(a.lat, 'lng' in a ? a.lng : a.lon);
+	}
+	if (b === undefined) {
+		return null;
+	}
+	return new L.LatLng(a, b);
+};
+