--- conflicted
+++ resolved
@@ -1,27 +1,23 @@
-
-var oldL = window.L,
-    L = {};
-
-<<<<<<< HEAD
-L.version = '0.6.4';
-=======
-L.version = '0.7';
->>>>>>> 18b445fa
-
-// define Leaflet for Node module pattern loaders, including Browserify
-if (typeof module === 'object' && typeof module.exports === 'object') {
-	module.exports = L;
-
-// define Leaflet as an AMD module
-} else if (typeof define === 'function' && define.amd) {
-	define(L);
-}
-
-// define Leaflet as a global L variable, saving the original L to restore later if needed
-
-L.noConflict = function () {
-	window.L = oldL;
-	return this;
-};
-
-window.L = L;
+
+var oldL = window.L,
+    L = {};
+
+L.version = '0.7';
+
+// define Leaflet for Node module pattern loaders, including Browserify
+if (typeof module === 'object' && typeof module.exports === 'object') {
+	module.exports = L;
+
+// define Leaflet as an AMD module
+} else if (typeof define === 'function' && define.amd) {
+	define(L);
+}
+
+// define Leaflet as a global L variable, saving the original L to restore later if needed
+
+L.noConflict = function () {
+	window.L = oldL;
+	return this;
+};
+
+window.L = L;