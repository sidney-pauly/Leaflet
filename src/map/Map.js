/*
 * L.Map is the central class of the API - it is used to create a map.
 */

L.Map = L.Class.extend({

	includes: L.Mixin.Events,

	options: {
		crs: L.CRS.EPSG3857,

		/*
		center: LatLng,
		zoom: Number,
		layers: Array,
		*/

		fadeAnimation: L.DomUtil.TRANSITION && !L.Browser.android23,
		trackResize: true,
		markerZoomAnimation: L.DomUtil.TRANSITION && L.Browser.any3d
	},

	initialize: function (id, options) { // (HTMLElement or String, Object)
		options = L.setOptions(this, options);

		this._initContainer(id);
		this._initLayout();
		this._initEvents();

		if (options.maxBounds) {
			this.setMaxBounds(options.maxBounds);
		}

		if (options.center && options.zoom !== undefined) {
			this.setView(L.latLng(options.center), options.zoom, {reset: true});
		}

		this._handlers = [];

		this._layers = {};
		this._zoomBoundLayers = {};
		this._tileLayersNum = 0;

		this.callInitHooks();

		this._addLayers(options.layers);
	},


	// public methods that modify map state

	// replaced by animation-powered implementation in Map.PanAnimation.js
	setView: function (center, zoom) {
		this._resetView(L.latLng(center), this._limitZoom(zoom));
		return this;
	},

	setZoom: function (zoom, options) {
		return this.setView(this.getCenter(), zoom, {zoom: options});
	},

	zoomIn: function (delta, options) {
		return this.setZoom(this._zoom + (delta || 1), options);
	},

	zoomOut: function (delta, options) {
		return this.setZoom(this._zoom - (delta || 1), options);
	},

	setZoomAround: function (latlng, zoom, options) {
		var scale = this.getZoomScale(zoom),
		    viewHalf = this.getSize().divideBy(2),
		    containerPoint = latlng instanceof L.Point ? latlng : this.latLngToContainerPoint(latlng),

		    centerOffset = containerPoint.subtract(viewHalf).multiplyBy(1 - 1 / scale),
		    newCenter = this.containerPointToLatLng(viewHalf.add(centerOffset));

		return this.setView(newCenter, zoom, {zoom: options});
	},

	fitBounds: function (bounds, options) {

		options = options || {};
		bounds = bounds.getBounds ? bounds.getBounds() : L.latLngBounds(bounds);

		var paddingTL = L.point(options.paddingTopLeft || options.padding || [0, 0]),
		    paddingBR = L.point(options.paddingBottomRight || options.padding || [0, 0]),

		    zoom = this.getBoundsZoom(bounds, false, paddingTL.add(paddingBR)),
		    paddingOffset = paddingBR.subtract(paddingTL).divideBy(2),

		    swPoint = this.project(bounds.getSouthWest(), zoom),
		    nePoint = this.project(bounds.getNorthEast(), zoom),
		    center = this.unproject(swPoint.add(nePoint).divideBy(2).add(paddingOffset), zoom);

		return this.setView(center, zoom, options);
	},

	fitWorld: function (options) {
		return this.fitBounds([[-90, -180], [90, 180]], options);
	},

	panTo: function (center, options) { // (LatLng)
		return this.setView(center, this._zoom, {pan: options});
	},

	panBy: function (offset) { // (Point)
		// replaced with animated panBy in Map.Animation.js
		this.fire('movestart');

		this._rawPanBy(L.point(offset));

		this.fire('move');
		return this.fire('moveend');
	},

	setMaxBounds: function (bounds, options) {
		bounds = L.latLngBounds(bounds);

		this.options.maxBounds = bounds;

		if (!bounds) {
			this._boundsMinZoom = null;
			this.off('moveend', this._panInsideMaxBounds, this);
			return this;
		}

		var minZoom = this.getBoundsZoom(bounds, true);

		this._boundsMinZoom = minZoom;

		if (this._loaded) {
			if (this._zoom < minZoom) {
				this.setView(bounds.getCenter(), minZoom, options);
			} else {
				this.panInsideBounds(bounds);
			}
		}

		this.on('moveend', this._panInsideMaxBounds, this);

		return this;
	},

	panInsideBounds: function (bounds) {
		bounds = L.latLngBounds(bounds);

		var viewBounds = this.getPixelBounds(),
		    viewSw = viewBounds.getBottomLeft(),
		    viewNe = viewBounds.getTopRight(),
		    sw = this.project(bounds.getSouthWest()),
		    ne = this.project(bounds.getNorthEast()),
		    dx = 0,
		    dy = 0;

		if (viewNe.y < ne.y) { // north
			dy = Math.ceil(ne.y - viewNe.y);
		}
		if (viewNe.x > ne.x) { // east
			dx = Math.floor(ne.x - viewNe.x);
		}
		if (viewSw.y > sw.y) { // south
			dy = Math.floor(sw.y - viewSw.y);
		}
		if (viewSw.x < sw.x) { // west
			dx = Math.ceil(sw.x - viewSw.x);
		}

		if (dx || dy) {
			return this.panBy([dx, dy]);
		}

		return this;
	},

	addLayer: function (layer) {
		// TODO method is too big, refactor

		var id = L.stamp(layer);

		if (this._layers[id]) { return this; }

		this._layers[id] = layer;

		// TODO getMaxZoom, getMinZoom in ILayer (instead of options)
		if (layer.options && (!isNaN(layer.options.maxZoom) || !isNaN(layer.options.minZoom))) {
			this._zoomBoundLayers[id] = layer;
			this._updateZoomLevels();
		}

		// TODO looks ugly, refactor!!!
		if (this.options.zoomAnimation && L.TileLayer && (layer instanceof L.TileLayer)) {
			this._tileLayersNum++;
			this._tileLayersToLoad++;
			layer.on('load', this._onTileLayerLoad, this);
		}

		if (this._loaded) {
			this._layerAdd(layer);
		}

		return this;
	},

	removeLayer: function (layer) {
		var id = L.stamp(layer);

		if (!this._layers[id]) { return this; }

		if (this._loaded) {
			layer.onRemove(this);
		}

		delete this._layers[id];

		if (this._loaded) {
			this.fire('layerremove', {layer: layer});
		}

		if (this._zoomBoundLayers[id]) {
			delete this._zoomBoundLayers[id];
			this._updateZoomLevels();
		}

		// TODO looks ugly, refactor
		if (this.options.zoomAnimation && L.TileLayer && (layer instanceof L.TileLayer)) {
			this._tileLayersNum--;
			this._tileLayersToLoad--;
			layer.off('load', this._onTileLayerLoad, this);
		}

		return this;
	},

	hasLayer: function (layer) {
		if (!layer) { return false; }

		return (L.stamp(layer) in this._layers);
	},

	eachLayer: function (method, context) {
		for (var i in this._layers) {
			method.call(context, this._layers[i]);
		}
		return this;
	},

	invalidateSize: function (options) {
		options = L.extend({
			animate: false,
			pan: true
		}, options === true ? {animate: true} : options);

		var oldSize = this.getSize();
		this._sizeChanged = true;
		this._initialCenter = null;

		if (this.options.maxBounds) {
			this.setMaxBounds(this.options.maxBounds);
		}

		if (!this._loaded) { return this; }

		var newSize = this.getSize(),
		    oldCenter = oldSize.divideBy(2).round(),
		    newCenter = newSize.divideBy(2).round(),
		    offset = oldCenter.subtract(newCenter);

		if (!offset.x && !offset.y) { return this; }

		if (options.animate && options.pan) {
			this.panBy(offset);

		} else {
			if (options.pan) {
				this._rawPanBy(offset);
			}

			this.fire('move');

			// make sure moveend is not fired too often on resize
			clearTimeout(this._sizeTimer);
			this._sizeTimer = setTimeout(L.bind(this.fire, this, 'moveend'), 200);
		}

		return this.fire('resize', {
			oldSize: oldSize,
			newSize: newSize
		});
	},

	// TODO handler.addTo
	addHandler: function (name, HandlerClass) {
		if (!HandlerClass) { return this; }

		var handler = this[name] = new HandlerClass(this);

		this._handlers.push(handler);

		if (this.options[name]) {
			handler.enable();
		}

		return this;
	},

	remove: function () {
		if (this._loaded) {
			this.fire('unload');
		}

		this._initEvents('off');

		delete this._container._leaflet;

		this._clearPanes();
		if (this._clearControlPos) {
			this._clearControlPos();
		}

		this._clearHandlers();

		return this;
	},


	// public methods for getting map state

	getCenter: function () { // (Boolean) -> LatLng
		this._checkIfLoaded();

		if (this._initialCenter && !this._moved()) {
			return this._initialCenter;
		}
		return this.layerPointToLatLng(this._getCenterLayerPoint());
	},

	getZoom: function () {
		return this._zoom;
	},

	getBounds: function () {
		var bounds = this.getPixelBounds(),
		    sw = this.unproject(bounds.getBottomLeft()),
		    ne = this.unproject(bounds.getTopRight());

		return new L.LatLngBounds(sw, ne);
	},

	getMinZoom: function () {
		var z1 = this._layersMinZoom === undefined ? 0 : this._layersMinZoom,
		    z2 = this._boundsMinZoom === undefined ? 0 : this._boundsMinZoom;
		return this.options.minZoom === undefined ? Math.max(z1, z2) : this.options.minZoom;
	},

	getMaxZoom: function () {
		return this.options.maxZoom === undefined ?
			(this._layersMaxZoom === undefined ? Infinity : this._layersMaxZoom) :
			this.options.maxZoom;
	},

	getBoundsZoom: function (bounds, inside, padding) { // (LatLngBounds[, Boolean, Point]) -> Number
		bounds = L.latLngBounds(bounds);

		var zoom = this.getMinZoom() - (inside ? 1 : 0),
		    maxZoom = this.getMaxZoom(),
		    size = this.getSize(),

		    nw = bounds.getNorthWest(),
		    se = bounds.getSouthEast(),

		    zoomNotFound = true,
		    boundsSize;

		padding = L.point(padding || [0, 0]);

		do {
			zoom++;
			boundsSize = this.project(se, zoom).subtract(this.project(nw, zoom)).add(padding);
			zoomNotFound = !inside ? size.contains(boundsSize) : boundsSize.x < size.x || boundsSize.y < size.y;

		} while (zoomNotFound && zoom <= maxZoom);

		if (zoomNotFound && inside) {
			return null;
		}

		return inside ? zoom : zoom - 1;
	},

	getSize: function () {
		if (!this._size || this._sizeChanged) {
			this._size = new L.Point(
				this._container.clientWidth,
				this._container.clientHeight);

			this._sizeChanged = false;
		}
		return this._size.clone();
	},

	getPixelBounds: function () {
		var topLeftPoint = this._getTopLeftPoint();
		return new L.Bounds(topLeftPoint, topLeftPoint.add(this.getSize()));
	},

	getPixelOrigin: function () {
		this._checkIfLoaded();
		return this._initialTopLeftPoint;
	},

	getPanes: function () {
		return this._panes;
	},

	getContainer: function () {
		return this._container;
	},


	// TODO replace with universal implementation after refactoring projections

	getZoomScale: function (toZoom) {
		var crs = this.options.crs;
		return crs.scale(toZoom) / crs.scale(this._zoom);
	},

	getScaleZoom: function (scale) {
		return this._zoom + (Math.log(scale) / Math.LN2);
	},


	// conversion methods

	project: function (latlng, zoom) { // (LatLng[, Number]) -> Point
		zoom = zoom === undefined ? this._zoom : zoom;
		return this.options.crs.latLngToPoint(L.latLng(latlng), zoom);
	},

	unproject: function (point, zoom) { // (Point[, Number]) -> LatLng
		zoom = zoom === undefined ? this._zoom : zoom;
		return this.options.crs.pointToLatLng(L.point(point), zoom);
	},

	layerPointToLatLng: function (point) { // (Point)
		var projectedPoint = L.point(point).add(this.getPixelOrigin());
		return this.unproject(projectedPoint);
	},

	latLngToLayerPoint: function (latlng) { // (LatLng)
		var projectedPoint = this.project(L.latLng(latlng))._round();
		return projectedPoint._subtract(this.getPixelOrigin());
	},

	containerPointToLayerPoint: function (point) { // (Point)
		return L.point(point).subtract(this._getMapPanePos());
	},

	layerPointToContainerPoint: function (point) { // (Point)
		return L.point(point).add(this._getMapPanePos());
	},

	containerPointToLatLng: function (point) {
		var layerPoint = this.containerPointToLayerPoint(L.point(point));
		return this.layerPointToLatLng(layerPoint);
	},

	latLngToContainerPoint: function (latlng) {
		return this.layerPointToContainerPoint(this.latLngToLayerPoint(L.latLng(latlng)));
	},

	mouseEventToContainerPoint: function (e) { // (MouseEvent)
		return L.DomEvent.getMousePosition(e, this._container);
	},

	mouseEventToLayerPoint: function (e) { // (MouseEvent)
		return this.containerPointToLayerPoint(this.mouseEventToContainerPoint(e));
	},

	mouseEventToLatLng: function (e) { // (MouseEvent)
		return this.layerPointToLatLng(this.mouseEventToLayerPoint(e));
	},


	// map initialization methods

	_initContainer: function (id) {
		var container = this._container = L.DomUtil.get(id);

		if (!container) {
			throw new Error('Map container not found.');
		} else if (container._leaflet) {
			throw new Error('Map container is already initialized.');
		}

		container._leaflet = true;
	},

	_initLayout: function () {
		var container = this._container;

		L.DomUtil.addClass(container, 'leaflet-container' +
			(L.Browser.touch ? ' leaflet-touch' : '') +
			(L.Browser.retina ? ' leaflet-retina' : '') +
			(this.options.fadeAnimation ? ' leaflet-fade-anim' : ''));

		var position = L.DomUtil.getStyle(container, 'position');

		if (position !== 'absolute' && position !== 'relative' && position !== 'fixed') {
			container.style.position = 'relative';
		}

		this._initPanes();

		if (this._initControlPos) {
			this._initControlPos();
		}
	},

	_initPanes: function () {
		var panes = this._panes = {};

		this._mapPane = panes.mapPane = this._createPane('leaflet-map-pane', this._container);

		this._tilePane = panes.tilePane = this._createPane('leaflet-tile-pane', this._mapPane);
		panes.objectsPane = this._createPane('leaflet-objects-pane', this._mapPane);
		panes.shadowPane = this._createPane('leaflet-shadow-pane');
		panes.overlayPane = this._createPane('leaflet-overlay-pane');
		panes.markerPane = this._createPane('leaflet-marker-pane');
		panes.popupPane = this._createPane('leaflet-popup-pane');

		var zoomHide = ' leaflet-zoom-hide';

		if (!this.options.markerZoomAnimation) {
			L.DomUtil.addClass(panes.markerPane, zoomHide);
			L.DomUtil.addClass(panes.shadowPane, zoomHide);
			L.DomUtil.addClass(panes.popupPane, zoomHide);
		}
	},

	_createPane: function (className, container) {
		return L.DomUtil.create('div', className, container || this._panes.objectsPane);
	},

	_clearPanes: function () {
		this._container.removeChild(this._mapPane);
	},

	_addLayers: function (layers) {
		layers = layers ? (L.Util.isArray(layers) ? layers : [layers]) : [];

		for (var i = 0, len = layers.length; i < len; i++) {
			this.addLayer(layers[i]);
		}
	},


	// private methods that modify map state

	_resetView: function (center, zoom, preserveMapOffset, afterZoomAnim) {

		var zoomChanged = (this._zoom !== zoom);

		if (!afterZoomAnim) {
			this.fire('movestart');

			if (zoomChanged) {
				this.fire('zoomstart');
			}
		}

		this._zoom = zoom;
		this._initialCenter = center;

		this._initialTopLeftPoint = this._getNewTopLeftPoint(center);

		if (!preserveMapOffset) {
			L.DomUtil.setPosition(this._mapPane, new L.Point(0, 0));
		} else {
			this._initialTopLeftPoint._add(this._getMapPanePos());
		}

		this._tileLayersToLoad = this._tileLayersNum;

		var loading = !this._loaded;
		this._loaded = true;

		if (loading) {
			this.fire('load');
			this.eachLayer(this._layerAdd, this);
		}

		this.fire('viewreset', {hard: !preserveMapOffset});

		this.fire('move');

		if (zoomChanged || afterZoomAnim) {
			this.fire('zoomend');
		}

		this.fire('moveend', {hard: !preserveMapOffset});
	},

	_rawPanBy: function (offset) {
		L.DomUtil.setPosition(this._mapPane, this._getMapPanePos().subtract(offset));
	},

	_getZoomSpan: function () {
		return this.getMaxZoom() - this.getMinZoom();
	},

	_updateZoomLevels: function () {
		var i,
			minZoom = Infinity,
			maxZoom = -Infinity,
			oldZoomSpan = this._getZoomSpan();

		for (i in this._zoomBoundLayers) {
			var layer = this._zoomBoundLayers[i];
			if (!isNaN(layer.options.minZoom)) {
				minZoom = Math.min(minZoom, layer.options.minZoom);
			}
			if (!isNaN(layer.options.maxZoom)) {
				maxZoom = Math.max(maxZoom, layer.options.maxZoom);
			}
		}

		if (i === undefined) { // we have no tilelayers
			this._layersMaxZoom = this._layersMinZoom = undefined;
		} else {
			this._layersMaxZoom = maxZoom;
			this._layersMinZoom = minZoom;
		}

		if (oldZoomSpan !== this._getZoomSpan()) {
			this.fire('zoomlevelschange');
		}
	},

	_panInsideMaxBounds: function () {
		this.panInsideBounds(this.options.maxBounds);
	},

	_checkIfLoaded: function () {
		if (!this._loaded) {
			throw new Error('Set map center and zoom first.');
		}
	},

	// map events

	_initEvents: function (onOff) {
		if (!L.DomEvent) { return; }

		onOff = onOff || 'on';

		L.DomEvent[onOff](this._container, 'click', this._onMouseClick, this);

		var events = ['dblclick', 'mousedown', 'mouseup', 'mouseenter',
		              'mouseleave', 'mousemove', 'contextmenu'],
		    i, len;

		for (i = 0, len = events.length; i < len; i++) {
			L.DomEvent[onOff](this._container, events[i], this._fireMouseEvent, this);
		}

		if (this.options.trackResize) {
			L.DomEvent[onOff](window, 'resize', this._onResize, this);
		}
	},

	_onResize: function () {
		L.Util.cancelAnimFrame(this._resizeRequest);
		this._resizeRequest = L.Util.requestAnimFrame(
		        this.invalidateSize, this, false, this._container);
	},

	_onMouseClick: function (e) {
<<<<<<< HEAD
		if (!this._loaded ||
			(!e._simulated && this.dragging && this.dragging.moved()) ||
			(!e._simulated && this.boxZoom  && this.boxZoom.zoomed()) ||
		        L.DomEvent._skipped(e)) { return; }
=======
		if (!this._loaded || (!e._simulated &&
		        ((this.dragging && this.dragging.moved()) ||
		         (this.boxZoom  && this.boxZoom.moved()))) ||
		            L.DomEvent._skipped(e)) { return; }
>>>>>>> 4609d482

		this.fire('preclick');
		this._fireMouseEvent(e);
	},

	_fireMouseEvent: function (e) {
		if (!this._loaded || L.DomEvent._skipped(e)) { return; }

		var type = e.type;

		type = (type === 'mouseenter' ? 'mouseover' : (type === 'mouseleave' ? 'mouseout' : type));

		if (!this.hasEventListeners(type)) { return; }

		if (type === 'contextmenu') {
			L.DomEvent.preventDefault(e);
		}

		var containerPoint = this.mouseEventToContainerPoint(e),
		    layerPoint = this.containerPointToLayerPoint(containerPoint),
		    latlng = this.layerPointToLatLng(layerPoint);

		this.fire(type, {
			latlng: latlng,
			layerPoint: layerPoint,
			containerPoint: containerPoint,
			originalEvent: e
		});
	},

	_onTileLayerLoad: function () {
		this._tileLayersToLoad--;
		if (this._tileLayersNum && !this._tileLayersToLoad) {
			this.fire('tilelayersload');
		}
	},

	_clearHandlers: function () {
		for (var i = 0, len = this._handlers.length; i < len; i++) {
			this._handlers[i].disable();
		}
	},

	whenReady: function (callback, context) {
		if (this._loaded) {
			callback.call(context || this, this);
		} else {
			this.on('load', callback, context);
		}
		return this;
	},

	_layerAdd: function (layer) {
		layer.onAdd(this);
		this.fire('layeradd', {layer: layer});
	},


	// private methods for getting map state

	_getMapPanePos: function () {
		return L.DomUtil.getPosition(this._mapPane);
	},

	_moved: function () {
		var pos = this._getMapPanePos();
		return pos && !pos.equals([0, 0]);
	},

	_getTopLeftPoint: function () {
		return this.getPixelOrigin().subtract(this._getMapPanePos());
	},

	_getNewTopLeftPoint: function (center, zoom) {
		var viewHalf = this.getSize()._divideBy(2);
		// TODO round on display, not calculation to increase precision?
		return this.project(center, zoom)._subtract(viewHalf)._round();
	},

	_latLngToNewLayerPoint: function (latlng, newZoom, newCenter) {
		var topLeft = this._getNewTopLeftPoint(newCenter, newZoom).add(this._getMapPanePos());
		return this.project(latlng, newZoom)._subtract(topLeft);
	},

	// layer point of the current center
	_getCenterLayerPoint: function () {
		return this.containerPointToLayerPoint(this.getSize()._divideBy(2));
	},

	// offset of the specified place to the current center in pixels
	_getCenterOffset: function (latlng) {
		return this.latLngToLayerPoint(latlng).subtract(this._getCenterLayerPoint());
	},

	_limitZoom: function (zoom) {
		var min = this.getMinZoom(),
		    max = this.getMaxZoom();

		return Math.max(min, Math.min(max, zoom));
	}
});

L.map = function (id, options) {
	return new L.Map(id, options);
};
<|MERGE_RESOLUTION|>--- conflicted
+++ resolved
@@ -1,794 +1,787 @@
-/*
- * L.Map is the central class of the API - it is used to create a map.
- */
-
-L.Map = L.Class.extend({
-
-	includes: L.Mixin.Events,
-
-	options: {
-		crs: L.CRS.EPSG3857,
-
-		/*
-		center: LatLng,
-		zoom: Number,
-		layers: Array,
-		*/
-
-		fadeAnimation: L.DomUtil.TRANSITION && !L.Browser.android23,
-		trackResize: true,
-		markerZoomAnimation: L.DomUtil.TRANSITION && L.Browser.any3d
-	},
-
-	initialize: function (id, options) { // (HTMLElement or String, Object)
-		options = L.setOptions(this, options);
-
-		this._initContainer(id);
-		this._initLayout();
-		this._initEvents();
-
-		if (options.maxBounds) {
-			this.setMaxBounds(options.maxBounds);
-		}
-
-		if (options.center && options.zoom !== undefined) {
-			this.setView(L.latLng(options.center), options.zoom, {reset: true});
-		}
-
-		this._handlers = [];
-
-		this._layers = {};
-		this._zoomBoundLayers = {};
-		this._tileLayersNum = 0;
-
-		this.callInitHooks();
-
-		this._addLayers(options.layers);
-	},
-
-
-	// public methods that modify map state
-
-	// replaced by animation-powered implementation in Map.PanAnimation.js
-	setView: function (center, zoom) {
-		this._resetView(L.latLng(center), this._limitZoom(zoom));
-		return this;
-	},
-
-	setZoom: function (zoom, options) {
-		return this.setView(this.getCenter(), zoom, {zoom: options});
-	},
-
-	zoomIn: function (delta, options) {
-		return this.setZoom(this._zoom + (delta || 1), options);
-	},
-
-	zoomOut: function (delta, options) {
-		return this.setZoom(this._zoom - (delta || 1), options);
-	},
-
-	setZoomAround: function (latlng, zoom, options) {
-		var scale = this.getZoomScale(zoom),
-		    viewHalf = this.getSize().divideBy(2),
-		    containerPoint = latlng instanceof L.Point ? latlng : this.latLngToContainerPoint(latlng),
-
-		    centerOffset = containerPoint.subtract(viewHalf).multiplyBy(1 - 1 / scale),
-		    newCenter = this.containerPointToLatLng(viewHalf.add(centerOffset));
-
-		return this.setView(newCenter, zoom, {zoom: options});
-	},
-
-	fitBounds: function (bounds, options) {
-
-		options = options || {};
-		bounds = bounds.getBounds ? bounds.getBounds() : L.latLngBounds(bounds);
-
-		var paddingTL = L.point(options.paddingTopLeft || options.padding || [0, 0]),
-		    paddingBR = L.point(options.paddingBottomRight || options.padding || [0, 0]),
-
-		    zoom = this.getBoundsZoom(bounds, false, paddingTL.add(paddingBR)),
-		    paddingOffset = paddingBR.subtract(paddingTL).divideBy(2),
-
-		    swPoint = this.project(bounds.getSouthWest(), zoom),
-		    nePoint = this.project(bounds.getNorthEast(), zoom),
-		    center = this.unproject(swPoint.add(nePoint).divideBy(2).add(paddingOffset), zoom);
-
-		return this.setView(center, zoom, options);
-	},
-
-	fitWorld: function (options) {
-		return this.fitBounds([[-90, -180], [90, 180]], options);
-	},
-
-	panTo: function (center, options) { // (LatLng)
-		return this.setView(center, this._zoom, {pan: options});
-	},
-
-	panBy: function (offset) { // (Point)
-		// replaced with animated panBy in Map.Animation.js
-		this.fire('movestart');
-
-		this._rawPanBy(L.point(offset));
-
-		this.fire('move');
-		return this.fire('moveend');
-	},
-
-	setMaxBounds: function (bounds, options) {
-		bounds = L.latLngBounds(bounds);
-
-		this.options.maxBounds = bounds;
-
-		if (!bounds) {
-			this._boundsMinZoom = null;
-			this.off('moveend', this._panInsideMaxBounds, this);
-			return this;
-		}
-
-		var minZoom = this.getBoundsZoom(bounds, true);
-
-		this._boundsMinZoom = minZoom;
-
-		if (this._loaded) {
-			if (this._zoom < minZoom) {
-				this.setView(bounds.getCenter(), minZoom, options);
-			} else {
-				this.panInsideBounds(bounds);
-			}
-		}
-
-		this.on('moveend', this._panInsideMaxBounds, this);
-
-		return this;
-	},
-
-	panInsideBounds: function (bounds) {
-		bounds = L.latLngBounds(bounds);
-
-		var viewBounds = this.getPixelBounds(),
-		    viewSw = viewBounds.getBottomLeft(),
-		    viewNe = viewBounds.getTopRight(),
-		    sw = this.project(bounds.getSouthWest()),
-		    ne = this.project(bounds.getNorthEast()),
-		    dx = 0,
-		    dy = 0;
-
-		if (viewNe.y < ne.y) { // north
-			dy = Math.ceil(ne.y - viewNe.y);
-		}
-		if (viewNe.x > ne.x) { // east
-			dx = Math.floor(ne.x - viewNe.x);
-		}
-		if (viewSw.y > sw.y) { // south
-			dy = Math.floor(sw.y - viewSw.y);
-		}
-		if (viewSw.x < sw.x) { // west
-			dx = Math.ceil(sw.x - viewSw.x);
-		}
-
-		if (dx || dy) {
-			return this.panBy([dx, dy]);
-		}
-
-		return this;
-	},
-
-	addLayer: function (layer) {
-		// TODO method is too big, refactor
-
-		var id = L.stamp(layer);
-
-		if (this._layers[id]) { return this; }
-
-		this._layers[id] = layer;
-
-		// TODO getMaxZoom, getMinZoom in ILayer (instead of options)
-		if (layer.options && (!isNaN(layer.options.maxZoom) || !isNaN(layer.options.minZoom))) {
-			this._zoomBoundLayers[id] = layer;
-			this._updateZoomLevels();
-		}
-
-		// TODO looks ugly, refactor!!!
-		if (this.options.zoomAnimation && L.TileLayer && (layer instanceof L.TileLayer)) {
-			this._tileLayersNum++;
-			this._tileLayersToLoad++;
-			layer.on('load', this._onTileLayerLoad, this);
-		}
-
-		if (this._loaded) {
-			this._layerAdd(layer);
-		}
-
-		return this;
-	},
-
-	removeLayer: function (layer) {
-		var id = L.stamp(layer);
-
-		if (!this._layers[id]) { return this; }
-
-		if (this._loaded) {
-			layer.onRemove(this);
-		}
-
-		delete this._layers[id];
-
-		if (this._loaded) {
-			this.fire('layerremove', {layer: layer});
-		}
-
-		if (this._zoomBoundLayers[id]) {
-			delete this._zoomBoundLayers[id];
-			this._updateZoomLevels();
-		}
-
-		// TODO looks ugly, refactor
-		if (this.options.zoomAnimation && L.TileLayer && (layer instanceof L.TileLayer)) {
-			this._tileLayersNum--;
-			this._tileLayersToLoad--;
-			layer.off('load', this._onTileLayerLoad, this);
-		}
-
-		return this;
-	},
-
-	hasLayer: function (layer) {
-		if (!layer) { return false; }
-
-		return (L.stamp(layer) in this._layers);
-	},
-
-	eachLayer: function (method, context) {
-		for (var i in this._layers) {
-			method.call(context, this._layers[i]);
-		}
-		return this;
-	},
-
-	invalidateSize: function (options) {
-		options = L.extend({
-			animate: false,
-			pan: true
-		}, options === true ? {animate: true} : options);
-
-		var oldSize = this.getSize();
-		this._sizeChanged = true;
-		this._initialCenter = null;
-
-		if (this.options.maxBounds) {
-			this.setMaxBounds(this.options.maxBounds);
-		}
-
-		if (!this._loaded) { return this; }
-
-		var newSize = this.getSize(),
-		    oldCenter = oldSize.divideBy(2).round(),
-		    newCenter = newSize.divideBy(2).round(),
-		    offset = oldCenter.subtract(newCenter);
-
-		if (!offset.x && !offset.y) { return this; }
-
-		if (options.animate && options.pan) {
-			this.panBy(offset);
-
-		} else {
-			if (options.pan) {
-				this._rawPanBy(offset);
-			}
-
-			this.fire('move');
-
-			// make sure moveend is not fired too often on resize
-			clearTimeout(this._sizeTimer);
-			this._sizeTimer = setTimeout(L.bind(this.fire, this, 'moveend'), 200);
-		}
-
-		return this.fire('resize', {
-			oldSize: oldSize,
-			newSize: newSize
-		});
-	},
-
-	// TODO handler.addTo
-	addHandler: function (name, HandlerClass) {
-		if (!HandlerClass) { return this; }
-
-		var handler = this[name] = new HandlerClass(this);
-
-		this._handlers.push(handler);
-
-		if (this.options[name]) {
-			handler.enable();
-		}
-
-		return this;
-	},
-
-	remove: function () {
-		if (this._loaded) {
-			this.fire('unload');
-		}
-
-		this._initEvents('off');
-
-		delete this._container._leaflet;
-
-		this._clearPanes();
-		if (this._clearControlPos) {
-			this._clearControlPos();
-		}
-
-		this._clearHandlers();
-
-		return this;
-	},
-
-
-	// public methods for getting map state
-
-	getCenter: function () { // (Boolean) -> LatLng
-		this._checkIfLoaded();
-
-		if (this._initialCenter && !this._moved()) {
-			return this._initialCenter;
-		}
-		return this.layerPointToLatLng(this._getCenterLayerPoint());
-	},
-
-	getZoom: function () {
-		return this._zoom;
-	},
-
-	getBounds: function () {
-		var bounds = this.getPixelBounds(),
-		    sw = this.unproject(bounds.getBottomLeft()),
-		    ne = this.unproject(bounds.getTopRight());
-
-		return new L.LatLngBounds(sw, ne);
-	},
-
-	getMinZoom: function () {
-		var z1 = this._layersMinZoom === undefined ? 0 : this._layersMinZoom,
-		    z2 = this._boundsMinZoom === undefined ? 0 : this._boundsMinZoom;
-		return this.options.minZoom === undefined ? Math.max(z1, z2) : this.options.minZoom;
-	},
-
-	getMaxZoom: function () {
-		return this.options.maxZoom === undefined ?
-			(this._layersMaxZoom === undefined ? Infinity : this._layersMaxZoom) :
-			this.options.maxZoom;
-	},
-
-	getBoundsZoom: function (bounds, inside, padding) { // (LatLngBounds[, Boolean, Point]) -> Number
-		bounds = L.latLngBounds(bounds);
-
-		var zoom = this.getMinZoom() - (inside ? 1 : 0),
-		    maxZoom = this.getMaxZoom(),
-		    size = this.getSize(),
-
-		    nw = bounds.getNorthWest(),
-		    se = bounds.getSouthEast(),
-
-		    zoomNotFound = true,
-		    boundsSize;
-
-		padding = L.point(padding || [0, 0]);
-
-		do {
-			zoom++;
-			boundsSize = this.project(se, zoom).subtract(this.project(nw, zoom)).add(padding);
-			zoomNotFound = !inside ? size.contains(boundsSize) : boundsSize.x < size.x || boundsSize.y < size.y;
-
-		} while (zoomNotFound && zoom <= maxZoom);
-
-		if (zoomNotFound && inside) {
-			return null;
-		}
-
-		return inside ? zoom : zoom - 1;
-	},
-
-	getSize: function () {
-		if (!this._size || this._sizeChanged) {
-			this._size = new L.Point(
-				this._container.clientWidth,
-				this._container.clientHeight);
-
-			this._sizeChanged = false;
-		}
-		return this._size.clone();
-	},
-
-	getPixelBounds: function () {
-		var topLeftPoint = this._getTopLeftPoint();
-		return new L.Bounds(topLeftPoint, topLeftPoint.add(this.getSize()));
-	},
-
-	getPixelOrigin: function () {
-		this._checkIfLoaded();
-		return this._initialTopLeftPoint;
-	},
-
-	getPanes: function () {
-		return this._panes;
-	},
-
-	getContainer: function () {
-		return this._container;
-	},
-
-
-	// TODO replace with universal implementation after refactoring projections
-
-	getZoomScale: function (toZoom) {
-		var crs = this.options.crs;
-		return crs.scale(toZoom) / crs.scale(this._zoom);
-	},
-
-	getScaleZoom: function (scale) {
-		return this._zoom + (Math.log(scale) / Math.LN2);
-	},
-
-
-	// conversion methods
-
-	project: function (latlng, zoom) { // (LatLng[, Number]) -> Point
-		zoom = zoom === undefined ? this._zoom : zoom;
-		return this.options.crs.latLngToPoint(L.latLng(latlng), zoom);
-	},
-
-	unproject: function (point, zoom) { // (Point[, Number]) -> LatLng
-		zoom = zoom === undefined ? this._zoom : zoom;
-		return this.options.crs.pointToLatLng(L.point(point), zoom);
-	},
-
-	layerPointToLatLng: function (point) { // (Point)
-		var projectedPoint = L.point(point).add(this.getPixelOrigin());
-		return this.unproject(projectedPoint);
-	},
-
-	latLngToLayerPoint: function (latlng) { // (LatLng)
-		var projectedPoint = this.project(L.latLng(latlng))._round();
-		return projectedPoint._subtract(this.getPixelOrigin());
-	},
-
-	containerPointToLayerPoint: function (point) { // (Point)
-		return L.point(point).subtract(this._getMapPanePos());
-	},
-
-	layerPointToContainerPoint: function (point) { // (Point)
-		return L.point(point).add(this._getMapPanePos());
-	},
-
-	containerPointToLatLng: function (point) {
-		var layerPoint = this.containerPointToLayerPoint(L.point(point));
-		return this.layerPointToLatLng(layerPoint);
-	},
-
-	latLngToContainerPoint: function (latlng) {
-		return this.layerPointToContainerPoint(this.latLngToLayerPoint(L.latLng(latlng)));
-	},
-
-	mouseEventToContainerPoint: function (e) { // (MouseEvent)
-		return L.DomEvent.getMousePosition(e, this._container);
-	},
-
-	mouseEventToLayerPoint: function (e) { // (MouseEvent)
-		return this.containerPointToLayerPoint(this.mouseEventToContainerPoint(e));
-	},
-
-	mouseEventToLatLng: function (e) { // (MouseEvent)
-		return this.layerPointToLatLng(this.mouseEventToLayerPoint(e));
-	},
-
-
-	// map initialization methods
-
-	_initContainer: function (id) {
-		var container = this._container = L.DomUtil.get(id);
-
-		if (!container) {
-			throw new Error('Map container not found.');
-		} else if (container._leaflet) {
-			throw new Error('Map container is already initialized.');
-		}
-
-		container._leaflet = true;
-	},
-
-	_initLayout: function () {
-		var container = this._container;
-
-		L.DomUtil.addClass(container, 'leaflet-container' +
-			(L.Browser.touch ? ' leaflet-touch' : '') +
-			(L.Browser.retina ? ' leaflet-retina' : '') +
-			(this.options.fadeAnimation ? ' leaflet-fade-anim' : ''));
-
-		var position = L.DomUtil.getStyle(container, 'position');
-
-		if (position !== 'absolute' && position !== 'relative' && position !== 'fixed') {
-			container.style.position = 'relative';
-		}
-
-		this._initPanes();
-
-		if (this._initControlPos) {
-			this._initControlPos();
-		}
-	},
-
-	_initPanes: function () {
-		var panes = this._panes = {};
-
-		this._mapPane = panes.mapPane = this._createPane('leaflet-map-pane', this._container);
-
-		this._tilePane = panes.tilePane = this._createPane('leaflet-tile-pane', this._mapPane);
-		panes.objectsPane = this._createPane('leaflet-objects-pane', this._mapPane);
-		panes.shadowPane = this._createPane('leaflet-shadow-pane');
-		panes.overlayPane = this._createPane('leaflet-overlay-pane');
-		panes.markerPane = this._createPane('leaflet-marker-pane');
-		panes.popupPane = this._createPane('leaflet-popup-pane');
-
-		var zoomHide = ' leaflet-zoom-hide';
-
-		if (!this.options.markerZoomAnimation) {
-			L.DomUtil.addClass(panes.markerPane, zoomHide);
-			L.DomUtil.addClass(panes.shadowPane, zoomHide);
-			L.DomUtil.addClass(panes.popupPane, zoomHide);
-		}
-	},
-
-	_createPane: function (className, container) {
-		return L.DomUtil.create('div', className, container || this._panes.objectsPane);
-	},
-
-	_clearPanes: function () {
-		this._container.removeChild(this._mapPane);
-	},
-
-	_addLayers: function (layers) {
-		layers = layers ? (L.Util.isArray(layers) ? layers : [layers]) : [];
-
-		for (var i = 0, len = layers.length; i < len; i++) {
-			this.addLayer(layers[i]);
-		}
-	},
-
-
-	// private methods that modify map state
-
-	_resetView: function (center, zoom, preserveMapOffset, afterZoomAnim) {
-
-		var zoomChanged = (this._zoom !== zoom);
-
-		if (!afterZoomAnim) {
-			this.fire('movestart');
-
-			if (zoomChanged) {
-				this.fire('zoomstart');
-			}
-		}
-
-		this._zoom = zoom;
-		this._initialCenter = center;
-
-		this._initialTopLeftPoint = this._getNewTopLeftPoint(center);
-
-		if (!preserveMapOffset) {
-			L.DomUtil.setPosition(this._mapPane, new L.Point(0, 0));
-		} else {
-			this._initialTopLeftPoint._add(this._getMapPanePos());
-		}
-
-		this._tileLayersToLoad = this._tileLayersNum;
-
-		var loading = !this._loaded;
-		this._loaded = true;
-
-		if (loading) {
-			this.fire('load');
-			this.eachLayer(this._layerAdd, this);
-		}
-
-		this.fire('viewreset', {hard: !preserveMapOffset});
-
-		this.fire('move');
-
-		if (zoomChanged || afterZoomAnim) {
-			this.fire('zoomend');
-		}
-
-		this.fire('moveend', {hard: !preserveMapOffset});
-	},
-
-	_rawPanBy: function (offset) {
-		L.DomUtil.setPosition(this._mapPane, this._getMapPanePos().subtract(offset));
-	},
-
-	_getZoomSpan: function () {
-		return this.getMaxZoom() - this.getMinZoom();
-	},
-
-	_updateZoomLevels: function () {
-		var i,
-			minZoom = Infinity,
-			maxZoom = -Infinity,
-			oldZoomSpan = this._getZoomSpan();
-
-		for (i in this._zoomBoundLayers) {
-			var layer = this._zoomBoundLayers[i];
-			if (!isNaN(layer.options.minZoom)) {
-				minZoom = Math.min(minZoom, layer.options.minZoom);
-			}
-			if (!isNaN(layer.options.maxZoom)) {
-				maxZoom = Math.max(maxZoom, layer.options.maxZoom);
-			}
-		}
-
-		if (i === undefined) { // we have no tilelayers
-			this._layersMaxZoom = this._layersMinZoom = undefined;
-		} else {
-			this._layersMaxZoom = maxZoom;
-			this._layersMinZoom = minZoom;
-		}
-
-		if (oldZoomSpan !== this._getZoomSpan()) {
-			this.fire('zoomlevelschange');
-		}
-	},
-
-	_panInsideMaxBounds: function () {
-		this.panInsideBounds(this.options.maxBounds);
-	},
-
-	_checkIfLoaded: function () {
-		if (!this._loaded) {
-			throw new Error('Set map center and zoom first.');
-		}
-	},
-
-	// map events
-
-	_initEvents: function (onOff) {
-		if (!L.DomEvent) { return; }
-
-		onOff = onOff || 'on';
-
-		L.DomEvent[onOff](this._container, 'click', this._onMouseClick, this);
-
-		var events = ['dblclick', 'mousedown', 'mouseup', 'mouseenter',
-		              'mouseleave', 'mousemove', 'contextmenu'],
-		    i, len;
-
-		for (i = 0, len = events.length; i < len; i++) {
-			L.DomEvent[onOff](this._container, events[i], this._fireMouseEvent, this);
-		}
-
-		if (this.options.trackResize) {
-			L.DomEvent[onOff](window, 'resize', this._onResize, this);
-		}
-	},
-
-	_onResize: function () {
-		L.Util.cancelAnimFrame(this._resizeRequest);
-		this._resizeRequest = L.Util.requestAnimFrame(
-		        this.invalidateSize, this, false, this._container);
-	},
-
-	_onMouseClick: function (e) {
-<<<<<<< HEAD
-		if (!this._loaded ||
-			(!e._simulated && this.dragging && this.dragging.moved()) ||
-			(!e._simulated && this.boxZoom  && this.boxZoom.zoomed()) ||
-		        L.DomEvent._skipped(e)) { return; }
-=======
-		if (!this._loaded || (!e._simulated &&
-		        ((this.dragging && this.dragging.moved()) ||
-		         (this.boxZoom  && this.boxZoom.moved()))) ||
-		            L.DomEvent._skipped(e)) { return; }
->>>>>>> 4609d482
-
-		this.fire('preclick');
-		this._fireMouseEvent(e);
-	},
-
-	_fireMouseEvent: function (e) {
-		if (!this._loaded || L.DomEvent._skipped(e)) { return; }
-
-		var type = e.type;
-
-		type = (type === 'mouseenter' ? 'mouseover' : (type === 'mouseleave' ? 'mouseout' : type));
-
-		if (!this.hasEventListeners(type)) { return; }
-
-		if (type === 'contextmenu') {
-			L.DomEvent.preventDefault(e);
-		}
-
-		var containerPoint = this.mouseEventToContainerPoint(e),
-		    layerPoint = this.containerPointToLayerPoint(containerPoint),
-		    latlng = this.layerPointToLatLng(layerPoint);
-
-		this.fire(type, {
-			latlng: latlng,
-			layerPoint: layerPoint,
-			containerPoint: containerPoint,
-			originalEvent: e
-		});
-	},
-
-	_onTileLayerLoad: function () {
-		this._tileLayersToLoad--;
-		if (this._tileLayersNum && !this._tileLayersToLoad) {
-			this.fire('tilelayersload');
-		}
-	},
-
-	_clearHandlers: function () {
-		for (var i = 0, len = this._handlers.length; i < len; i++) {
-			this._handlers[i].disable();
-		}
-	},
-
-	whenReady: function (callback, context) {
-		if (this._loaded) {
-			callback.call(context || this, this);
-		} else {
-			this.on('load', callback, context);
-		}
-		return this;
-	},
-
-	_layerAdd: function (layer) {
-		layer.onAdd(this);
-		this.fire('layeradd', {layer: layer});
-	},
-
-
-	// private methods for getting map state
-
-	_getMapPanePos: function () {
-		return L.DomUtil.getPosition(this._mapPane);
-	},
-
-	_moved: function () {
-		var pos = this._getMapPanePos();
-		return pos && !pos.equals([0, 0]);
-	},
-
-	_getTopLeftPoint: function () {
-		return this.getPixelOrigin().subtract(this._getMapPanePos());
-	},
-
-	_getNewTopLeftPoint: function (center, zoom) {
-		var viewHalf = this.getSize()._divideBy(2);
-		// TODO round on display, not calculation to increase precision?
-		return this.project(center, zoom)._subtract(viewHalf)._round();
-	},
-
-	_latLngToNewLayerPoint: function (latlng, newZoom, newCenter) {
-		var topLeft = this._getNewTopLeftPoint(newCenter, newZoom).add(this._getMapPanePos());
-		return this.project(latlng, newZoom)._subtract(topLeft);
-	},
-
-	// layer point of the current center
-	_getCenterLayerPoint: function () {
-		return this.containerPointToLayerPoint(this.getSize()._divideBy(2));
-	},
-
-	// offset of the specified place to the current center in pixels
-	_getCenterOffset: function (latlng) {
-		return this.latLngToLayerPoint(latlng).subtract(this._getCenterLayerPoint());
-	},
-
-	_limitZoom: function (zoom) {
-		var min = this.getMinZoom(),
-		    max = this.getMaxZoom();
-
-		return Math.max(min, Math.min(max, zoom));
-	}
-});
-
-L.map = function (id, options) {
-	return new L.Map(id, options);
-};
+/*
+ * L.Map is the central class of the API - it is used to create a map.
+ */
+
+L.Map = L.Class.extend({
+
+	includes: L.Mixin.Events,
+
+	options: {
+		crs: L.CRS.EPSG3857,
+
+		/*
+		center: LatLng,
+		zoom: Number,
+		layers: Array,
+		*/
+
+		fadeAnimation: L.DomUtil.TRANSITION && !L.Browser.android23,
+		trackResize: true,
+		markerZoomAnimation: L.DomUtil.TRANSITION && L.Browser.any3d
+	},
+
+	initialize: function (id, options) { // (HTMLElement or String, Object)
+		options = L.setOptions(this, options);
+
+		this._initContainer(id);
+		this._initLayout();
+		this._initEvents();
+
+		if (options.maxBounds) {
+			this.setMaxBounds(options.maxBounds);
+		}
+
+		if (options.center && options.zoom !== undefined) {
+			this.setView(L.latLng(options.center), options.zoom, {reset: true});
+		}
+
+		this._handlers = [];
+
+		this._layers = {};
+		this._zoomBoundLayers = {};
+		this._tileLayersNum = 0;
+
+		this.callInitHooks();
+
+		this._addLayers(options.layers);
+	},
+
+
+	// public methods that modify map state
+
+	// replaced by animation-powered implementation in Map.PanAnimation.js
+	setView: function (center, zoom) {
+		this._resetView(L.latLng(center), this._limitZoom(zoom));
+		return this;
+	},
+
+	setZoom: function (zoom, options) {
+		return this.setView(this.getCenter(), zoom, {zoom: options});
+	},
+
+	zoomIn: function (delta, options) {
+		return this.setZoom(this._zoom + (delta || 1), options);
+	},
+
+	zoomOut: function (delta, options) {
+		return this.setZoom(this._zoom - (delta || 1), options);
+	},
+
+	setZoomAround: function (latlng, zoom, options) {
+		var scale = this.getZoomScale(zoom),
+		    viewHalf = this.getSize().divideBy(2),
+		    containerPoint = latlng instanceof L.Point ? latlng : this.latLngToContainerPoint(latlng),
+
+		    centerOffset = containerPoint.subtract(viewHalf).multiplyBy(1 - 1 / scale),
+		    newCenter = this.containerPointToLatLng(viewHalf.add(centerOffset));
+
+		return this.setView(newCenter, zoom, {zoom: options});
+	},
+
+	fitBounds: function (bounds, options) {
+
+		options = options || {};
+		bounds = bounds.getBounds ? bounds.getBounds() : L.latLngBounds(bounds);
+
+		var paddingTL = L.point(options.paddingTopLeft || options.padding || [0, 0]),
+		    paddingBR = L.point(options.paddingBottomRight || options.padding || [0, 0]),
+
+		    zoom = this.getBoundsZoom(bounds, false, paddingTL.add(paddingBR)),
+		    paddingOffset = paddingBR.subtract(paddingTL).divideBy(2),
+
+		    swPoint = this.project(bounds.getSouthWest(), zoom),
+		    nePoint = this.project(bounds.getNorthEast(), zoom),
+		    center = this.unproject(swPoint.add(nePoint).divideBy(2).add(paddingOffset), zoom);
+
+		return this.setView(center, zoom, options);
+	},
+
+	fitWorld: function (options) {
+		return this.fitBounds([[-90, -180], [90, 180]], options);
+	},
+
+	panTo: function (center, options) { // (LatLng)
+		return this.setView(center, this._zoom, {pan: options});
+	},
+
+	panBy: function (offset) { // (Point)
+		// replaced with animated panBy in Map.Animation.js
+		this.fire('movestart');
+
+		this._rawPanBy(L.point(offset));
+
+		this.fire('move');
+		return this.fire('moveend');
+	},
+
+	setMaxBounds: function (bounds, options) {
+		bounds = L.latLngBounds(bounds);
+
+		this.options.maxBounds = bounds;
+
+		if (!bounds) {
+			this._boundsMinZoom = null;
+			this.off('moveend', this._panInsideMaxBounds, this);
+			return this;
+		}
+
+		var minZoom = this.getBoundsZoom(bounds, true);
+
+		this._boundsMinZoom = minZoom;
+
+		if (this._loaded) {
+			if (this._zoom < minZoom) {
+				this.setView(bounds.getCenter(), minZoom, options);
+			} else {
+				this.panInsideBounds(bounds);
+			}
+		}
+
+		this.on('moveend', this._panInsideMaxBounds, this);
+
+		return this;
+	},
+
+	panInsideBounds: function (bounds) {
+		bounds = L.latLngBounds(bounds);
+
+		var viewBounds = this.getPixelBounds(),
+		    viewSw = viewBounds.getBottomLeft(),
+		    viewNe = viewBounds.getTopRight(),
+		    sw = this.project(bounds.getSouthWest()),
+		    ne = this.project(bounds.getNorthEast()),
+		    dx = 0,
+		    dy = 0;
+
+		if (viewNe.y < ne.y) { // north
+			dy = Math.ceil(ne.y - viewNe.y);
+		}
+		if (viewNe.x > ne.x) { // east
+			dx = Math.floor(ne.x - viewNe.x);
+		}
+		if (viewSw.y > sw.y) { // south
+			dy = Math.floor(sw.y - viewSw.y);
+		}
+		if (viewSw.x < sw.x) { // west
+			dx = Math.ceil(sw.x - viewSw.x);
+		}
+
+		if (dx || dy) {
+			return this.panBy([dx, dy]);
+		}
+
+		return this;
+	},
+
+	addLayer: function (layer) {
+		// TODO method is too big, refactor
+
+		var id = L.stamp(layer);
+
+		if (this._layers[id]) { return this; }
+
+		this._layers[id] = layer;
+
+		// TODO getMaxZoom, getMinZoom in ILayer (instead of options)
+		if (layer.options && (!isNaN(layer.options.maxZoom) || !isNaN(layer.options.minZoom))) {
+			this._zoomBoundLayers[id] = layer;
+			this._updateZoomLevels();
+		}
+
+		// TODO looks ugly, refactor!!!
+		if (this.options.zoomAnimation && L.TileLayer && (layer instanceof L.TileLayer)) {
+			this._tileLayersNum++;
+			this._tileLayersToLoad++;
+			layer.on('load', this._onTileLayerLoad, this);
+		}
+
+		if (this._loaded) {
+			this._layerAdd(layer);
+		}
+
+		return this;
+	},
+
+	removeLayer: function (layer) {
+		var id = L.stamp(layer);
+
+		if (!this._layers[id]) { return this; }
+
+		if (this._loaded) {
+			layer.onRemove(this);
+		}
+
+		delete this._layers[id];
+
+		if (this._loaded) {
+			this.fire('layerremove', {layer: layer});
+		}
+
+		if (this._zoomBoundLayers[id]) {
+			delete this._zoomBoundLayers[id];
+			this._updateZoomLevels();
+		}
+
+		// TODO looks ugly, refactor
+		if (this.options.zoomAnimation && L.TileLayer && (layer instanceof L.TileLayer)) {
+			this._tileLayersNum--;
+			this._tileLayersToLoad--;
+			layer.off('load', this._onTileLayerLoad, this);
+		}
+
+		return this;
+	},
+
+	hasLayer: function (layer) {
+		if (!layer) { return false; }
+
+		return (L.stamp(layer) in this._layers);
+	},
+
+	eachLayer: function (method, context) {
+		for (var i in this._layers) {
+			method.call(context, this._layers[i]);
+		}
+		return this;
+	},
+
+	invalidateSize: function (options) {
+		options = L.extend({
+			animate: false,
+			pan: true
+		}, options === true ? {animate: true} : options);
+
+		var oldSize = this.getSize();
+		this._sizeChanged = true;
+		this._initialCenter = null;
+
+		if (this.options.maxBounds) {
+			this.setMaxBounds(this.options.maxBounds);
+		}
+
+		if (!this._loaded) { return this; }
+
+		var newSize = this.getSize(),
+		    oldCenter = oldSize.divideBy(2).round(),
+		    newCenter = newSize.divideBy(2).round(),
+		    offset = oldCenter.subtract(newCenter);
+
+		if (!offset.x && !offset.y) { return this; }
+
+		if (options.animate && options.pan) {
+			this.panBy(offset);
+
+		} else {
+			if (options.pan) {
+				this._rawPanBy(offset);
+			}
+
+			this.fire('move');
+
+			// make sure moveend is not fired too often on resize
+			clearTimeout(this._sizeTimer);
+			this._sizeTimer = setTimeout(L.bind(this.fire, this, 'moveend'), 200);
+		}
+
+		return this.fire('resize', {
+			oldSize: oldSize,
+			newSize: newSize
+		});
+	},
+
+	// TODO handler.addTo
+	addHandler: function (name, HandlerClass) {
+		if (!HandlerClass) { return this; }
+
+		var handler = this[name] = new HandlerClass(this);
+
+		this._handlers.push(handler);
+
+		if (this.options[name]) {
+			handler.enable();
+		}
+
+		return this;
+	},
+
+	remove: function () {
+		if (this._loaded) {
+			this.fire('unload');
+		}
+
+		this._initEvents('off');
+
+		delete this._container._leaflet;
+
+		this._clearPanes();
+		if (this._clearControlPos) {
+			this._clearControlPos();
+		}
+
+		this._clearHandlers();
+
+		return this;
+	},
+
+
+	// public methods for getting map state
+
+	getCenter: function () { // (Boolean) -> LatLng
+		this._checkIfLoaded();
+
+		if (this._initialCenter && !this._moved()) {
+			return this._initialCenter;
+		}
+		return this.layerPointToLatLng(this._getCenterLayerPoint());
+	},
+
+	getZoom: function () {
+		return this._zoom;
+	},
+
+	getBounds: function () {
+		var bounds = this.getPixelBounds(),
+		    sw = this.unproject(bounds.getBottomLeft()),
+		    ne = this.unproject(bounds.getTopRight());
+
+		return new L.LatLngBounds(sw, ne);
+	},
+
+	getMinZoom: function () {
+		var z1 = this._layersMinZoom === undefined ? 0 : this._layersMinZoom,
+		    z2 = this._boundsMinZoom === undefined ? 0 : this._boundsMinZoom;
+		return this.options.minZoom === undefined ? Math.max(z1, z2) : this.options.minZoom;
+	},
+
+	getMaxZoom: function () {
+		return this.options.maxZoom === undefined ?
+			(this._layersMaxZoom === undefined ? Infinity : this._layersMaxZoom) :
+			this.options.maxZoom;
+	},
+
+	getBoundsZoom: function (bounds, inside, padding) { // (LatLngBounds[, Boolean, Point]) -> Number
+		bounds = L.latLngBounds(bounds);
+
+		var zoom = this.getMinZoom() - (inside ? 1 : 0),
+		    maxZoom = this.getMaxZoom(),
+		    size = this.getSize(),
+
+		    nw = bounds.getNorthWest(),
+		    se = bounds.getSouthEast(),
+
+		    zoomNotFound = true,
+		    boundsSize;
+
+		padding = L.point(padding || [0, 0]);
+
+		do {
+			zoom++;
+			boundsSize = this.project(se, zoom).subtract(this.project(nw, zoom)).add(padding);
+			zoomNotFound = !inside ? size.contains(boundsSize) : boundsSize.x < size.x || boundsSize.y < size.y;
+
+		} while (zoomNotFound && zoom <= maxZoom);
+
+		if (zoomNotFound && inside) {
+			return null;
+		}
+
+		return inside ? zoom : zoom - 1;
+	},
+
+	getSize: function () {
+		if (!this._size || this._sizeChanged) {
+			this._size = new L.Point(
+				this._container.clientWidth,
+				this._container.clientHeight);
+
+			this._sizeChanged = false;
+		}
+		return this._size.clone();
+	},
+
+	getPixelBounds: function () {
+		var topLeftPoint = this._getTopLeftPoint();
+		return new L.Bounds(topLeftPoint, topLeftPoint.add(this.getSize()));
+	},
+
+	getPixelOrigin: function () {
+		this._checkIfLoaded();
+		return this._initialTopLeftPoint;
+	},
+
+	getPanes: function () {
+		return this._panes;
+	},
+
+	getContainer: function () {
+		return this._container;
+	},
+
+
+	// TODO replace with universal implementation after refactoring projections
+
+	getZoomScale: function (toZoom) {
+		var crs = this.options.crs;
+		return crs.scale(toZoom) / crs.scale(this._zoom);
+	},
+
+	getScaleZoom: function (scale) {
+		return this._zoom + (Math.log(scale) / Math.LN2);
+	},
+
+
+	// conversion methods
+
+	project: function (latlng, zoom) { // (LatLng[, Number]) -> Point
+		zoom = zoom === undefined ? this._zoom : zoom;
+		return this.options.crs.latLngToPoint(L.latLng(latlng), zoom);
+	},
+
+	unproject: function (point, zoom) { // (Point[, Number]) -> LatLng
+		zoom = zoom === undefined ? this._zoom : zoom;
+		return this.options.crs.pointToLatLng(L.point(point), zoom);
+	},
+
+	layerPointToLatLng: function (point) { // (Point)
+		var projectedPoint = L.point(point).add(this.getPixelOrigin());
+		return this.unproject(projectedPoint);
+	},
+
+	latLngToLayerPoint: function (latlng) { // (LatLng)
+		var projectedPoint = this.project(L.latLng(latlng))._round();
+		return projectedPoint._subtract(this.getPixelOrigin());
+	},
+
+	containerPointToLayerPoint: function (point) { // (Point)
+		return L.point(point).subtract(this._getMapPanePos());
+	},
+
+	layerPointToContainerPoint: function (point) { // (Point)
+		return L.point(point).add(this._getMapPanePos());
+	},
+
+	containerPointToLatLng: function (point) {
+		var layerPoint = this.containerPointToLayerPoint(L.point(point));
+		return this.layerPointToLatLng(layerPoint);
+	},
+
+	latLngToContainerPoint: function (latlng) {
+		return this.layerPointToContainerPoint(this.latLngToLayerPoint(L.latLng(latlng)));
+	},
+
+	mouseEventToContainerPoint: function (e) { // (MouseEvent)
+		return L.DomEvent.getMousePosition(e, this._container);
+	},
+
+	mouseEventToLayerPoint: function (e) { // (MouseEvent)
+		return this.containerPointToLayerPoint(this.mouseEventToContainerPoint(e));
+	},
+
+	mouseEventToLatLng: function (e) { // (MouseEvent)
+		return this.layerPointToLatLng(this.mouseEventToLayerPoint(e));
+	},
+
+
+	// map initialization methods
+
+	_initContainer: function (id) {
+		var container = this._container = L.DomUtil.get(id);
+
+		if (!container) {
+			throw new Error('Map container not found.');
+		} else if (container._leaflet) {
+			throw new Error('Map container is already initialized.');
+		}
+
+		container._leaflet = true;
+	},
+
+	_initLayout: function () {
+		var container = this._container;
+
+		L.DomUtil.addClass(container, 'leaflet-container' +
+			(L.Browser.touch ? ' leaflet-touch' : '') +
+			(L.Browser.retina ? ' leaflet-retina' : '') +
+			(this.options.fadeAnimation ? ' leaflet-fade-anim' : ''));
+
+		var position = L.DomUtil.getStyle(container, 'position');
+
+		if (position !== 'absolute' && position !== 'relative' && position !== 'fixed') {
+			container.style.position = 'relative';
+		}
+
+		this._initPanes();
+
+		if (this._initControlPos) {
+			this._initControlPos();
+		}
+	},
+
+	_initPanes: function () {
+		var panes = this._panes = {};
+
+		this._mapPane = panes.mapPane = this._createPane('leaflet-map-pane', this._container);
+
+		this._tilePane = panes.tilePane = this._createPane('leaflet-tile-pane', this._mapPane);
+		panes.objectsPane = this._createPane('leaflet-objects-pane', this._mapPane);
+		panes.shadowPane = this._createPane('leaflet-shadow-pane');
+		panes.overlayPane = this._createPane('leaflet-overlay-pane');
+		panes.markerPane = this._createPane('leaflet-marker-pane');
+		panes.popupPane = this._createPane('leaflet-popup-pane');
+
+		var zoomHide = ' leaflet-zoom-hide';
+
+		if (!this.options.markerZoomAnimation) {
+			L.DomUtil.addClass(panes.markerPane, zoomHide);
+			L.DomUtil.addClass(panes.shadowPane, zoomHide);
+			L.DomUtil.addClass(panes.popupPane, zoomHide);
+		}
+	},
+
+	_createPane: function (className, container) {
+		return L.DomUtil.create('div', className, container || this._panes.objectsPane);
+	},
+
+	_clearPanes: function () {
+		this._container.removeChild(this._mapPane);
+	},
+
+	_addLayers: function (layers) {
+		layers = layers ? (L.Util.isArray(layers) ? layers : [layers]) : [];
+
+		for (var i = 0, len = layers.length; i < len; i++) {
+			this.addLayer(layers[i]);
+		}
+	},
+
+
+	// private methods that modify map state
+
+	_resetView: function (center, zoom, preserveMapOffset, afterZoomAnim) {
+
+		var zoomChanged = (this._zoom !== zoom);
+
+		if (!afterZoomAnim) {
+			this.fire('movestart');
+
+			if (zoomChanged) {
+				this.fire('zoomstart');
+			}
+		}
+
+		this._zoom = zoom;
+		this._initialCenter = center;
+
+		this._initialTopLeftPoint = this._getNewTopLeftPoint(center);
+
+		if (!preserveMapOffset) {
+			L.DomUtil.setPosition(this._mapPane, new L.Point(0, 0));
+		} else {
+			this._initialTopLeftPoint._add(this._getMapPanePos());
+		}
+
+		this._tileLayersToLoad = this._tileLayersNum;
+
+		var loading = !this._loaded;
+		this._loaded = true;
+
+		if (loading) {
+			this.fire('load');
+			this.eachLayer(this._layerAdd, this);
+		}
+
+		this.fire('viewreset', {hard: !preserveMapOffset});
+
+		this.fire('move');
+
+		if (zoomChanged || afterZoomAnim) {
+			this.fire('zoomend');
+		}
+
+		this.fire('moveend', {hard: !preserveMapOffset});
+	},
+
+	_rawPanBy: function (offset) {
+		L.DomUtil.setPosition(this._mapPane, this._getMapPanePos().subtract(offset));
+	},
+
+	_getZoomSpan: function () {
+		return this.getMaxZoom() - this.getMinZoom();
+	},
+
+	_updateZoomLevels: function () {
+		var i,
+			minZoom = Infinity,
+			maxZoom = -Infinity,
+			oldZoomSpan = this._getZoomSpan();
+
+		for (i in this._zoomBoundLayers) {
+			var layer = this._zoomBoundLayers[i];
+			if (!isNaN(layer.options.minZoom)) {
+				minZoom = Math.min(minZoom, layer.options.minZoom);
+			}
+			if (!isNaN(layer.options.maxZoom)) {
+				maxZoom = Math.max(maxZoom, layer.options.maxZoom);
+			}
+		}
+
+		if (i === undefined) { // we have no tilelayers
+			this._layersMaxZoom = this._layersMinZoom = undefined;
+		} else {
+			this._layersMaxZoom = maxZoom;
+			this._layersMinZoom = minZoom;
+		}
+
+		if (oldZoomSpan !== this._getZoomSpan()) {
+			this.fire('zoomlevelschange');
+		}
+	},
+
+	_panInsideMaxBounds: function () {
+		this.panInsideBounds(this.options.maxBounds);
+	},
+
+	_checkIfLoaded: function () {
+		if (!this._loaded) {
+			throw new Error('Set map center and zoom first.');
+		}
+	},
+
+	// map events
+
+	_initEvents: function (onOff) {
+		if (!L.DomEvent) { return; }
+
+		onOff = onOff || 'on';
+
+		L.DomEvent[onOff](this._container, 'click', this._onMouseClick, this);
+
+		var events = ['dblclick', 'mousedown', 'mouseup', 'mouseenter',
+		              'mouseleave', 'mousemove', 'contextmenu'],
+		    i, len;
+
+		for (i = 0, len = events.length; i < len; i++) {
+			L.DomEvent[onOff](this._container, events[i], this._fireMouseEvent, this);
+		}
+
+		if (this.options.trackResize) {
+			L.DomEvent[onOff](window, 'resize', this._onResize, this);
+		}
+	},
+
+	_onResize: function () {
+		L.Util.cancelAnimFrame(this._resizeRequest);
+		this._resizeRequest = L.Util.requestAnimFrame(
+		        this.invalidateSize, this, false, this._container);
+	},
+
+	_onMouseClick: function (e) {
+		if (!this._loaded || (!e._simulated &&
+		        ((this.dragging && this.dragging.moved()) ||
+		         (this.boxZoom  && this.boxZoom.moved()))) ||
+		            L.DomEvent._skipped(e)) { return; }
+
+		this.fire('preclick');
+		this._fireMouseEvent(e);
+	},
+
+	_fireMouseEvent: function (e) {
+		if (!this._loaded || L.DomEvent._skipped(e)) { return; }
+
+		var type = e.type;
+
+		type = (type === 'mouseenter' ? 'mouseover' : (type === 'mouseleave' ? 'mouseout' : type));
+
+		if (!this.hasEventListeners(type)) { return; }
+
+		if (type === 'contextmenu') {
+			L.DomEvent.preventDefault(e);
+		}
+
+		var containerPoint = this.mouseEventToContainerPoint(e),
+		    layerPoint = this.containerPointToLayerPoint(containerPoint),
+		    latlng = this.layerPointToLatLng(layerPoint);
+
+		this.fire(type, {
+			latlng: latlng,
+			layerPoint: layerPoint,
+			containerPoint: containerPoint,
+			originalEvent: e
+		});
+	},
+
+	_onTileLayerLoad: function () {
+		this._tileLayersToLoad--;
+		if (this._tileLayersNum && !this._tileLayersToLoad) {
+			this.fire('tilelayersload');
+		}
+	},
+
+	_clearHandlers: function () {
+		for (var i = 0, len = this._handlers.length; i < len; i++) {
+			this._handlers[i].disable();
+		}
+	},
+
+	whenReady: function (callback, context) {
+		if (this._loaded) {
+			callback.call(context || this, this);
+		} else {
+			this.on('load', callback, context);
+		}
+		return this;
+	},
+
+	_layerAdd: function (layer) {
+		layer.onAdd(this);
+		this.fire('layeradd', {layer: layer});
+	},
+
+
+	// private methods for getting map state
+
+	_getMapPanePos: function () {
+		return L.DomUtil.getPosition(this._mapPane);
+	},
+
+	_moved: function () {
+		var pos = this._getMapPanePos();
+		return pos && !pos.equals([0, 0]);
+	},
+
+	_getTopLeftPoint: function () {
+		return this.getPixelOrigin().subtract(this._getMapPanePos());
+	},
+
+	_getNewTopLeftPoint: function (center, zoom) {
+		var viewHalf = this.getSize()._divideBy(2);
+		// TODO round on display, not calculation to increase precision?
+		return this.project(center, zoom)._subtract(viewHalf)._round();
+	},
+
+	_latLngToNewLayerPoint: function (latlng, newZoom, newCenter) {
+		var topLeft = this._getNewTopLeftPoint(newCenter, newZoom).add(this._getMapPanePos());
+		return this.project(latlng, newZoom)._subtract(topLeft);
+	},
+
+	// layer point of the current center
+	_getCenterLayerPoint: function () {
+		return this.containerPointToLayerPoint(this.getSize()._divideBy(2));
+	},
+
+	// offset of the specified place to the current center in pixels
+	_getCenterOffset: function (latlng) {
+		return this.latLngToLayerPoint(latlng).subtract(this._getCenterLayerPoint());
+	},
+
+	_limitZoom: function (zoom) {
+		var min = this.getMinZoom(),
+		    max = this.getMaxZoom();
+
+		return Math.max(min, Math.min(max, zoom));
+	}
+});
+
+L.map = function (id, options) {
+	return new L.Map(id, options);
+};